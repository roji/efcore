// Licensed to the .NET Foundation under one or more agreements.
// The .NET Foundation licenses this file to you under the MIT license.

<<<<<<< HEAD
=======
using System;
using System.Collections.Generic;
using System.ComponentModel.DataAnnotations.Schema;
using System.Linq;
using System.Reflection;
using Microsoft.EntityFrameworkCore.ChangeTracking;
using Microsoft.EntityFrameworkCore.Infrastructure;
using Microsoft.EntityFrameworkCore.Metadata;
using Microsoft.EntityFrameworkCore.Migrations.Operations;
using Microsoft.EntityFrameworkCore.TestUtilities;
>>>>>>> eac367ae
using Microsoft.EntityFrameworkCore.TestUtilities.FakeProvider;

// ReSharper disable UnusedAutoPropertyAccessor.Local
// ReSharper disable ClassNeverInstantiated.Local
// ReSharper disable UnusedMember.Local
// ReSharper disable InconsistentNaming
namespace Microsoft.EntityFrameworkCore.Migrations.Internal;

public class MigrationsModelDifferTest : MigrationsModelDifferTestBase
{
    [ConditionalFact]
    public void Model_differ_does_not_detect_views()
        => Execute(
            _ => { },
            modelBuilder => modelBuilder.Entity<TestKeylessType>().HasNoKey().ToView("Vista", "dbo"),
            result => Assert.Equal(0, result.Count));

    [ConditionalFact]
    public void Model_differ_does_not_detect_views_with_owned_types()
        => Execute(
            _ => { },
            target => target.Entity<Order>(
                x =>
                {
                    x.ToView("Orders");
                    x.OwnsOne(y => y.Shipping);
                }),
            upOperations => Assert.Equal(0, upOperations.Count));

    [ConditionalFact]
    public void Model_differ_does_not_detect_views_with_weak_types()
        => Execute(
            _ => { },
            target => target.Entity<Order>(
                x =>
                {
                    x.ToView("Orders");
                    x.OwnsOne(y => y.Billing);
                    x.OwnsOne(y => y.Shipping);
                }),
            upOperations => Assert.Equal(0, upOperations.Count));

    [ConditionalFact]
    public void Model_differ_does_not_detect_defining_queries()
    {
        DbContext context = null;
        Execute(
            _ => { },
#pragma warning disable CS0618 // Type or member is obsolete
            modelBuilder => modelBuilder.Entity<TestKeylessType>().HasNoKey().ToQuery(
                () => context.Set<TestKeylessType>().FromSqlRaw("SELECT * FROM Vista")),
#pragma warning restore CS0618 // Type or member is obsolete
            result => Assert.Empty(result));
    }

    [ConditionalFact]
    public void Model_differ_does_not_detect_queries()
        => Execute(
            _ => { },
            modelBuilder => modelBuilder.Entity<TestKeylessType>().HasNoKey().ToSqlQuery("SELECT * FROM Vista"),
            result => Assert.Empty(result));

    [ConditionalFact]
    public void Model_differ_detects_adding_store_type()
        => Execute(
            _ => { },
            modelBuilder =>
            {
                modelBuilder.Entity(
                    "Cat",
                    x => x.Property<short>("Id"));
            },
            modelBuilder =>
            {
                modelBuilder.Entity(
                    "Cat",
                    x => x.Property<short>("Id").HasConversion<int>());
            },
            upOps => Assert.Collection(
                upOps,
                o =>
                {
                    var m = Assert.IsType<AlterColumnOperation>(o);
                    Assert.Equal("Id", m.Name);
                    Assert.Equal("Cat", m.Table);
                    Assert.Same(typeof(int), m.ClrType);
                }),
            downOps => Assert.Collection(
                downOps,
                o =>
                {
                    var m = Assert.IsType<AlterColumnOperation>(o);
                    Assert.Equal("Id", m.Name);
                    Assert.Equal("Cat", m.Table);
                    Assert.Same(typeof(short), m.ClrType);
                }));

    [ConditionalFact]
    public void Model_differ_detects_adding_value_converter()
        => Execute(
            _ => { },
            modelBuilder =>
            {
                modelBuilder.Entity(
                    "Cat",
                    x => x.Property<short>("Id"));
            },
            modelBuilder =>
            {
                modelBuilder.Entity(
                    "Cat",
                    x => x.Property<short>("Id").HasConversion(v => (long)v, v => (short)v));
            },
            upOps => Assert.Collection(
                upOps,
                o =>
                {
                    var m = Assert.IsType<AlterColumnOperation>(o);
                    Assert.Equal("Id", m.Name);
                    Assert.Equal("Cat", m.Table);
                    Assert.Same(typeof(long), m.ClrType);
                }),
            downOps => Assert.Collection(
                downOps,
                o =>
                {
                    var m = Assert.IsType<AlterColumnOperation>(o);
                    Assert.Equal("Id", m.Name);
                    Assert.Equal("Cat", m.Table);
                    Assert.Same(typeof(short), m.ClrType);
                }));

    [ConditionalFact]
    public void Model_differ_detects_changing_store_type_with_conversions()
        => Execute(
            _ => { },
            modelBuilder =>
            {
                modelBuilder.Entity(
                    "Cat",
                    x => x.Property<short>("Id").HasConversion<int>());
            },
            modelBuilder =>
            {
                modelBuilder.Entity(
                    "Cat",
                    x => x.Property<short>("Id").HasConversion(v => (long)v, v => (short)v));
            },
            upOps => Assert.Collection(
                upOps,
                o =>
                {
                    var m = Assert.IsType<AlterColumnOperation>(o);
                    Assert.Equal("Id", m.Name);
                    Assert.Equal("Cat", m.Table);
                    Assert.Same(typeof(long), m.ClrType);
                }),
            downOps => Assert.Collection(
                downOps,
                o =>
                {
                    var m = Assert.IsType<AlterColumnOperation>(o);
                    Assert.Equal("Id", m.Name);
                    Assert.Equal("Cat", m.Table);
                    Assert.Same(typeof(int), m.ClrType);
                }));

    [ConditionalFact]
    public void Model_differ_breaks_foreign_key_cycles_in_create_table_operations()
        => Execute(
            _ => { },
            modelBuilder =>
            {
                modelBuilder.Entity(
                    "First",
                    x =>
                    {
                        x.Property<int>("ID");
                        x.Property<int>("FK");
                    });

                modelBuilder.Entity(
                    "Second",
                    x =>
                    {
                        x.Property<int>("ID");
                        x.Property<int>("FK");
                    });

                modelBuilder.Entity("First").HasOne("Second").WithMany().HasForeignKey("FK").HasPrincipalKey("ID");
                modelBuilder.Entity("Second").HasOne("First").WithMany().HasForeignKey("FK").HasPrincipalKey("ID");
            },
            result =>
            {
                Assert.Equal(5, result.Count);

                var createFirstTableOperation = Assert.IsType<CreateTableOperation>(result[0]);
                var createSecondTableOperation = Assert.IsType<CreateTableOperation>(result[1]);
                Assert.IsType<CreateIndexOperation>(result[2]);
                Assert.IsType<CreateIndexOperation>(result[3]);
                var addFkOperation = Assert.IsType<AddForeignKeyOperation>(result[4]);

                Assert.Empty(createFirstTableOperation.ForeignKeys);
                Assert.Single(createSecondTableOperation.ForeignKeys);
                Assert.Equal(createFirstTableOperation.Name, addFkOperation.Table);
            });

    [ConditionalFact]
    public void Model_differ_breaks_foreign_key_cycles_in_drop_table_operations()
        => Execute(
            modelBuilder =>
            {
                modelBuilder.Entity(
                    "Third",
                    x =>
                    {
                        x.Property<int>("Id");
                        x.Property<int>("FourthId");
                    });
                modelBuilder.Entity(
                    "Fourth",
                    x =>
                    {
                        x.Property<int>("Id");
                        x.Property<int>("ThirdId");
                    });

                modelBuilder.Entity("Third").HasOne("Fourth").WithMany().HasForeignKey("FourthId");
                modelBuilder.Entity("Fourth").HasOne("Third").WithMany().HasForeignKey("ThirdId");
            },
            _ => { },
            operations =>
            {
                Assert.Collection(
                    operations,
                    o => Assert.IsType<DropForeignKeyOperation>(o),
                    o => Assert.IsType<DropTableOperation>(o),
                    o => Assert.IsType<DropTableOperation>(o));
            });

    [ConditionalFact]
    public void Model_differ_breaks_double_foreign_key_cycles_in_create_table_operations()
        => Execute(
            _ => { },
            modelBuilder =>
            {
                modelBuilder
                    .Entity("Banks")
                    .Property<string>("Id");

                modelBuilder
                    .Entity("BankRegistrations")
                    .Property<string>("Id");

                modelBuilder
                    .Entity("BankProfiles")
                    .Property<string>("Id");

                modelBuilder
                    .Entity("Banks")
                    .HasOne("BankRegistrations")
                    .WithOne()
                    .HasForeignKey("Banks", "DefaultBankRegistrationId");

                modelBuilder
                    .Entity("Banks")
                    .HasOne("BankRegistrations")
                    .WithOne()
                    .HasForeignKey("Banks", "StagingBankRegistrationId");

                modelBuilder
                    .Entity("Banks")
                    .HasOne("BankProfiles")
                    .WithOne()
                    .HasForeignKey("Banks", "DefaultBankProfileId");

                modelBuilder
                    .Entity("Banks")
                    .HasOne("BankProfiles")
                    .WithOne()
                    .HasForeignKey("Banks", "StagingBankProfileId");

                modelBuilder
                    .Entity("BankRegistrations")
                    .HasOne("Banks")
                    .WithMany()
                    .HasForeignKey("BankId");

                modelBuilder
                    .Entity("BankProfiles")
                    .HasOne("Banks")
                    .WithMany()
                    .HasForeignKey("BankId");

                modelBuilder
                    .Entity("BankProfiles")
                    .HasOne("BankRegistrations")
                    .WithMany()
                    .HasForeignKey("BankRegistrationId");
            },
            result =>
            {
                Assert.Equal(3, result.OfType<CreateTableOperation>().Count());
                Assert.Equal(7, result.OfType<CreateIndexOperation>().Count());
                Assert.Equal(
                    7, result.OfType<CreateTableOperation>().SelectMany(t => t.ForeignKeys).Count()
                    + result.OfType<AddForeignKeyOperation>().Count());
            });

    [ConditionalFact]
    public void Create_table()
        => Execute(
            _ => { },
            _ => { },
            modelBuilder => modelBuilder.Entity(
                "Node",
                x =>
                {
                    x.ToTable("Node", "dbo");
                    x.Property<int>("Id");
                    x.Property<int>("AltId");
                    x.HasAlternateKey("AltId");
                    x.Property<int?>("ParentAltId");
                    x.HasOne("Node").WithMany().HasForeignKey("ParentAltId");
                    x.HasIndex("ParentAltId");
                    x.HasCheckConstraint("SomeCheckConstraint", "[Id] > 10");
                }),
            upOps =>
            {
                Assert.Equal(3, upOps.Count);

                var ensureSchemaOperation = Assert.IsType<EnsureSchemaOperation>(upOps[0]);
                Assert.Equal("dbo", ensureSchemaOperation.Name);

                var createTableOperation = Assert.IsType<CreateTableOperation>(upOps[1]);
                Assert.Equal("Node", createTableOperation.Name);
                Assert.Equal("dbo", createTableOperation.Schema);
                Assert.Equal(3, createTableOperation.Columns.Count);
                Assert.Null(createTableOperation.Columns.First(o => o.Name == "AltId").DefaultValue);
                Assert.NotNull(createTableOperation.PrimaryKey);
                Assert.Single(createTableOperation.UniqueConstraints);
                var checkConstraint = createTableOperation.CheckConstraints.Single();
                Assert.Equal("CK_Node_SomeCheckConstraint", checkConstraint.Name);
                Assert.Equal("[Id] > 10", checkConstraint.Sql);
                Assert.Single(createTableOperation.ForeignKeys);

                Assert.IsType<CreateIndexOperation>(upOps[2]);
            },
            downOps => Assert.Collection(
                downOps,
                o =>
                {
                    var operation = Assert.IsType<DropTableOperation>(o);
                    Assert.Equal("Node", operation.Name);
                }));

    private class CreateTableEntity1
    {
        public int Id { get; set; }
        public int C { get; set; }
        public int B { get; set; }
        public int A { get; set; }
    }

    private class CreateTableEntity2
    {
        public int Id { get; set; }
        public int E { get; set; }
        public CreateTableEntity2B D { get; set; }
        public int A { get; set; }
    }

    private class CreateTableEntity2B
    {
        public int B { get; set; }
        public int C { get; set; }
    }

    [ConditionalFact]
    public void Create_table_columns_use_property_order()
        => Execute(
            _ => { },
            modelBuilder => modelBuilder.Entity<CreateTableEntity1>(),
            operations =>
            {
                var operation = Assert.IsType<CreateTableOperation>(Assert.Single(operations));
                Assert.Collection(
                    operation.Columns,
                    x => Assert.Equal("Id", x.Name),
                    x => Assert.Equal("C", x.Name),
                    x => Assert.Equal("B", x.Name),
                    x => Assert.Equal("A", x.Name));
            });

    [ConditionalFact]
    public void Create_table_columns_use_dependent_to_principal_and_key_order_when_shadow_fk()
        => Execute(
            _ => { },
            modelBuilder =>
            {
                modelBuilder.Entity<CreateTableEntity2>();
                modelBuilder.Entity<CreateTableEntity2B>().HasKey(
                    e => new { e.C, e.B });
            },
            operations =>
            {
                Assert.Equal(3, operations.Count);

                Assert.IsType<CreateTableOperation>(operations[0]);

                var operation = Assert.IsType<CreateTableOperation>(operations[1]);
                Assert.Equal("CreateTableEntity2", operation.Name);
                Assert.Collection(
                    operation.Columns,
                    x => Assert.Equal("Id", x.Name),
                    x => Assert.Equal("E", x.Name),
                    x => Assert.Equal("DC", x.Name),
                    x => Assert.Equal("DB", x.Name),
                    x => Assert.Equal("A", x.Name));

                Assert.IsType<CreateIndexOperation>(operations[2]);
            });

    [ConditionalFact]
    public void Create_table_columns_uses_defining_navigation_order()
        => Execute(
            _ => { },
            modelBuilder => modelBuilder.Entity<CreateTableEntity2>().OwnsOne(e => e.D),
            operations =>
            {
                var operation = Assert.IsType<CreateTableOperation>(Assert.Single(operations));
                Assert.Collection(
                    operation.Columns,
                    x => Assert.Equal("Id", x.Name),
                    x => Assert.Equal("E", x.Name),
                    x => Assert.Equal("D_B", x.Name),
                    x => Assert.Equal("D_C", x.Name),
                    x => Assert.Equal("A", x.Name));
            });

    [ConditionalFact]
    public void Create_table_columns_uses_principal_to_dependent_order_when_splitting()
        => Execute(
            _ => { },
            modelBuilder => modelBuilder.Entity<CreateTableEntity2B>().ToTable("CreateTableEntity2")
                .HasOne<CreateTableEntity2>().WithOne(x => x.D).HasForeignKey<CreateTableEntity2B>("Id"),
            operations =>
            {
                var operation = Assert.IsType<CreateTableOperation>(Assert.Single(operations));
                Assert.Collection(
                    operation.Columns,
                    x => Assert.Equal("Id", x.Name),
                    x => Assert.Equal("E", x.Name),
                    x => Assert.Equal("B", x.Name),
                    x => Assert.Equal("C", x.Name),
                    x => Assert.Equal("A", x.Name));
            });

    [ConditionalFact]
    public void Create_table_columns_groups_and_sorts_type_hierarchy()
        => Execute(
            _ => { },
            modelBuilder =>
            {
                modelBuilder.Entity("D").Property<int>("Id");
                modelBuilder.Entity("C").HasBaseType("D").Property<int>("C");
                modelBuilder.Entity("B").HasBaseType("D").Property<int>("B");
                modelBuilder.Entity("A").HasBaseType("B").Property<int>("A");
            },
            operations =>
            {
                var operation = Assert.IsType<CreateTableOperation>(Assert.Single(operations));
                Assert.Collection(
                    operation.Columns,
                    x => Assert.Equal("Id", x.Name),
                    x => Assert.Equal("Discriminator", x.Name),
                    x => Assert.Equal("B", x.Name),
                    x => Assert.Equal("A", x.Name),
                    x => Assert.Equal("C", x.Name));
            });

    [ConditionalFact]
    public void Create_table_columns_handles_aliased_columns()
        => Execute(
            _ => { },
            modelBuilder => modelBuilder.Entity<CreateTableEntity1>(
                b =>
                {
                    b.Property(e => e.C).HasColumnName("C");
                    b.Property(e => e.A).HasColumnName("C");
                }),
            operations =>
            {
                var operation = Assert.IsType<CreateTableOperation>(Assert.Single(operations));
                Assert.Collection(
                    operation.Columns,
                    x => Assert.Equal("Id", x.Name),
                    x => Assert.Equal("C", x.Name),
                    x => Assert.Equal("B", x.Name));
            });

    [ConditionalFact]
    public void Create_table_columns_handles_shadow_defining_navigation()
        => Execute(
            _ => { },
            modelBuilder => modelBuilder.Entity(
                "X",
                x =>
                {
                    x.Property<int>("Id");
                    x.OwnsOne("Y", "Y").Property<int>("A");
                }),
            operations =>
            {
                var operation = Assert.IsType<CreateTableOperation>(Assert.Single(operations));
                Assert.Collection(
                    operation.Columns,
                    x => Assert.Equal("Id", x.Name),
                    x => Assert.Equal("Y_A", x.Name));
            });

    [ConditionalFact]
    public void Create_table_columns_handles_shadow_principal_to_dependent_when_splitting()
        => Execute(
            _ => { },
            modelBuilder => modelBuilder
                .Entity("X", x => x.Property<int>("Id"))
                .Entity(
                    "Y",
                    x =>
                    {
                        x.ToTable("X");
                        x.Property<int>("A");
                        x.HasOne("X").WithOne("Y").HasForeignKey("Y", "Id");
                    }),
            operations =>
            {
                Assert.Equal(1, operations.Count);

                var operation = Assert.IsType<CreateTableOperation>(operations[0]);
                Assert.Collection(
                    operation.Columns,
                    x => Assert.Equal("Id", x.Name),
                    x => Assert.Equal("A", x.Name));
            });

    [ConditionalFact]
    public void Create_table_columns_handles_no_principal_to_dependent_when_splitting()
        => Execute(
            _ => { },
            modelBuilder => modelBuilder
                .Entity("X", x => x.Property<int>("Id"))
                .Entity(
                    "Y",
                    x =>
                    {
                        x.ToTable("X");
                        x.Property<int>("A");
                        x.HasOne("X").WithOne().HasForeignKey("Y", "Id");
                    }),
            operations =>
            {
                Assert.Equal(1, operations.Count);

                var operation = Assert.IsType<CreateTableOperation>(operations[0]);
                Assert.Collection(
                    operation.Columns,
                    x => Assert.Equal("Id", x.Name),
                    x => Assert.Equal("A", x.Name));
            });

<<<<<<< HEAD
    [ConditionalFact]
    public void Create_table_columns_handles_shadow_dependent_to_principal()
        => Execute(
            _ => { },
            modelBuilder => modelBuilder
                .Entity("X", x => x.Property<int>("Id"))
                .Entity(
                    "Y",
=======
        [ConditionalFact]
        public void Model_differ_breaks_multiple_foreign_key_cycles_in_create_table_operations()
        {
            Execute(
                _ => { },
                modelBuilder =>
                {
                    modelBuilder.Entity<Book>(entity =>
                    {
                        entity.HasOne(d => d.Album)
                            .WithMany(p => p.Books);
                        entity.HasOne(d => d.User)
                            .WithMany(p => p.Books);
                    });
                    modelBuilder.Entity<Album>(entity =>
                    {
                        entity.HasOne(d => d.OwnerUser)
                            .WithMany(p => p.AlbumOwnerUsers);
                        entity.HasOne(d => d.Book)
                            .WithMany(p => p.Albums);
                    });
                    modelBuilder.Entity<User>(entity =>
                    {
                        entity.HasOne(d => d.Book)
                            .WithMany(p => p.Users);
                        entity.HasOne(d => d.ReaderGroup)
                            .WithMany(p => p.UserReaderGroups);
                    });
                    modelBuilder.Entity<Group>(entity =>
                    {
                        entity.HasOne(d => d.OwnerAlbum)
                            .WithMany(p => p.Groups);
                        entity.HasOne(d => d.OwnerUser)
                            .WithMany(p => p.Groups);
                    });
                },
                result =>
                {
                    Assert.Equal(4, result.OfType<CreateTableOperation>().Count());
                    Assert.Equal(8, result.OfType<CreateIndexOperation>().Count());
                    Assert.Equal(8, result.OfType<CreateTableOperation>().SelectMany(t => t.ForeignKeys).Count()
                        + result.OfType<AddForeignKeyOperation>().Count());
                });
        }

        private class Book
        {
            public int Id { get; set; }

            public Album Album { get; set; }
            public User User { get; set; }
            public ICollection<Album> Albums { get; set; }
            public ICollection<User> Users { get; set; }
        }

        private class Album
        {
            public int Id { get; set; }

            public User OwnerUser { get; set; }
            public Book Book { get; set; }
            public ICollection<Book> Books { get; set; }
            public ICollection<Group> Groups { get; set; }
        }

        private class User
        {
            public int Id { get; set; }

            public Book Book { get; set; }
            public Group ReaderGroup { get; set; }
            public ICollection<Album> AlbumOwnerUsers { get; set; }
            public ICollection<Book> Books { get; set; }
            public ICollection<Group> Groups { get; set; }
        }

        private class Group
        {
            public int Id { get; set; }

            public Album OwnerAlbum { get; set; }
            public User OwnerUser { get; set; }
            public ICollection<User> UserReaderGroups { get; set; }
        }

        [ConditionalFact]
        public void Create_table()
        {
            Execute(
                _ => { },
                _ => { },
                modelBuilder => modelBuilder.Entity(
                    "Node",
>>>>>>> eac367ae
                    x =>
                    {
                        x.Property<int>("Id");
                        x.HasOne("X", "X").WithMany("Ys").HasForeignKey("XId");
                    }),
            operations =>
            {
                Assert.Equal(3, operations.Count);

                Assert.IsType<CreateTableOperation>(operations[0]);

                var operation = Assert.IsType<CreateTableOperation>(operations[1]);
                Assert.Collection(
                    operation.Columns,
                    x => Assert.Equal("Id", x.Name),
                    x => Assert.Equal("XId", x.Name));

                Assert.IsType<CreateIndexOperation>(operations[2]);
            });

    [ConditionalFact]
    public void Create_table_columns_handles_no_dependent_to_principal()
        => Execute(
            _ => { },
            modelBuilder => modelBuilder
                .Entity("X", x => x.Property<int>("Id"))
                .Entity(
                    "Y",
                    x =>
                    {
                        x.Property<int>("Id");
                        x.HasOne("X").WithMany().HasForeignKey("XId");
                    }),
            operations =>
            {
                Assert.Equal(3, operations.Count);

                Assert.IsType<CreateTableOperation>(operations[0]);

                var operation = Assert.IsType<CreateTableOperation>(operations[1]);
                Assert.Collection(
                    operation.Columns,
                    x => Assert.Equal("Id", x.Name),
                    x => Assert.Equal("XId", x.Name));

                Assert.IsType<CreateIndexOperation>(operations[2]);
            });

    [ConditionalFact]
    public void Create_table_columns_handles_self_referencing_one_to_many()
        => Execute(
            _ => { },
            modelBuilder => modelBuilder
                .Entity(
                    "X",
                    x =>
                    {
                        x.Property<int>("Id");
                        x.HasOne("X").WithMany();
                    }),
            operations =>
            {
                Assert.Equal(2, operations.Count);

                var operation = Assert.IsType<CreateTableOperation>(operations[0]);
                Assert.Collection(
                    operation.Columns,
                    x => Assert.Equal("Id", x.Name),
                    x => Assert.Equal("XId", x.Name));

                Assert.IsType<CreateIndexOperation>(operations[1]);
            });

    [ConditionalFact]
    public void Create_table_columns_handles_self_referencing_one_to_one()
        => Execute(
            _ => { },
            modelBuilder => modelBuilder
                .Entity(
                    "X",
                    x =>
                    {
                        x.Property<int>("Id");
                        x.HasOne("X").WithOne();
                    }),
            operations =>
            {
                Assert.Equal(2, operations.Count);

                var operation = Assert.IsType<CreateTableOperation>(operations[0]);
                Assert.Collection(
                    operation.Columns,
                    x => Assert.Equal("Id", x.Name),
                    x => Assert.Equal("XId", x.Name));

                Assert.IsType<CreateIndexOperation>(operations[1]);
            });

    [ConditionalFact]
    public void Create_table_columns_use_explicit_order()
        => Execute(
            _ => { },
            modelBuilder => modelBuilder.Entity<CreateTableEntity1>(
                b =>
                {
                    b.Property(e => e.C).HasColumnOrder(3);
                    b.Property(e => e.B).HasColumnOrder(1);
                    b.Property(e => e.A).HasColumnOrder(2);
                }),
            operations =>
            {
                var operation = Assert.IsType<CreateTableOperation>(Assert.Single(operations));
                Assert.Collection(
                    operation.Columns,
                    x =>
                    {
                        Assert.Equal("B", x.Name);
                        Assert.Null(operation.FindAnnotation(RelationalAnnotationNames.ColumnOrder));
                    },
                    x => Assert.Equal("A", x.Name),
                    x => Assert.Equal("C", x.Name),
                    x => Assert.Equal("Id", x.Name));
            });

    [ConditionalFact]
    public void Create_FK_to_excluded_principal()
        => Execute(
            common => common
                .Entity(
                    "X", x =>
                    {
                        x.Property<int>("Id");
                        x.ToTable("X", t => t.ExcludeFromMigrations());
                    })
                .Entity(
                    "Y",
                    x =>
                    {
                        x.Property<int>("Id");
                    }),
            _ => { },
            target => target
                .Entity(
                    "Y",
                    x =>
                    {
                        x.HasOne("X").WithMany().HasForeignKey("XId");
                    }),
            upOps => Assert.Collection(
                upOps,
                o =>
                {
                    var operation = Assert.IsType<AddColumnOperation>(o);
                    Assert.Equal("XId", operation.Name);
                },
                o =>
                {
                    var operation = Assert.IsType<CreateIndexOperation>(o);
                    Assert.Equal("IX_Y_XId", operation.Name);
                    Assert.Collection(
                        operation.Columns,
                        x => Assert.Equal("XId", x));
                },
                o =>
                {
                    var operation = Assert.IsType<AddForeignKeyOperation>(o);
                    Assert.Equal("FK_Y_X_XId", operation.Name);
                    Assert.Collection(
                        operation.Columns,
                        x => Assert.Equal("XId", x));
                }),
            downOps => Assert.Collection(
                downOps,
                o =>
                {
                    var operation = Assert.IsType<DropForeignKeyOperation>(o);
                    Assert.Equal("FK_Y_X_XId", operation.Name);
                },
                o =>
                {
                    var operation = Assert.IsType<DropIndexOperation>(o);
                    Assert.Equal("IX_Y_XId", operation.Name);
                },
                o =>
                {
                    var operation = Assert.IsType<DropColumnOperation>(o);
                    Assert.Equal("XId", operation.Name);
                }));

    [ConditionalFact]
    public void Create_table_no_key()
        => Execute(
            _ => { },
            _ => { },
            modelBuilder => modelBuilder.Entity("Anonymous").HasNoKey().Property<int>("Value"),
            upOps =>
            {
                Assert.Equal(1, upOps.Count);

                var operation = Assert.IsType<CreateTableOperation>(upOps[0]);
                Assert.Equal("Anonymous", operation.Name);
                Assert.Null(operation.PrimaryKey);
            },
            downOps =>
            {
                Assert.Equal(1, downOps.Count);

                var operation = Assert.IsType<DropTableOperation>(downOps[0]);
                Assert.Equal("Anonymous", operation.Name);
            });

    [ConditionalFact]
    public void Create_table_from_view()
        => Execute(
            _ => { },
            source => source.Entity("Material").ToView("Immaterial").HasNoKey().Property<int>("Value"),
            target => target.Entity("Material").HasNoKey().Property<int>("Value"),
            upOps =>
            {
                Assert.Equal(1, upOps.Count);

                var operation = Assert.IsType<CreateTableOperation>(upOps[0]);
                Assert.Equal("Material", operation.Name);
            },
            downOps =>
            {
                Assert.Equal(1, downOps.Count);

                var operation = Assert.IsType<DropTableOperation>(downOps[0]);
                Assert.Equal("Material", operation.Name);
            });

    [ConditionalFact]
    public void Alter_table_comment()
        => Execute(
            source => source.Entity(
                "MountainLion",
                x =>
                {
                    x.ToTable("MountainLion", "dbo");
                    x.Property<int>("Id");
                    x.HasComment("Old comment");
                }),
            target => target.Entity(
                "MountainLion",
                x =>
                {
                    x.ToTable("MountainLion", "dbo");
                    x.Property<int>("Id");
                    x.HasComment("New comment");
                }),
            operations =>
            {
                Assert.Equal(1, operations.Count);

                var operation = Assert.IsType<AlterTableOperation>(operations[0]);
                Assert.Equal("dbo", operation.Schema);
                Assert.Equal("MountainLion", operation.Name);
                Assert.Equal("New comment", operation.Comment);
                Assert.Equal("Old comment", operation.OldTable.Comment);
            });

    [ConditionalFact]
    public void Rename_table()
        => Execute(
            source => source.Entity("Cat").ToTable("Cat", "dbo").Property<int>("Id"),
            target => target.Entity(
                "Cat",
                x =>
                {
                    x.ToTable("Cats", "dbo");
                    x.Property<int>("Id");
                    x.HasKey("Id").HasName("PK_Cat");
                }),
            operations =>
            {
                Assert.Equal(1, operations.Count);

                var operation = Assert.IsType<RenameTableOperation>(operations[0]);
                Assert.Equal("Cat", operation.Name);
                Assert.Equal("dbo", operation.Schema);
                Assert.Equal("Cats", operation.NewName);
                Assert.Equal("dbo", operation.NewSchema);
            });

    [ConditionalFact]
    public void Move_table()
        => Execute(
            source => source.Entity("Person").ToTable("People", "dbo").Property<int>("Id"),
            target => target.Entity("Person").ToTable("People", "public").Property<int>("Id"),
            operations =>
            {
                Assert.Equal(2, operations.Count);

                var ensureSchemaOperation = Assert.IsType<EnsureSchemaOperation>(operations[0]);
                Assert.Equal("public", ensureSchemaOperation.Name);

                var renameTableOperation = Assert.IsType<RenameTableOperation>(operations[1]);
                Assert.Equal("People", renameTableOperation.Name);
                Assert.Equal("dbo", renameTableOperation.Schema);
                Assert.Equal("People", renameTableOperation.NewName);
                Assert.Equal("public", renameTableOperation.NewSchema);
            });

    [ConditionalFact]
    public void Rename_entity_type()
        => Execute(
            source => source.Entity(
                "Dog",
                x =>
                {
                    x.Property<int>("Id");
                    x.HasKey("Id").HasName("PK_Dog");
                }),
            target => target.Entity(
                "Doge",
                x =>
                {
                    x.ToTable("Dog");
                    x.Property<int>("Id");
                    x.HasKey("Id").HasName("PK_Dog");
                }),
            Assert.Empty);

    [ConditionalFact]
    public void Create_shared_table_with_two_types()
        => Execute(
            _ => { },
            _ => { },
            modelBuilder =>
            {
                modelBuilder.Entity(
                    "Cat",
                    x =>
                    {
                        x.Property<int>("Id");
                        x.Property<string>("MouseId");
                        x.ToTable("Animal");
                    });
                modelBuilder.Entity(
                    "Dog",
                    x =>
                    {
                        x.Property<int>("Id");
                        x.Property<string>("BoneId");
                        x.HasOne("Cat").WithOne().HasForeignKey("Dog", "Id");
                        x.ToTable("Animal");
                    });
            },
            upOps =>
            {
                Assert.Equal(1, upOps.Count);

                var createTableOperation = Assert.IsType<CreateTableOperation>(upOps[0]);
                Assert.Equal("Animal", createTableOperation.Name);
                Assert.Equal("Id", createTableOperation.PrimaryKey.Columns.Single());
                Assert.Equal(new[] { "Id", "MouseId", "BoneId" }, createTableOperation.Columns.Select(c => c.Name));
                Assert.Empty(createTableOperation.ForeignKeys);
                Assert.Empty(createTableOperation.UniqueConstraints);
                Assert.Empty(createTableOperation.CheckConstraints);
            },
            downOps =>
            {
                Assert.Equal(1, downOps.Count);

                var dropTableOperation = Assert.IsType<DropTableOperation>(downOps[0]);
                Assert.Equal("Animal", dropTableOperation.Name);
            });

    [ConditionalFact]
    public void Add_type_to_shared_table()
        => Execute(
            modelBuilder =>
            {
                modelBuilder.Entity(
                    "Cat",
                    x =>
                    {
                        x.Property<int>("Id");
                        x.Property<string>("MouseId");
                        x.ToTable("Animal");
                    });
            },
            _ => { },
            modelBuilder =>
            {
                modelBuilder.Entity(
                    "Dog",
                    x =>
                    {
                        x.Property<int>("Id");
                        x.Property<string>("BoneId");
                        x.HasOne("Cat").WithOne().HasForeignKey("Dog", "Id");
                        x.ToTable("Animal");
                    });
            },
            upOps =>
            {
                Assert.Equal(1, upOps.Count);

                var alterTableOperation = Assert.IsType<AddColumnOperation>(upOps[0]);
                Assert.Equal("BoneId", alterTableOperation.Name);
            },
            downOps =>
            {
                Assert.Equal(1, downOps.Count);

                var alterTableOperation = Assert.IsType<DropColumnOperation>(downOps[0]);
                Assert.Equal("BoneId", alterTableOperation.Name);
            });

    [ConditionalFact]
    public void Move_type_from_one_shared_table_to_another_with_seed_data()
        => Execute(
            modelBuilder =>
            {
                modelBuilder.Entity(
                    "Cat",
                    x =>
                    {
                        x.Property<int>("Id");
                        x.Property<string>("MouseId");
                        x.HasData(
                            new { Id = 42, MouseId = "Jerry" });
                    });
                modelBuilder.Entity(
                    "Dog",
                    x =>
                    {
                        x.Property<int>("Id");
                        x.Property<string>("BoneId");
                        x.HasData(
                            new { Id = 42, BoneId = "Brook" });
                    });
                modelBuilder.Entity(
                    "Animal",
                    x =>
                    {
                        x.Property<int>("Id");
                        x.Property<string>("HandlerId");
                        x.HasData(
                            new { Id = 42, HandlerId = "Brenda" });
                    });
            },
            modelBuilder =>
            {
                modelBuilder.Entity(
                    "Animal",
                    x =>
                    {
                        x.HasOne("Dog").WithOne().HasForeignKey("Dog", "Id");
                        x.ToTable("Dog");
                    });
            },
            modelBuilder =>
            {
                modelBuilder.Entity(
                    "Animal",
                    x =>
                    {
                        x.HasOne("Cat").WithOne().HasForeignKey("Cat", "Id");
                        x.ToTable("Cat");
                    });
            },
            upOps => Assert.Collection(
                upOps,
                o =>
                {
                    var m = Assert.IsType<DropColumnOperation>(o);
                    Assert.Equal("HandlerId", m.Name);
                    Assert.Equal("Dog", m.Table);
                },
                o =>
                {
                    var m = Assert.IsType<AddColumnOperation>(o);
                    Assert.Equal("HandlerId", m.Name);
                    Assert.Equal("Cat", m.Table);
                },
                o =>
                {
                    var m = Assert.IsType<UpdateDataOperation>(o);
                    Assert.Equal("Cat", m.Table);
                    AssertMultidimensionalArray(
                        m.KeyValues,
                        v => Assert.Equal(42, v));
                    AssertMultidimensionalArray(
                        m.Values,
                        v => Assert.Equal("Brenda", v));
                    Assert.Collection(
                        m.Columns,
                        v => Assert.Equal("HandlerId", v));
                }),
            downOps => Assert.Collection(
                downOps,
                o =>
                {
                    var m = Assert.IsType<DropColumnOperation>(o);
                    Assert.Equal("HandlerId", m.Name);
                    Assert.Equal("Cat", m.Table);
                },
                o =>
                {
                    var m = Assert.IsType<AddColumnOperation>(o);
                    Assert.Equal("HandlerId", m.Name);
                    Assert.Equal("Dog", m.Table);
                },
                o =>
                {
                    var m = Assert.IsType<UpdateDataOperation>(o);
                    Assert.Equal("Dog", m.Table);
                    AssertMultidimensionalArray(
                        m.KeyValues,
                        v => Assert.Equal(42, v));
                    AssertMultidimensionalArray(
                        m.Values,
                        v => Assert.Equal("Brenda", v));
                    Assert.Collection(
                        m.Columns,
                        v => Assert.Equal("HandlerId", v));
                }));

    [ConditionalFact]
    public void Can_split_entity_in_two_using_shared_table_with_seed_data()
        => Execute(
            _ => { },
            modelBuilder =>
            {
                modelBuilder.Entity(
                    "Animal",
                    x =>
                    {
                        x.Property<int>("Id");
                        x.Property<string>("MouseId");
                        x.Property<string>("BoneId");
                        x.HasData(
                            new
                            {
                                Id = 42,
                                MouseId = "1",
                                BoneId = "2"
                            });
                    });
            },
            modelBuilder =>
            {
                modelBuilder.Entity(
                    "Cat",
                    x =>
                    {
                        x.Property<int>("Id");
<<<<<<< HEAD
                        x.Property<string>("MouseId");
                        x.ToTable("Animal");
                        x.HasData(
                            new { Id = 42, MouseId = "1" });
                    });
                modelBuilder.Entity(
=======
                        x.HasKey("Id").HasName("PK_Cat");
                    }),
                operations =>
                {
                    Assert.Equal(1, operations.Count);

                    var operation = Assert.IsType<RenameTableOperation>(operations[0]);
                    Assert.Equal("Cat", operation.Name);
                    Assert.Equal("dbo", operation.Schema);
                    Assert.Equal("Cats", operation.NewName);
                    Assert.Equal("dbo", operation.NewSchema);
                });
        }

        [ConditionalFact]
        public void Rename_table_with_foreign_keys()
        {
            Execute(
                modelBuilder =>
                {
                    modelBuilder
                        .HasAnnotation("ProductVersion", "6.0.0");

                    modelBuilder.Entity("TableRename.Entity1", b =>
                    {
                        b.Property<int>("Id")
                            .ValueGeneratedOnAdd();

                        b.Property<int>("Entity2Id");

                        b.Property<int>("Entity3Id");

                        b.HasKey("Id");

                        b.HasIndex("Entity2Id");

                        b.HasIndex("Entity3Id");

                        b.ToTable("Entity1");
                    });

                    modelBuilder.Entity("TableRename.Entity2", b =>
                    {
                        b.Property<int>("Id")
                            .ValueGeneratedOnAdd();

                        b.HasKey("Id");

                        b.ToTable("Entity2");
                    });

                    modelBuilder.Entity("TableRename.Entity3", b =>
                    {
                        b.Property<int>("Id")
                            .ValueGeneratedOnAdd();

                        b.HasKey("Id");

                        b.ToTable("Entity3");
                    });

                    modelBuilder.Entity("TableRename.Entity1", b =>
                    {
                        b.HasOne("TableRename.Entity2", "Entity2Navigation")
                            .WithMany("Entity1s")
                            .HasForeignKey("Entity2Id")
                            .OnDelete(DeleteBehavior.Cascade)
                            .IsRequired();

                        b.HasOne("TableRename.Entity3", "Entity3Navigation")
                            .WithMany("Entity1s")
                            .HasForeignKey("Entity3Id")
                            .OnDelete(DeleteBehavior.Cascade)
                            .IsRequired();
                    });
                },
                modelBuilder =>
                {
                    modelBuilder.Entity("TableRename.Entity4", b =>
                    {
                        b.Property<int>("Id");

                        b.Property<int>("Entity2Id");

                        b.Property<int>("Entity3Id");
                    });

                    modelBuilder.Entity("TableRename.Entity2", b =>
                    {
                        b.Property<int>("Id");
                    });

                    modelBuilder.Entity("TableRename.Entity3", b =>
                    {
                        b.Property<int>("Id");
                    });

                    modelBuilder.Entity("TableRename.Entity4", b =>
                    {
                        b.HasOne("TableRename.Entity2", "Entity2Navigation")
                            .WithMany("Entity4s")
                            .HasForeignKey("Entity2Id")
                            .OnDelete(DeleteBehavior.Cascade)
                            .IsRequired();

                        b.HasOne("TableRename.Entity3", "Entity3Navigation")
                            .WithMany("Entity4s")
                            .HasForeignKey("Entity3Id")
                            .OnDelete(DeleteBehavior.Cascade)
                            .IsRequired();
                    });
                },
                upOps => Assert.Collection(
                    upOps,
                    o =>
                    {
                        var m = Assert.IsType<DropTableOperation>(o);
                        Assert.Equal("Entity1", m.Name);
                        Assert.Null(m.Schema);
                    },
                    o =>
                    {
                        var m = Assert.IsType<CreateTableOperation>(o);
                        Assert.Equal("Entity4", m.Name);
                        Assert.Null(m.Schema);
                    },
                    o =>
                    {
                        var m = Assert.IsType<CreateIndexOperation>(o);
                        Assert.Equal("Entity4", m.Table);
                        Assert.Equal("IX_Entity4_Entity2Id", m.Name);
                        Assert.Collection(
                            m.Columns,
                            v => Assert.Equal("Entity2Id", v));
                    },
                    o =>
                    {
                        var m = Assert.IsType<CreateIndexOperation>(o);
                        Assert.Equal("Entity4", m.Table);
                        Assert.Equal("IX_Entity4_Entity3Id", m.Name);
                        Assert.Collection(
                            m.Columns,
                            v => Assert.Equal("Entity3Id", v));
                    }), skipSourceConventions: true);
        }

        [ConditionalFact]
        public void Move_table()
        {
            Execute(
                source => source.Entity("Person").ToTable("People", "dbo").Property<int>("Id"),
                target => target.Entity("Person").ToTable("People", "public").Property<int>("Id"),
                operations =>
                {
                    Assert.Equal(2, operations.Count);

                    var ensureSchemaOperation = Assert.IsType<EnsureSchemaOperation>(operations[0]);
                    Assert.Equal("public", ensureSchemaOperation.Name);

                    var renameTableOperation = Assert.IsType<RenameTableOperation>(operations[1]);
                    Assert.Equal("People", renameTableOperation.Name);
                    Assert.Equal("dbo", renameTableOperation.Schema);
                    Assert.Equal("People", renameTableOperation.NewName);
                    Assert.Equal("public", renameTableOperation.NewSchema);
                });
        }

        [ConditionalFact]
        public void Rename_entity_type()
        {
            Execute(
                source => source.Entity(
>>>>>>> eac367ae
                    "Dog",
                    x =>
                    {
                        x.Property<int>("Id");
                        x.Property<string>("BoneId");
                        x.HasOne("Cat").WithOne().HasForeignKey("Dog", "Id");
                        x.ToTable("Animal");
                        x.HasData(
                            new { Id = 42, BoneId = "2" });
                    });
            },
            upOps => Assert.Equal(0, upOps.Count),
            downOps => Assert.Equal(0, downOps.Count));

    [ConditionalFact]
    public void Add_owned_type_with_seed_data()
        => Execute(
            modelBuilder =>
            {
                modelBuilder.Entity(
                    "Order",
                    x =>
                    {
                        x.Property<int>("Id");
                        x.HasData(
                            new { Id = 42 });
                    });
            },
            _ => { },
            modelBuilder =>
            {
                modelBuilder.Entity(
                    "Order",
                    x =>
                    {
                        x.OwnsOne(
                            "Address", "ShippingAddress", s =>
                            {
                                s.Property<string>("Street");
                                s.Property<string>("City");
                                s.HasData(
                                    new
                                    {
                                        OrderId = 42,
                                        Street = "Lombard",
                                        City = "San Francisco"
                                    });
                            });
                        x.OwnsOne(
                            "Address", "BillingAddress", s =>
                            {
                                s.Property<string>("Street");
                                s.Property<string>("City");
                                s.HasData(
                                    new
                                    {
                                        OrderId = 42,
                                        Street = "Abbey Road",
                                        City = "London"
                                    });
                            });
                    });
            },
            upOps => Assert.Collection(
                upOps,
                o =>
                {
                    var m = Assert.IsType<AddColumnOperation>(o);
                    Assert.Equal("BillingAddress_City", m.Name);
                    Assert.Equal("Order", m.Table);
                },
                o =>
                {
                    var m = Assert.IsType<AddColumnOperation>(o);
                    Assert.Equal("BillingAddress_Street", m.Name);
                    Assert.Equal("Order", m.Table);
                },
                o =>
                {
                    var m = Assert.IsType<AddColumnOperation>(o);
                    Assert.Equal("ShippingAddress_City", m.Name);
                    Assert.Equal("Order", m.Table);
                },
                o =>
                {
                    var m = Assert.IsType<AddColumnOperation>(o);
                    Assert.Equal("ShippingAddress_Street", m.Name);
                    Assert.Equal("Order", m.Table);
                },
                o =>
                {
                    var m = Assert.IsType<UpdateDataOperation>(o);
                    AssertMultidimensionalArray(
                        m.KeyValues,
                        v => Assert.Equal(42, v));
                    AssertMultidimensionalArray(
                        m.Values,
                        v => Assert.Equal("London", v),
                        v => Assert.Equal("Abbey Road", v),
                        v => Assert.Equal("San Francisco", v),
                        v => Assert.Equal("Lombard", v));
                    Assert.Collection(
                        m.Columns,
                        v => Assert.Equal("BillingAddress_City", v),
                        v => Assert.Equal("BillingAddress_Street", v),
                        v => Assert.Equal("ShippingAddress_City", v),
                        v => Assert.Equal("ShippingAddress_Street", v));
                }),
            downOps => Assert.Collection(
                downOps,
                o =>
                {
                    var m = Assert.IsType<DropColumnOperation>(o);
                    Assert.Equal("BillingAddress_City", m.Name);
                    Assert.Equal("Order", m.Table);
                },
                o =>
                {
                    var m = Assert.IsType<DropColumnOperation>(o);
                    Assert.Equal("BillingAddress_Street", m.Name);
                    Assert.Equal("Order", m.Table);
                },
                o =>
                {
                    var m = Assert.IsType<DropColumnOperation>(o);
                    Assert.Equal("ShippingAddress_City", m.Name);
                    Assert.Equal("Order", m.Table);
                },
                o =>
                {
                    var m = Assert.IsType<DropColumnOperation>(o);
                    Assert.Equal("ShippingAddress_Street", m.Name);
                    Assert.Equal("Order", m.Table);
                }));

    [ConditionalFact]
    public void Rename_entity_type_with_seed_data()
        => Execute(
            _ => { },
            source => source.Entity(
                "EntityWithIdWrongName",
                x =>
                {
                    x.Property<int>("Id");
                    x.HasKey("Id").HasName("PK_EntityId");
                    x.HasData(
                        new { Id = 42 },
                        new { Id = 27 });
                }),
            target => target.Entity(
                "EntityWithId",
                x =>
                {
                    x.ToTable("EntityWithIdWrongName");
                    x.Property<int>("Id");
                    x.HasKey("Id").HasName("PK_EntityId");
                    x.HasData(
                        new { Id = 42 },
                        new { Id = 27 });
                }),
            Assert.Empty,
            Assert.Empty);

    [ConditionalFact]
    public void Add_column_with_computed_value()
        => Execute(
            source => source.Entity("Dragon").ToTable("Dragon", "dbo").Property<int>("Id"),
            target => target.Entity(
                "Dragon",
                x =>
                {
                    x.ToTable("Dragon", "dbo");
                    x.Property<int>("Id");
                    x.Property<string>("Name")
                        .HasColumnType("nvarchar(30)")
                        .IsRequired()
                        .HasComputedColumnSql("CreateDragonName()");
                }),
            operations =>
            {
                Assert.Equal(1, operations.Count);

                var operation = Assert.IsType<AddColumnOperation>(operations[0]);
                Assert.Equal("dbo", operation.Schema);
                Assert.Equal("Dragon", operation.Table);
                Assert.Equal("Name", operation.Name);
                Assert.Equal(typeof(string), operation.ClrType);
                Assert.Equal("nvarchar(30)", operation.ColumnType);
                Assert.False(operation.IsNullable);
                Assert.Equal("", operation.DefaultValue);
                Assert.Equal("CreateDragonName()", operation.ComputedColumnSql);
            });

    [ConditionalFact] // Issue #4501
    public void Add_column_ValueGeneratedOnAddOrUpdate_with_default_value_sql()
        => Execute(
            source => source.Entity("Dragon").ToTable("Dragon", "dbo").Property<int>("Id"),
            target => target.Entity(
                "Dragon",
                x =>
                {
                    x.ToTable("Dragon", "dbo");
                    x.Property<int>("Id");
                    x.Property<DateTime>("LastModified")
                        .HasDefaultValueSql("GETDATE()")
                        .ValueGeneratedOnAddOrUpdate();
                }),
            operations =>
            {
                Assert.Equal(1, operations.Count);

                var operation = Assert.IsType<AddColumnOperation>(operations[0]);
                Assert.Equal("dbo", operation.Schema);
                Assert.Equal("Dragon", operation.Table);
                Assert.Equal("LastModified", operation.Name);
                Assert.Equal(typeof(DateTime), operation.ClrType);
                Assert.Null(operation.ComputedColumnSql);
                Assert.Equal("GETDATE()", operation.DefaultValueSql);
            });

    [ConditionalFact]
    public void Add_column_ValueGeneratedOnUpdate_with_default_value_sql()
        => Execute(
            source => source.Entity("Dragon").ToTable("Dragon", "dbo").Property<int>("Id"),
            target => target.Entity(
                "Dragon",
                x =>
                {
                    x.ToTable("Dragon", "dbo");
                    x.Property<int>("Id");
                    x.Property<DateTime>("LastModified")
                        .HasDefaultValueSql("GETDATE()")
                        .ValueGeneratedOnUpdate();
                }),
            operations =>
            {
                Assert.Equal(1, operations.Count);

                var operation = Assert.IsType<AddColumnOperation>(operations[0]);
                Assert.Equal("dbo", operation.Schema);
                Assert.Equal("Dragon", operation.Table);
                Assert.Equal("LastModified", operation.Name);
                Assert.Equal(typeof(DateTime), operation.ClrType);
                Assert.Null(operation.ComputedColumnSql);
                Assert.Equal("GETDATE()", operation.DefaultValueSql);
            });

    [ConditionalTheory]
    [InlineData(typeof(int), 0)]
    [InlineData(typeof(int?), 0)]
    [InlineData(typeof(string), "")]
    [InlineData(typeof(byte[]), new byte[0])]
    [InlineData(typeof(SomeEnum), 0)]
    [InlineData(typeof(SomeEnum?), 0)]
    public void Add_column_not_null(Type type, object expectedDefault)
        => Execute(
            source => source.Entity("Robin").Property<int>("Id"),
            target => target.Entity(
                "Robin",
                x =>
                {
                    x.Property<int>("Id");
                    x.Property(type, "Value").IsRequired();
                }),
            operations =>
            {
                Assert.Equal(1, operations.Count);

                var operation = Assert.IsType<AddColumnOperation>(operations[0]);
                Assert.Equal("Robin", operation.Table);
                Assert.Equal("Value", operation.Name);
                Assert.Equal(expectedDefault, operation.DefaultValue);
            });

    [ConditionalFact]
    public void Add_property_converted_to_nullable()
        => Execute(
            source => source.Entity("Capybara").Property<int>("Id"),
            target => target.Entity(
                "Capybara",
                x =>
                {
                    x.Property<int>("Id");
                    x.Property<SomeEnum>("SomeEnum")
                        .HasConversion(m => (int?)m, p => p.HasValue ? (SomeEnum)p.Value : default);
                }),
            operations =>
            {
                var operation = Assert.IsType<AddColumnOperation>(Assert.Single(operations));
                Assert.Equal(typeof(int), operation.ClrType);
            });

    [ConditionalFact]
    public void Add_column_with_seed_data()
        => Execute(
            _ => { },
            source => source.Entity(
                "Firefly",
                x =>
                {
                    x.ToTable("Firefly", "dbo");
                    x.Property<int>("Id");
                    x.HasData(
                        new { Id = 42 });
                }),
            target => target.Entity(
                "Firefly",
                x =>
                {
                    x.ToTable("Firefly", "dbo");
                    x.Property<int>("Id");
                    x.Property<string>("Name").HasColumnType("nvarchar(30)");
                    x.HasData(
                        new { Id = 42, Name = "Firefly 1" },
                        new { Id = 43, Name = "Firefly 2" });
                }),
            upOps => Assert.Collection(
                upOps,
                o =>
                {
                    var operation = Assert.IsType<AddColumnOperation>(o);
                    Assert.Equal("dbo", operation.Schema);
                    Assert.Equal("Firefly", operation.Table);
                    Assert.Equal("Name", operation.Name);
                },
                o =>
                {
                    var m = Assert.IsType<UpdateDataOperation>(o);
                    AssertMultidimensionalArray(
                        m.KeyValues,
                        v => Assert.Equal(42, v));
                    AssertMultidimensionalArray(
                        m.Values,
                        v => Assert.Equal("Firefly 1", v));
                },
                o =>
                {
                    var m = Assert.IsType<InsertDataOperation>(o);
                    AssertMultidimensionalArray(
                        m.Values,
                        v => Assert.Equal(43, v),
                        v => Assert.Equal("Firefly 2", v));
                }),
            downOps => Assert.Collection(
                downOps,
                o =>
                {
                    var m = Assert.IsType<DeleteDataOperation>(o);
                    Assert.Null(m.KeyColumnTypes);
                    AssertMultidimensionalArray(
                        m.KeyValues,
                        v => Assert.Equal(43, v));
                },
                o =>
                {
                    var operation = Assert.IsType<DropColumnOperation>(o);
                    Assert.Equal("dbo", operation.Schema);
                    Assert.Equal("Firefly", operation.Table);
                    Assert.Equal("Name", operation.Name);
                }));

    [ConditionalFact]
    public void Add_column_with_order()
        => Execute(
            source => source.Entity("Peacock").Property<int>("Id"),
            target => target.Entity(
                "Peacock",
                x =>
                {
                    x.Property<int>("Id");
                    x.Property<string>("Name")
                        .HasColumnOrder(1);
                }),
            operations =>
            {
                Assert.Equal(1, operations.Count);

                var operation = Assert.IsType<AddColumnOperation>(operations[0]);
                Assert.Equal("Peacock", operation.Table);
                Assert.Equal("Name", operation.Name);
                Assert.Equal(typeof(string), operation.ClrType);
                Assert.Equal(1, operation[RelationalAnnotationNames.ColumnOrder]);
            });

    [ConditionalFact]
    public void Add_seed_data_with_non_writable_column_insert_operations_with_batching()
        => Execute(
            _ => { },
            source => source.Entity(
                "Firefly",
                x =>
                {
                    x.ToTable("Firefly", "dbo");
                    x.Property<int>("Id");
                    x.Property<string>("Name").HasColumnType("nvarchar(30)");
                    x.Property<byte[]>("Version").IsRowVersion();
                }),
            target => target.Entity(
                "Firefly",
                x =>
                {
                    x.ToTable("Firefly", "dbo");
                    x.Property<int>("Id");
                    x.Property<string>("Name").HasColumnType("nvarchar(30)");
                    x.Property<byte[]>("Version").IsRowVersion();
                    x.HasData(
                        new { Id = 42, Name = "Firefly 1" },
                        new { Id = 43, Name = "Firefly 2" },
                        new { Id = 44, Name = "Firefly 3" },
                        new { Id = 45, Name = "Firefly 4" });
                }),
            upOps => Assert.Collection(
                upOps,
                o =>
                {
                    var m = Assert.IsType<InsertDataOperation>(o);
                    Assert.Collection(
                        ToJaggedArray(m.Values),
                        r => Assert.Collection(
                            r,
                            v => Assert.Equal(42, v),
                            v => Assert.Equal("Firefly 1", v)),
                        r => Assert.Collection(
                            r,
                            v => Assert.Equal(43, v),
                            v => Assert.Equal("Firefly 2", v)),
                        r => Assert.Collection(
                            r,
                            v => Assert.Equal(44, v),
                            v => Assert.Equal("Firefly 3", v)),
                        r => Assert.Collection(
                            r,
                            v => Assert.Equal(45, v),
                            v => Assert.Equal("Firefly 4", v))
                    );
                }),
            downOps => Assert.Collection(
                downOps,
                o =>
                {
                    var m = Assert.IsType<DeleteDataOperation>(o);
                    Assert.Null(m.KeyColumnTypes);
                    AssertMultidimensionalArray(
                        m.KeyValues,
                        v => Assert.Equal(42, v));
                },
                o =>
                {
                    var m = Assert.IsType<DeleteDataOperation>(o);
                    Assert.Null(m.KeyColumnTypes);
                    AssertMultidimensionalArray(
                        m.KeyValues,
                        v => Assert.Equal(43, v));
                },
                o =>
                {
                    var m = Assert.IsType<DeleteDataOperation>(o);
                    Assert.Null(m.KeyColumnTypes);
                    AssertMultidimensionalArray(
                        m.KeyValues,
                        v => Assert.Equal(44, v));
                },
                o =>
                {
                    var m = Assert.IsType<DeleteDataOperation>(o);
                    Assert.Null(m.KeyColumnTypes);
                    AssertMultidimensionalArray(
                        m.KeyValues,
                        v => Assert.Equal(45, v));
                }),
            builderOptions => builderOptions.UseFakeRelational(a => a.MaxBatchSize(4)));

    private enum SomeEnum
    {
        Default,
        NonDefault
    }

    [ConditionalFact]
    public void Rename_column()
        => Execute(
            source => source.Entity(
                "Zebra",
                x =>
                {
                    x.ToTable("Zebra", "dbo");
                    x.Property<int>("Id");
                    x.Property<string>("Name").HasColumnType("nvarchar(30)");
                }),
            target => target.Entity(
                "Zebra",
                x =>
                {
                    x.ToTable("Zebra", "dbo");
                    x.Property<int>("Id");
                    x.Property<string>("Name").HasColumnName("ZebraName").HasColumnType("nvarchar(30)");
                }),
            operations =>
            {
                Assert.Equal(1, operations.Count);

                var operation = Assert.IsType<RenameColumnOperation>(operations[0]);
                Assert.Equal("dbo", operation.Schema);
                Assert.Equal("Zebra", operation.Table);
                Assert.Equal("Name", operation.Name);
                Assert.Equal("ZebraName", operation.NewName);
            });

    [ConditionalFact]
    public void Rename_column_with_seed_data()
        => Execute(
            _ => { },
            source => source.Entity(
                "EntityWithTwoProperties",
                x =>
                {
                    x.Property<int>("IdBeforeRename");
                    x.HasKey("IdBeforeRename");
                    x.Property<int>("Value1");
                    x.Property<string>("Value2");
                    x.HasData(
                        new
                        {
                            IdBeforeRename = 42,
                            Value1 = 32,
                            Value2 = "equal"
                        },
                        new
                        {
                            IdBeforeRename = 24,
                            Value1 = 72,
                            Value2 = "not equal1"
                        });
                }),
            target => target.Entity(
                "EntityWithTwoProperties",
                x =>
                {
                    x.Property<int>("Id");
                    x.Property<int>("Value1");
                    x.Property<string>("Value2");
                    x.HasData(
                        new
                        {
                            Id = 42,
                            Value1 = 27,
                            Value2 = "equal"
                        }, // modified
                        new
                        {
                            Id = 24,
                            Value1 = 99,
                            Value2 = "not equal2"
                        }); // modified
                }),
            upOps => Assert.Collection(
                upOps,
                o =>
                {
                    var operation = Assert.IsType<RenameColumnOperation>(o);
                    Assert.Null(operation.Schema);
                    Assert.Equal("EntityWithTwoProperties", operation.Table);
                    Assert.Equal("IdBeforeRename", operation.Name);
                    Assert.Equal("Id", operation.NewName);
                },
                o =>
                {
                    var m = Assert.IsType<UpdateDataOperation>(o);
                    AssertMultidimensionalArray(
                        m.KeyValues,
                        v => Assert.Equal(24, v));
                    AssertMultidimensionalArray(
                        m.Values,
                        v => Assert.Equal(99, v),
                        v => Assert.Equal("not equal2", v));
                },
                o =>
                {
                    var m = Assert.IsType<UpdateDataOperation>(o);
                    AssertMultidimensionalArray(
                        m.KeyValues,
                        v => Assert.Equal(42, v));
                    AssertMultidimensionalArray(
                        m.Values,
                        v => Assert.Equal(27, v));
                }),
            downOps => Assert.Collection(
                downOps,
                o =>
                {
                    var operation = Assert.IsType<RenameColumnOperation>(o);
                    Assert.Null(operation.Schema);
                    Assert.Equal("EntityWithTwoProperties", operation.Table);
                    Assert.Equal("Id", operation.Name);
                    Assert.Equal("IdBeforeRename", operation.NewName);
                },
                o =>
                {
                    var m = Assert.IsType<UpdateDataOperation>(o);
                    AssertMultidimensionalArray(
                        m.KeyValues,
                        v => Assert.Equal(24, v));
                    AssertMultidimensionalArray(
                        m.Values,
                        v => Assert.Equal(72, v),
                        v => Assert.Equal("not equal1", v));
                },
                o =>
                {
                    var m = Assert.IsType<UpdateDataOperation>(o);
                    AssertMultidimensionalArray(
                        m.KeyValues,
                        v => Assert.Equal(42, v));
                    AssertMultidimensionalArray(
                        m.Values,
                        v => Assert.Equal(32, v));
                }));

    [ConditionalFact]
    public void Rename_property()
        => Execute(
            source => source.Entity(
                "Buffalo",
                x =>
                {
                    x.ToTable("Buffalo", "dbo");
                    x.Property<int>("Id");
                    x.Property<string>("BuffaloName").HasColumnType("nvarchar(30)");
                }),
            target => target.Entity(
                "Buffalo",
                x =>
                {
                    x.ToTable("Buffalo", "dbo");
                    x.Property<int>("Id");
                    x.Property<string>("Name").HasColumnName("BuffaloName").HasColumnType("nvarchar(30)");
                }),
            Assert.Empty);

    [ConditionalFact]
    public void Rename_property_with_same_seed_data()
        => Execute(
            _ => { },
            target => target.Entity(
                "Zebra",
                x =>
                {
                    x.ToTable("Zebra", "dbo");
                    x.Property<int>("Id");
                    x.Property<string>("ZebraName").HasColumnType("nvarchar(30)");
                    x.HasData(
                        new { Id = 42, ZebraName = "equal" });
                }),
            source => source.Entity(
                "Zebra",
                x =>
                {
                    x.ToTable("Zebra", "dbo");
                    x.Property<int>("Id");
                    x.Property<string>("Name").HasColumnName("ZebraName").HasColumnType("nvarchar(30)");
                    x.HasData(
                        new { Id = 42, Name = "equal" });
                }),
            Assert.Empty,
            Assert.Empty);

    [ConditionalFact]
    public void Rename_property_and_column()
        => Execute(
            source => source.Entity("Buffalo").Property<int>("BuffaloId"),
            target => target.Entity("Buffalo").Property<int>("Id"),
            operations =>
            {
                Assert.Equal(1, operations.Count);

                var operation = Assert.IsType<RenameColumnOperation>(operations[0]);
                Assert.Equal("Buffalo", operation.Table);
                Assert.Equal("BuffaloId", operation.Name);
                Assert.Equal("Id", operation.NewName);
            });

    [ConditionalFact]
    public void Rename_property_and_column_when_snapshot()
        => Execute(
            source => source.Entity(
                typeof(Crab).FullName,
                x =>
                {
                    x.ToTable("Crab");

                    x.Property<string>("CrabId");

                    x.HasKey("CrabId");
                }),
            target => target.Entity<Crab>(),
            operations =>
            {
                Assert.Equal(1, operations.Count);

                var operation = Assert.IsType<RenameColumnOperation>(operations[0]);
                Assert.Equal("Crab", operation.Table);
                Assert.Equal("CrabId", operation.Name);
                Assert.Equal("Id", operation.NewName);
            },
            skipSourceConventions: true);

    [ConditionalFact]
    public void Add_table_sharing_to_TPT()
        => Execute(
            common =>
            {
                common.Entity(
                    "Order",
                    x =>
                    {
                        x.ToTable("Order");
                        x.Property<int>("Id");
                    });
                common.Entity(
                    "DetailedOrder",
                    x =>
                    {
                        x.ToTable("DetailedOrder");
                        x.HasBaseType("Order");
                        x.Property<string>("Description").HasColumnName("Description");
                    });
            },
            _ => { },
            target =>
            {
                target.Entity(
                    "OrderDetails",
                    x =>
                    {
                        x.ToTable("DetailedOrder");
                        x.Property<int>("Id");
                        x.Property<string>("Description").HasColumnName("Description");
                        x.Property<DateTime>("OrderDate");
                        x.HasOne("DetailedOrder", null).WithOne().HasForeignKey("OrderDetails", "Id");
                    });
            },
            operations =>
            {
                Assert.Equal(1, operations.Count);

                var operation = Assert.IsType<AddColumnOperation>(operations[0]);
                Assert.Null(operation.Schema);
                Assert.Equal("DetailedOrder", operation.Table);
                Assert.Equal("OrderDate", operation.Name);
            });

    [ConditionalFact]
    public void Rename_column_in_TPT_with_table_sharing_and_seed_data()
        => Execute(
            common =>
            {
                common.Entity(
                    "Order",
                    x =>
                    {
                        x.ToTable("Order");
                        x.Property<int>("Id");
                    });
                common.Entity(
                    "DetailedOrder",
                    x =>
                    {
                        x.ToTable("DetailedOrder");
                        x.HasBaseType("Order");
                        x.Property<string>("Description").HasColumnName("Description");
                        x.HasData(new { Id = 42, Description = "Order 1" });
                    });
                common.Entity(
                    "OrderDetails",
                    x =>
                    {
                        x.ToTable("DetailedOrder");
                        x.Property<int>("Id");
                        x.Property<string>("Description").HasColumnName("Description");
                        x.Property<DateTime>("OrderDate");
                        x.HasOne("DetailedOrder", null).WithOne().HasForeignKey("OrderDetails", "Id");
                        x.HasData(
                            new
                            {
                                Id = 42,
                                Description = "Order 1",
                                OrderDate = DateTime.MinValue
                            });
                    });
            },
            _ => { },
            target =>
            {
                target.Entity(
                    "DetailedOrder",
                    x =>
                    {
                        x.Property<string>("Description").HasColumnName("OrderDescription");
                    });
                target.Entity(
                    "OrderDetails",
                    x =>
                    {
                        x.Property<string>("Description").HasColumnName("OrderDescription");
                    });
            },
            operations =>
            {
                Assert.Equal(1, operations.Count);

                var operation = Assert.IsType<RenameColumnOperation>(operations[0]);
                Assert.Null(operation.Schema);
                Assert.Equal("DetailedOrder", operation.Table);
                Assert.Equal("Description", operation.Name);
                Assert.Equal("OrderDescription", operation.NewName);
            });

    private class Crab
    {
        public string Id { get; set; }
    }

    [ConditionalFact]
    public void Add_custom_value_generator()
        => Execute(
            source => source.Entity(
                "Toad",
                x =>
                {
                    x.Property<int>("Id");
                    x.Property<string>("Name");
                }),
            target => target.Entity(
                "Toad",
                x =>
                {
                    x.Property<int>("Id");
                    x.Property<string>("Name")
                        .HasValueGenerator<CustomValueGenerator>();
                }),
            operations => Assert.Equal(0, operations.Count));

    [ConditionalFact]
    public void Remove_custom_value_generator()
        => Execute(
            source => source.Entity(
                "Toad",
                x =>
                {
                    x.Property<int>("Id");
                    x.Property<string>("Name")
                        .HasValueGenerator<CustomValueGenerator>();
                }),
            target => target.Entity(
                "Toad",
                x =>
                {
                    x.Property<int>("Id");
                    x.Property<string>("Name");
                }),
            operations => Assert.Equal(0, operations.Count));

    private class CustomValueGenerator : ValueGenerator<string>
    {
        public override string Next(EntityEntry entry)
            => throw new NotImplementedException();

        public override bool GeneratesTemporaryValues
            => false;
    }

    [ConditionalFact]
    public void Alter_column_nullability()
        => Execute(
            source => source.Entity(
                "Bison",
                x =>
                {
                    x.ToTable("Bison", "dbo");
                    x.Property<int>("Id");
                    x.Property<string>("Name")
                        .HasColumnType("nvarchar(30)")
                        .IsRequired()
                        .HasDefaultValueSql("CreateBisonName()");
                }),
            target => target.Entity(
                "Bison",
                x =>
                {
                    x.ToTable("Bison", "dbo");
                    x.Property<int>("Id");
                    x.Property<string>("Name")
                        .HasColumnType("nvarchar(30)")
                        .IsRequired(false)
                        .HasDefaultValueSql("CreateBisonName()");
                }),
            operations =>
            {
                Assert.Equal(1, operations.Count);

                var operation = Assert.IsType<AlterColumnOperation>(operations[0]);
                Assert.Equal("dbo", operation.Schema);
                Assert.Equal("Bison", operation.Table);
                Assert.Equal("Name", operation.Name);
                Assert.Equal(typeof(string), operation.ClrType);
                Assert.Equal("nvarchar(30)", operation.ColumnType);
                Assert.True(operation.IsNullable);
                Assert.Null(operation.DefaultValue);
                Assert.Equal("CreateBisonName()", operation.DefaultValueSql);
            });

    [ConditionalFact]
    public void Alter_column_nullability_to_required()
        => Execute(
            source => source.Entity(
                "Bison",
                x =>
                {
                    x.ToTable("Bison", "dbo");
                    x.Property<int>("Id");
                    x.Property<string>("Name")
                        .HasColumnType("nvarchar(30)")
                        .IsRequired(false)
                        .HasDefaultValueSql("CreateBisonName()");
                }),
            target => target.Entity(
                "Bison",
                x =>
                {
                    x.ToTable("Bison", "dbo");
                    x.Property<int>("Id");
                    x.Property<string>("Name")
                        .HasColumnType("nvarchar(30)")
                        .IsRequired()
                        .HasDefaultValueSql("CreateBisonName()");
                }),
            operations =>
            {
                Assert.Equal(1, operations.Count);

                var operation = Assert.IsType<AlterColumnOperation>(operations[0]);
                Assert.Equal("dbo", operation.Schema);
                Assert.Equal("Bison", operation.Table);
                Assert.Equal("Name", operation.Name);
                Assert.Equal(typeof(string), operation.ClrType);
                Assert.Equal("nvarchar(30)", operation.ColumnType);
                Assert.False(operation.IsNullable);
                Assert.Equal(string.Empty, operation.DefaultValue);
                Assert.Equal("CreateBisonName()", operation.DefaultValueSql);
            });

    [ConditionalFact]
    public void Alter_column_type()
        => Execute(
            common => common.Entity(
                "Puma",
                x =>
                {
                    x.ToTable("Puma", "dbo");
                    x.Property<int>("Id");
                    x.Property<string>("Name")
                        .IsRequired()
                        .HasDefaultValueSql("CreatePumaName()");
                }),
            source => source.Entity(
                "Puma",
                x =>
                {
                    x.Property<string>("Name")
                        .HasColumnType("varchar(30)");
                }),
            target => target.Entity(
                "Puma",
                x =>
                {
                    x.Property<string>("Name")
                        .HasColumnType("varchar(450)");
                }),
            operations =>
            {
                Assert.Equal(1, operations.Count);

                var operation = Assert.IsType<AlterColumnOperation>(operations[0]);
                Assert.Equal("dbo", operation.Schema);
                Assert.Equal("Puma", operation.Table);
                Assert.Equal("Name", operation.Name);
                Assert.Equal(typeof(string), operation.ClrType);
                Assert.Equal("varchar(450)", operation.ColumnType);
                Assert.False(operation.IsNullable);
                Assert.Null(operation.DefaultValue);
                Assert.Equal("CreatePumaName()", operation.DefaultValueSql);
            });

    [ConditionalFact]
    public void Alter_column_type_with_seed_data()
        => Execute(
            common => common.Entity(
                "Puma",
                x =>
                {
                    x.ToTable("Puma", "dbo");
                    x.Property<int>("Id");
                }),
            source => source.Entity(
                "Puma",
                x =>
                {
                    x.Property<short>("ClawCount")
                        .HasColumnType("int");
                    x.HasData(
                        new { Id = 42, ClawCount = (short)20 });
                }),
            target => target.Entity(
                "Puma",
                x =>
                {
                    x.Property<int>("ClawCount");
                    x.HasData(
                        new { Id = 42, ClawCount = 20 });
                }),
            operations =>
            {
                Assert.Equal(2, operations.Count);
                Assert.IsType<AlterColumnOperation>(operations[0]); // Because the column type changed

                var operation = Assert.IsType<UpdateDataOperation>(operations[1]);
                Assert.Equal("dbo", operation.Schema);
                Assert.Equal("Puma", operation.Table);

                AssertMultidimensionalArray(
                    operation.KeyValues,
                    v => Assert.Equal(42, v));
                AssertMultidimensionalArray(
                    operation.Values,
                    v => Assert.Equal(20, v));
            });

    [ConditionalFact]
    public void Alter_key_column_type_with_seed_data()
        => Execute(
            _ => { },
            source => source.Entity(
                "Firefly",
                x =>
                {
                    x.ToTable("Firefly", "dbo");
                    x.Property<int>("Id");
                    x.HasData(
                        new { Id = 42 },
                        new { Id = 43 });
                }),
            target => target.Entity(
                "Firefly",
                x =>
                {
                    x.ToTable("Firefly", "dbo");
                    x.Property<string>("Id").HasColumnType("nvarchar(30)");
                    x.HasData(
                        new { Id = "42" });
                }),
            upOps => Assert.Collection(
                upOps,
                o =>
                {
                    var m = Assert.IsType<DeleteDataOperation>(o);
                    Assert.Null(m.KeyColumnTypes);
                    AssertMultidimensionalArray(
                        m.KeyValues,
                        v => Assert.Equal(42, v));
                },
                o =>
                {
                    var m = Assert.IsType<DeleteDataOperation>(o);
                    Assert.Null(m.KeyColumnTypes);
                    AssertMultidimensionalArray(
                        m.KeyValues,
                        v => Assert.Equal(43, v));
                },
                o =>
                {
                    var operation = Assert.IsType<AlterColumnOperation>(o);
                    Assert.Equal("dbo", operation.Schema);
                    Assert.Equal("Firefly", operation.Table);
                    Assert.Equal("Id", operation.Name);
                    Assert.Equal(typeof(string), operation.ClrType);
                    Assert.Equal(typeof(int), operation.OldColumn.ClrType);
                },
                o =>
                {
                    var m = Assert.IsType<InsertDataOperation>(o);
                    AssertMultidimensionalArray(
                        m.Values,
                        v => Assert.Equal("42", v));
                }),
            downOps => Assert.Collection(
                downOps,
                o =>
                {
                    var m = Assert.IsType<DeleteDataOperation>(o);
                    AssertMultidimensionalArray(
                        m.KeyValues,
                        v => Assert.Equal("42", v));
                },
                o =>
                {
                    var operation = Assert.IsType<AlterColumnOperation>(o);
                    Assert.Equal("dbo", operation.Schema);
                    Assert.Equal("Firefly", operation.Table);
                    Assert.Equal("Id", operation.Name);
                    Assert.Equal(typeof(int), operation.ClrType);
                    Assert.Equal(typeof(string), operation.OldColumn.ClrType);
                },
                o =>
                {
                    var m = Assert.IsType<InsertDataOperation>(o);
                    AssertMultidimensionalArray(
                        m.Values,
                        v => Assert.Equal(42, v));
                },
                o =>
                {
                    var m = Assert.IsType<InsertDataOperation>(o);
                    AssertMultidimensionalArray(
                        m.Values,
                        v => Assert.Equal(43, v));
                }));

    [ConditionalFact]
    public void Alter_column_max_length()
        => Execute(
            source => source.Entity(
                "Toad",
                x =>
                {
                    x.Property<int>("Id");
                    x.Property<string>("Name");
                }),
            target => target.Entity(
                "Toad",
                x =>
                {
                    x.Property<int>("Id");
                    x.Property<string>("Name")
                        .HasMaxLength(30);
                }),
            operations =>
            {
                Assert.Equal(1, operations.Count);

                var operation = Assert.IsType<AlterColumnOperation>(operations[0]);
                Assert.Equal("Toad", operation.Table);
                Assert.Equal("Name", operation.Name);
                Assert.Equal(30, operation.MaxLength);
                Assert.True(operation.IsDestructiveChange);
            });

    [ConditionalFact]
    public void Alter_column_precision()
        => Execute(
            source => source.Entity(
                "Toad",
                x =>
                {
                    x.Property<int>("Id");
                    x.Property<decimal>("Salary");
                }),
            target => target.Entity(
                "Toad",
                x =>
                {
                    x.Property<int>("Id");
                    x.Property<decimal>("Salary")
                        .HasPrecision(10);
                }),
            operations =>
            {
                Assert.Equal(1, operations.Count);

                var operation = Assert.IsType<AlterColumnOperation>(operations[0]);
                Assert.Equal("Toad", operation.Table);
                Assert.Equal("Salary", operation.Name);
                Assert.Equal(10, operation.Precision);
                Assert.Null(operation.Scale);
                Assert.True(operation.IsDestructiveChange);
            });

    [ConditionalFact]
    public void Alter_column_precision_and_scale()
        => Execute(
            source => source.Entity(
                "Toad",
                x =>
                {
                    x.Property<int>("Id");
                    x.Property<decimal>("Salary");
                }),
            target => target.Entity(
                "Toad",
                x =>
                {
                    x.Property<int>("Id");
                    x.Property<decimal>("Salary")
                        .HasPrecision(17, 5);
                }),
            operations =>
            {
                Assert.Equal(1, operations.Count);

                var operation = Assert.IsType<AlterColumnOperation>(operations[0]);
                Assert.Equal("Toad", operation.Table);
                Assert.Equal("Salary", operation.Name);
                Assert.Equal(17, operation.Precision);
                Assert.Equal(5, operation.Scale);
                Assert.True(operation.IsDestructiveChange);
            });

    [ConditionalFact]
    public void Alter_column_unicode()
        => Execute(
            source => source.Entity(
                "Toad",
                x =>
                {
                    x.Property<int>("Id");
                    x.Property<string>("Name");
                }),
            target => target.Entity(
                "Toad",
                x =>
                {
                    x.Property<int>("Id");
                    x.Property<string>("Name")
                        .IsUnicode(false);
                }),
            operations =>
            {
                Assert.Equal(1, operations.Count);

                var operation = Assert.IsType<AlterColumnOperation>(operations[0]);
                Assert.Equal("Toad", operation.Table);
                Assert.Equal("Name", operation.Name);
                Assert.False(operation.IsUnicode);
                Assert.True(operation.IsDestructiveChange);
            });

    [ConditionalFact]
    public void Alter_column_fixed_length()
        => Execute(
            source => source.Entity(
                "Toad",
                x =>
                {
                    x.Property<int>("Id");
                    x.Property<string>("Name");
                }),
            target => target.Entity(
                "Toad",
                x =>
                {
                    x.Property<int>("Id");
                    x.Property<string>("Name")
                        .IsFixedLength();
                }),
            operations =>
            {
                Assert.Equal(1, operations.Count);

                var operation = Assert.IsType<AlterColumnOperation>(operations[0]);
                Assert.Equal("Toad", operation.Table);
                Assert.Equal("Name", operation.Name);
                Assert.True(operation.IsFixedLength);
                Assert.True(operation.IsDestructiveChange);
            });

    [ConditionalFact]
    public void Alter_column_default()
        => Execute(
            source => source.Entity(
                "Cougar",
                x =>
                {
                    x.ToTable("Cougar", "dbo");
                    x.Property<int>("Id");
                    x.Property<string>("Name")
                        .HasColumnType("nvarchar(30)")
                        .IsRequired()
                        .HasDefaultValue("Butch");
                }),
            target => target.Entity(
                "Cougar",
                x =>
                {
                    x.ToTable("Cougar", "dbo");
                    x.Property<int>("Id");
                    x.Property<string>("Name")
                        .HasColumnType("nvarchar(30)")
                        .IsRequired()
                        .HasDefaultValue("Cosmo");
                }),
            operations =>
            {
                Assert.Equal(1, operations.Count);

                var operation = Assert.IsType<AlterColumnOperation>(operations[0]);
                Assert.Equal("dbo", operation.Schema);
                Assert.Equal("Cougar", operation.Table);
                Assert.Equal("Name", operation.Name);
                Assert.Equal(typeof(string), operation.ClrType);
                Assert.Equal("nvarchar(30)", operation.ColumnType);
                Assert.False(operation.IsNullable);
                Assert.Equal("Cosmo", operation.DefaultValue);
                Assert.Null(operation.DefaultValueSql);
            });

    [ConditionalFact]
    public void Alter_column_default_expression()
        => Execute(
            source => source.Entity(
                "MountainLion",
                x =>
                {
                    x.ToTable("MountainLion", "dbo");
                    x.Property<int>("Id");
                    x.Property<string>("Name")
                        .HasColumnType("nvarchar(30)")
                        .IsRequired()
                        .HasDefaultValueSql("CreateMountainLionName()");
                }),
            target => target.Entity(
                "MountainLion",
                x =>
                {
                    x.ToTable("MountainLion", "dbo");
                    x.Property<int>("Id");
                    x.Property<string>("Name")
                        .HasColumnType("nvarchar(30)")
                        .IsRequired()
                        .HasDefaultValueSql("CreateCatamountName()");
                }),
            operations =>
            {
                Assert.Equal(1, operations.Count);

                var operation = Assert.IsType<AlterColumnOperation>(operations[0]);
                Assert.Equal("dbo", operation.Schema);
                Assert.Equal("MountainLion", operation.Table);
                Assert.Equal("Name", operation.Name);
                Assert.Equal(typeof(string), operation.ClrType);
                Assert.Equal("nvarchar(30)", operation.ColumnType);
                Assert.False(operation.IsNullable);
                Assert.Null(operation.DefaultValue);
                Assert.Equal("CreateCatamountName()", operation.DefaultValueSql);
            });

    [ConditionalFact]
    public void Alter_column_computed_expression()
        => Execute(
            source => source.Entity(
                "MountainLion",
                x =>
                {
                    x.ToTable("MountainLion", "dbo");
                    x.Property<int>("Id");
                    x.Property<string>("Name")
                        .HasColumnType("nvarchar(30)")
                        .IsRequired()
                        .HasComputedColumnSql("CreateMountainLionName()");
                }),
            target => target.Entity(
                "MountainLion",
                x =>
                {
                    x.ToTable("MountainLion", "dbo");
                    x.Property<int>("Id");
                    x.Property<string>("Name")
                        .HasColumnType("nvarchar(30)")
                        .IsRequired()
                        .HasComputedColumnSql("CreateCatamountName()");
                }),
            operations =>
            {
                Assert.Equal(1, operations.Count);

                var operation = Assert.IsType<AlterColumnOperation>(operations[0]);
                Assert.Equal("dbo", operation.Schema);
                Assert.Equal("MountainLion", operation.Table);
                Assert.Equal("Name", operation.Name);
                Assert.Equal(typeof(string), operation.ClrType);
                Assert.Equal("nvarchar(30)", operation.ColumnType);
                Assert.False(operation.IsNullable);
                Assert.Null(operation.DefaultValue);
                Assert.Equal("CreateCatamountName()", operation.ComputedColumnSql);
            });

    [ConditionalFact]
    public void Alter_column_comment()
        => Execute(
            source => source.Entity(
                "MountainLion",
                x =>
                {
                    x.ToTable("MountainLion", "dbo");
                    x.Property<int>("Id");
                    x.Property<string>("Name")
                        .HasColumnType("nvarchar(30)")
                        .HasComment("Old comment");
                }),
            target => target.Entity(
                "MountainLion",
                x =>
                {
                    x.ToTable("MountainLion", "dbo");
                    x.Property<int>("Id");
                    x.Property<string>("Name")
                        .HasColumnType("nvarchar(30)")
                        .HasComment("New comment");
                }),
            operations =>
            {
                Assert.Equal(1, operations.Count);

                var operation = Assert.IsType<AlterColumnOperation>(operations[0]);
                Assert.Equal("dbo", operation.Schema);
                Assert.Equal("MountainLion", operation.Table);
                Assert.Equal("Name", operation.Name);
                Assert.Equal(typeof(string), operation.ClrType);
                Assert.Equal("nvarchar(30)", operation.ColumnType);
                Assert.Equal("New comment", operation.Comment);
                Assert.Equal("Old comment", operation.OldColumn.Comment);
            });

    [ConditionalFact]
    public void Alter_column_order()
        => Execute(
            source => source.Entity(
                "Pangolin",
                x =>
                {
                    x.Property<int>("Id");
                    x.Property<string>("Name")
                        .HasColumnOrder(1);
                }),
            target => target.Entity(
                "Pangolin",
                x =>
                {
                    x.Property<int>("Id");
                    x.Property<string>("Name")
                        .HasColumnOrder(2);
                }),
            operations =>
            {
                Assert.Equal(1, operations.Count);

                var operation = Assert.IsType<AlterColumnOperation>(operations[0]);
                Assert.Equal("Pangolin", operation.Table);
                Assert.Equal("Name", operation.Name);
                Assert.Equal(2, operation[RelationalAnnotationNames.ColumnOrder]);
                Assert.Equal(1, operation.OldColumn[RelationalAnnotationNames.ColumnOrder]);
            });

    [ConditionalFact]
    public void Alter_column_but_not_order()
        => Execute(
            source => source.Entity(
                "Crane",
                x =>
                {
                    x.Property<int>("Id");
                    x.Property<string>("Name")
                        .HasColumnOrder(1);
                }),
            target => target.Entity(
                "Crane",
                x =>
                {
                    x.Property<int>("Id");
                    x.Property<string>("Name")
                        .HasColumnOrder(1)
                        .IsUnicode(false);
                }),
            operations =>
            {
                Assert.Equal(1, operations.Count);

                var operation = Assert.IsType<AlterColumnOperation>(operations[0]);
                Assert.Equal("Crane", operation.Table);
                Assert.Equal("Name", operation.Name);
                Assert.Null(operation.FindAnnotation(RelationalAnnotationNames.ColumnOrder));
                Assert.Null(operation.OldColumn.FindAnnotation(RelationalAnnotationNames.ColumnOrder));
            });

    [ConditionalFact]
    public void Add_unique_constraint()
        => Execute(
            source => source.Entity(
                "Flamingo",
                x =>
                {
                    x.ToTable("Flamingo", "dbo");
                    x.Property<int>("Id");
                    x.Property<int>("AlternateId");
                }),
            target => target.Entity(
                "Flamingo",
                x =>
                {
                    x.ToTable("Flamingo", "dbo");
                    x.Property<int>("Id");
                    x.Property<int>("AlternateId");
                    x.HasAlternateKey("AlternateId");
                }),
            operations =>
            {
                Assert.Equal(1, operations.Count);

                var operation = Assert.IsType<AddUniqueConstraintOperation>(operations[0]);
                Assert.Equal("dbo", operation.Schema);
                Assert.Equal("Flamingo", operation.Table);
                Assert.Equal("AK_Flamingo_AlternateId", operation.Name);
                Assert.Equal(new[] { "AlternateId" }, operation.Columns);
            });

    [ConditionalFact]
    public void Drop_unique_constraint()
        => Execute(
            source => source.Entity(
                "Penguin",
                x =>
                {
                    x.ToTable("Penguin", "dbo");
                    x.Property<int>("Id");
                    x.Property<int>("AlternateId");
                    x.HasAlternateKey("AlternateId");
                }),
            target => target.Entity(
                "Penguin",
                x =>
                {
                    x.ToTable("Penguin", "dbo");
                    x.Property<int>("Id");
                    x.Property<int>("AlternateId");
                }),
            operations =>
            {
                Assert.Equal(1, operations.Count);

                var operation = Assert.IsType<DropUniqueConstraintOperation>(operations[0]);
                Assert.Equal("dbo", operation.Schema);
                Assert.Equal("Penguin", operation.Table);
                Assert.Equal("AK_Penguin_AlternateId", operation.Name);
            });

    [ConditionalFact]
    public void Rename_unique_constraint()
        => Execute(
            source => source.Entity(
                "Pelican",
                x =>
                {
                    x.ToTable("Pelican", "dbo");
                    x.Property<int>("Id");
                    x.Property<int>("AlternateId");
                    x.HasAlternateKey("AlternateId");
                }),
            target => target.Entity(
                "Pelican",
                x =>
                {
                    x.ToTable("Pelican", "dbo");
                    x.Property<int>("Id");
                    x.Property<int>("AlternateId");
                    x.HasAlternateKey("AlternateId").HasName("AK_dbo.Pelican_AlternateId");
                }),
            operations =>
            {
                Assert.Equal(2, operations.Count);

                var dropOperation = Assert.IsType<DropUniqueConstraintOperation>(operations[0]);
                Assert.Equal("dbo", dropOperation.Schema);
                Assert.Equal("Pelican", dropOperation.Table);
                Assert.Equal("AK_Pelican_AlternateId", dropOperation.Name);

                var addOperation = Assert.IsType<AddUniqueConstraintOperation>(operations[1]);
                Assert.Equal("dbo", addOperation.Schema);
                Assert.Equal("Pelican", addOperation.Table);
                Assert.Equal("AK_dbo.Pelican_AlternateId", addOperation.Name);
                Assert.Equal(new[] { "AlternateId" }, addOperation.Columns);
            });

    [ConditionalFact]
    public void Alter_unique_constraint_columns()
        => Execute(
            source => source.Entity(
                "Rook",
                x =>
                {
                    x.ToTable("Rook", "dbo");
                    x.Property<int>("Id");
                    x.Property<int>("AlternateId");
                    x.HasAlternateKey("AlternateId");
                    x.Property<int>("AlternateRookId");
                }),
            target => target.Entity(
                "Rook",
                x =>
                {
                    x.ToTable("Rook", "dbo");
                    x.Property<int>("Id");
                    x.Property<int>("AlternateId");
                    x.Property<int>("AlternateRookId");
                    x.HasAlternateKey("AlternateRookId").HasName("AK_Rook_AlternateId");
                }),
            operations =>
            {
                Assert.Equal(2, operations.Count);

                var dropOperation = Assert.IsType<DropUniqueConstraintOperation>(operations[0]);
                Assert.Equal("dbo", dropOperation.Schema);
                Assert.Equal("Rook", dropOperation.Table);
                Assert.Equal("AK_Rook_AlternateId", dropOperation.Name);

                var addOperation = Assert.IsType<AddUniqueConstraintOperation>(operations[1]);
                Assert.Equal("dbo", addOperation.Schema);
                Assert.Equal("Rook", addOperation.Table);
                Assert.Equal("AK_Rook_AlternateId", addOperation.Name);
                Assert.Equal(new[] { "AlternateRookId" }, addOperation.Columns);
            });

    [ConditionalFact]
    public void Add_check_constraint()
        => Execute(
            source => source.Entity(
                "Flamingo",
                x =>
                {
                    x.ToTable("Flamingo", "dbo");
                    x.Property<int>("Id");
                    x.Property<int>("AlternateId");
                }),
            target => target.Entity(
                "Flamingo",
                x =>
                {
                    x.ToTable("Flamingo", "dbo");
                    x.Property<int>("Id");
                    x.Property<int>("AlternateId");
                    x.HasCheckConstraint("CK_Flamingo_AlternateId", "AlternateId > Id");
                }),
            operations =>
            {
                Assert.Equal(1, operations.Count);

                var operation = Assert.IsType<AddCheckConstraintOperation>(operations[0]);
                Assert.Equal("dbo", operation.Schema);
                Assert.Equal("Flamingo", operation.Table);
                Assert.Equal("CK_Flamingo_AlternateId", operation.Name);
                Assert.Equal("AlternateId > Id", operation.Sql);
            });

    [ConditionalFact]
    public void Drop_check_constraint()
        => Execute(
            source => source.Entity(
                "Penguin",
                x =>
                {
                    x.ToTable("Penguin", "dbo");
                    x.Property<int>("Id");
                    x.Property<int>("AlternateId");
                    x.HasCheckConstraint("CK_Penguin_AlternateId", "AlternateId > Id");
                }),
            target => target.Entity(
                "Penguin",
                x =>
                {
                    x.ToTable("Penguin", "dbo");
                    x.Property<int>("Id");
                    x.Property<int>("AlternateId");
                }),
            operations =>
            {
                Assert.Equal(1, operations.Count);

                var operation = Assert.IsType<DropCheckConstraintOperation>(operations[0]);
                Assert.Equal("dbo", operation.Schema);
                Assert.Equal("Penguin", operation.Table);
                Assert.Equal("CK_Penguin_AlternateId", operation.Name);
            });

    [ConditionalFact]
    public void Rename_check_constraint()
        => Execute(
            source => source.Entity(
                "Pelican",
                x =>
                {
                    x.ToTable("Pelican", "dbo");
                    x.Property<int>("Id");
                    x.Property<int>("AlternateId");
                    x.HasCheckConstraint("CK_Pelican_AlternateId", "AlternateId > Id");
                }),
            target => target.Entity(
                "Pelican",
                x =>
                {
                    x.ToTable("Pelican", "dbo");
                    x.Property<int>("Id");
                    x.Property<int>("AlternateId");
                    x.HasCheckConstraint("CK_Pelican_AlternateId", "AlternateId > Id", c => c.HasName("CK_Flamingo"));
                }),
            operations =>
            {
                Assert.Equal(2, operations.Count);

                var dropOperation = Assert.IsType<DropCheckConstraintOperation>(operations[0]);
                Assert.Equal("dbo", dropOperation.Schema);
                Assert.Equal("Pelican", dropOperation.Table);
                Assert.Equal("CK_Pelican_AlternateId", dropOperation.Name);

                var createOperation = Assert.IsType<AddCheckConstraintOperation>(operations[1]);
                Assert.Equal("dbo", createOperation.Schema);
                Assert.Equal("Pelican", createOperation.Table);
                Assert.Equal("CK_Flamingo", createOperation.Name);
                Assert.Equal("AlternateId > Id", createOperation.Sql);
            });

    [ConditionalFact]
    public void Alter_check_constraint_expression()
        => Execute(
            source => source.Entity(
                "Rook",
                x =>
                {
                    x.ToTable("Rook", "dbo");
                    x.Property<int>("Id");
                    x.Property<int>("AlternateId");
                    x.HasCheckConstraint("CK_Rook_AlternateId", "AlternateId > Id");
                }),
            target => target.Entity(
                "Rook",
                x =>
                {
                    x.ToTable("Rook", "dbo");
                    x.Property<int>("Id");
                    x.Property<int>("AlternateId");
                    x.HasCheckConstraint("CK_Rook_AlternateId", "AlternateId < Id");
                }),
            operations =>
            {
                Assert.Equal(2, operations.Count);

                var dropOperation = Assert.IsType<DropCheckConstraintOperation>(operations[0]);
                Assert.Equal("dbo", dropOperation.Schema);
                Assert.Equal("Rook", dropOperation.Table);
                Assert.Equal("CK_Rook_AlternateId", dropOperation.Name);

                var createOperation = Assert.IsType<AddCheckConstraintOperation>(operations[1]);
                Assert.Equal("dbo", createOperation.Schema);
                Assert.Equal("Rook", createOperation.Table);
                Assert.Equal("CK_Rook_AlternateId", createOperation.Name);
                Assert.Equal("AlternateId < Id", createOperation.Sql);
            });

    [ConditionalFact]
    public void Add_primary_key()
        => Execute(
            _ => { },
            source => source.Entity("Puffin").ToTable("Puffin", "dbo").HasNoKey().Property<int>("Id"),
            target => target.Entity("Puffin").ToTable("Puffin", "dbo").Property<int>("Id"),
            upOps =>
            {
                Assert.Equal(1, upOps.Count);

                var operation = Assert.IsType<AddPrimaryKeyOperation>(upOps[0]);
                Assert.Equal("dbo", operation.Schema);
                Assert.Equal("Puffin", operation.Table);
                Assert.Equal("PK_Puffin", operation.Name);
                Assert.Equal(new[] { "Id" }, operation.Columns);
            },
            downOps =>
            {
                Assert.Equal(1, downOps.Count);

                var operation = Assert.IsType<DropPrimaryKeyOperation>(downOps[0]);
                Assert.Equal("dbo", operation.Schema);
                Assert.Equal("Puffin", operation.Table);
                Assert.Equal("PK_Puffin", operation.Name);
            },
            skipSourceConventions: true);

    [ConditionalFact]
    public void Rename_primary_key()
        => Execute(
            source => source.Entity("Puffin").ToTable("Puffin", "dbo").Property<int>("Id"),
            target => target.Entity(
                "Puffin",
                x =>
                {
                    x.ToTable("Puffin", "dbo");
                    x.Property<int>("Id");
                    x.HasKey("Id").HasName("PK_dbo.Puffin");
                }),
            operations =>
            {
                Assert.Equal(2, operations.Count);

                var dropOperation = Assert.IsType<DropPrimaryKeyOperation>(operations[0]);
                Assert.Equal("dbo", dropOperation.Schema);
                Assert.Equal("Puffin", dropOperation.Table);
                Assert.Equal("PK_Puffin", dropOperation.Name);

                var addOperation = Assert.IsType<AddPrimaryKeyOperation>(operations[1]);
                Assert.Equal("dbo", addOperation.Schema);
                Assert.Equal("Puffin", addOperation.Table);
                Assert.Equal("PK_dbo.Puffin", addOperation.Name);
                Assert.Equal(new[] { "Id" }, addOperation.Columns);
            });

    [ConditionalFact]
    public void Alter_primary_key_columns()
        => Execute(
            source => source.Entity(
                "Raven",
                x =>
                {
                    x.ToTable("Raven", "dbo");
                    x.Property<int>("Id");
                    x.HasKey("Id");
                    x.Property<int>("RavenId");
                }),
            target => target.Entity(
                "Raven",
                x =>
                {
                    x.ToTable("Raven", "dbo");
                    x.Property<int>("Id");
                    x.Property<int>("RavenId");
                    x.HasKey("RavenId");
                }),
            operations =>
            {
                Assert.Equal(2, operations.Count);

                var dropOperation = Assert.IsType<DropPrimaryKeyOperation>(operations[0]);
                Assert.Equal("dbo", dropOperation.Schema);
                Assert.Equal("Raven", dropOperation.Table);
                Assert.Equal("PK_Raven", dropOperation.Name);

                var addOperation = Assert.IsType<AddPrimaryKeyOperation>(operations[1]);
                Assert.Equal("dbo", addOperation.Schema);
                Assert.Equal("Raven", addOperation.Table);
                Assert.Equal("PK_Raven", addOperation.Name);
                Assert.Equal(new[] { "RavenId" }, addOperation.Columns);
            },
            skipSourceConventions: true);

    [ConditionalFact]
    public void Alter_primary_key_column_order_with_seed_data()
        => Execute(
            common => common.Entity(
                "Raven",
                x =>
                {
                    x.ToTable("Raven", "dbo");
                    x.Property<int>("Id");
                    x.Property<string>("RavenId");
                    x.HasData(
                        new { Id = 42, RavenId = "42" });
                }),
            source => source.Entity(
                "Raven",
                x => x.HasKey("Id", "RavenId")),
            target => target.Entity(
                "Raven",
                x => x.HasKey("RavenId", "Id")),
            operations =>
            {
                Assert.Equal(2, operations.Count);

                var dropOperation = Assert.IsType<DropPrimaryKeyOperation>(operations[0]);
                Assert.Equal("dbo", dropOperation.Schema);
                Assert.Equal("Raven", dropOperation.Table);
                Assert.Equal("PK_Raven", dropOperation.Name);

                var addOperation = Assert.IsType<AddPrimaryKeyOperation>(operations[1]);
                Assert.Equal("dbo", addOperation.Schema);
                Assert.Equal("Raven", addOperation.Table);
                Assert.Equal("PK_Raven", addOperation.Name);
                Assert.Equal(new[] { "RavenId", "Id" }, addOperation.Columns);
            },
            skipSourceConventions: true);

    [ConditionalFact]
    public void Add_foreign_key()
        => Execute(
            common => common.Entity(
                "Amoeba",
                x =>
                {
                    x.ToTable("Amoeba", "dbo");
                    x.Property<int>("Id");
                    x.Property<int>("ParentId");
                }),
            _ => { },
            target => target.Entity(
                "Amoeba",
                x => x.HasOne("Amoeba").WithMany().HasForeignKey("ParentId")
            ),
            operations =>
            {
                Assert.Equal(2, operations.Count);

                var createIndexOperation = Assert.IsType<CreateIndexOperation>(operations[0]);
                Assert.Equal("dbo", createIndexOperation.Schema);
                Assert.Equal("Amoeba", createIndexOperation.Table);
                Assert.Equal("IX_Amoeba_ParentId", createIndexOperation.Name);
                Assert.Equal(new[] { "ParentId" }, createIndexOperation.Columns);

                var addFkOperation = Assert.IsType<AddForeignKeyOperation>(operations[1]);
                Assert.Equal("dbo", addFkOperation.Schema);
                Assert.Equal("Amoeba", addFkOperation.Table);
                Assert.Equal("FK_Amoeba_Amoeba_ParentId", addFkOperation.Name);
                Assert.Equal(new[] { "ParentId" }, addFkOperation.Columns);
                Assert.Equal("dbo", addFkOperation.PrincipalSchema);
                Assert.Equal("Amoeba", addFkOperation.PrincipalTable);
                Assert.Equal(new[] { "Id" }, addFkOperation.PrincipalColumns);
                Assert.Equal(ReferentialAction.Cascade, addFkOperation.OnDelete);
                Assert.Equal(ReferentialAction.NoAction, addFkOperation.OnUpdate);
            });

    [ConditionalFact]
    public void Add_optional_foreign_key()
        => Execute(
            source => source.Entity(
                "Amoeba",
                x =>
                {
                    x.ToTable("Amoeba", "dbo");
                    x.Property<int>("Id");
                    x.Property<int?>("ParentId");
                }),
            target => target.Entity(
                "Amoeba",
                x =>
                {
                    x.ToTable("Amoeba", "dbo");
                    x.Property<int>("Id");
                    x.Property<int?>("ParentId");
                    x.HasOne("Amoeba").WithMany().HasForeignKey("ParentId");
                }),
            operations =>
            {
                Assert.Equal(2, operations.Count);

                var createIndexOperation = Assert.IsType<CreateIndexOperation>(operations[0]);
                Assert.Equal("dbo", createIndexOperation.Schema);
                Assert.Equal("Amoeba", createIndexOperation.Table);
                Assert.Equal("IX_Amoeba_ParentId", createIndexOperation.Name);
                Assert.Equal(new[] { "ParentId" }, createIndexOperation.Columns);

                var addFkOperation = Assert.IsType<AddForeignKeyOperation>(operations[1]);
                Assert.Equal("dbo", addFkOperation.Schema);
                Assert.Equal("Amoeba", addFkOperation.Table);
                Assert.Equal("FK_Amoeba_Amoeba_ParentId", addFkOperation.Name);
                Assert.Equal(new[] { "ParentId" }, addFkOperation.Columns);
                Assert.Equal("dbo", addFkOperation.PrincipalSchema);
                Assert.Equal("Amoeba", addFkOperation.PrincipalTable);
                Assert.Equal(new[] { "Id" }, addFkOperation.PrincipalColumns);
                Assert.Equal(ReferentialAction.NoAction, addFkOperation.OnDelete);
                Assert.Equal(ReferentialAction.NoAction, addFkOperation.OnUpdate);
            });

    [ConditionalFact]
    public void Add_optional_foreign_key_with_cascade_delete()
        => Execute(
            source => source.Entity(
                "Amoeba",
                x =>
                {
                    x.ToTable("Amoeba", "dbo");
                    x.Property<int>("Id");
                    x.Property<int?>("ParentId");
                }),
            target => target.Entity(
                "Amoeba",
                x =>
                {
                    x.ToTable("Amoeba", "dbo");
                    x.Property<int>("Id");
                    x.Property<int?>("ParentId");
                    x.HasOne("Amoeba").WithMany().HasForeignKey("ParentId").OnDelete(DeleteBehavior.Cascade);
                }),
            operations =>
            {
                Assert.Equal(2, operations.Count);

                var createIndexOperation = Assert.IsType<CreateIndexOperation>(operations[0]);
                Assert.Equal("dbo", createIndexOperation.Schema);
                Assert.Equal("Amoeba", createIndexOperation.Table);
                Assert.Equal("IX_Amoeba_ParentId", createIndexOperation.Name);
                Assert.Equal(new[] { "ParentId" }, createIndexOperation.Columns);

                var addFkOperation = Assert.IsType<AddForeignKeyOperation>(operations[1]);
                Assert.Equal("dbo", addFkOperation.Schema);
                Assert.Equal("Amoeba", addFkOperation.Table);
                Assert.Equal("FK_Amoeba_Amoeba_ParentId", addFkOperation.Name);
                Assert.Equal(new[] { "ParentId" }, addFkOperation.Columns);
                Assert.Equal("dbo", addFkOperation.PrincipalSchema);
                Assert.Equal("Amoeba", addFkOperation.PrincipalTable);
                Assert.Equal(new[] { "Id" }, addFkOperation.PrincipalColumns);
                Assert.Equal(ReferentialAction.Cascade, addFkOperation.OnDelete);
                Assert.Equal(ReferentialAction.NoAction, addFkOperation.OnUpdate);
            });

    [ConditionalFact]
    public void Add_required_foreign_key_with_restrict()
        => Execute(
            source => source.Entity(
                "Amoeba",
                x =>
                {
                    x.ToTable("Amoeba", "dbo");
                    x.Property<int>("Id");
                    x.Property<int>("ParentId");
                }),
            target => target.Entity(
                "Amoeba",
                x =>
                {
                    x.ToTable("Amoeba", "dbo");
                    x.Property<int>("Id");
                    x.Property<int>("ParentId");
                    x.HasOne("Amoeba").WithMany().HasForeignKey("ParentId").OnDelete(DeleteBehavior.Restrict);
                }),
            operations =>
            {
                Assert.Equal(2, operations.Count);

                var createIndexOperation = Assert.IsType<CreateIndexOperation>(operations[0]);
                Assert.Equal("dbo", createIndexOperation.Schema);
                Assert.Equal("Amoeba", createIndexOperation.Table);
                Assert.Equal("IX_Amoeba_ParentId", createIndexOperation.Name);
                Assert.Equal(new[] { "ParentId" }, createIndexOperation.Columns);

                var addFkOperation = Assert.IsType<AddForeignKeyOperation>(operations[1]);
                Assert.Equal("dbo", addFkOperation.Schema);
                Assert.Equal("Amoeba", addFkOperation.Table);
                Assert.Equal("FK_Amoeba_Amoeba_ParentId", addFkOperation.Name);
                Assert.Equal(new[] { "ParentId" }, addFkOperation.Columns);
                Assert.Equal("dbo", addFkOperation.PrincipalSchema);
                Assert.Equal("Amoeba", addFkOperation.PrincipalTable);
                Assert.Equal(new[] { "Id" }, addFkOperation.PrincipalColumns);
                Assert.Equal(ReferentialAction.Restrict, addFkOperation.OnDelete);
                Assert.Equal(ReferentialAction.NoAction, addFkOperation.OnUpdate);
            });

    [ConditionalFact]
    public void Add_required_foreign_key_with_default()
        => Execute(
            source => source.Entity(
                "Amoeba",
                x =>
                {
                    x.ToTable("Amoeba", "dbo");
                    x.Property<int>("Id");
                    x.Property<int>("ParentId");
                }),
            target => target.Entity(
                "Amoeba",
                x =>
                {
                    x.ToTable("Amoeba", "dbo");
                    x.Property<int>("Id");
                    x.Property<int>("ParentId");
                    x.HasOne("Amoeba").WithMany().HasForeignKey("ParentId").OnDelete(DeleteBehavior.ClientSetNull);
                }),
            operations =>
            {
                Assert.Equal(2, operations.Count);

                var createIndexOperation = Assert.IsType<CreateIndexOperation>(operations[0]);
                Assert.Equal("dbo", createIndexOperation.Schema);
                Assert.Equal("Amoeba", createIndexOperation.Table);
                Assert.Equal("IX_Amoeba_ParentId", createIndexOperation.Name);
                Assert.Equal(new[] { "ParentId" }, createIndexOperation.Columns);

                var addFkOperation = Assert.IsType<AddForeignKeyOperation>(operations[1]);
                Assert.Equal("dbo", addFkOperation.Schema);
                Assert.Equal("Amoeba", addFkOperation.Table);
                Assert.Equal("FK_Amoeba_Amoeba_ParentId", addFkOperation.Name);
                Assert.Equal(new[] { "ParentId" }, addFkOperation.Columns);
                Assert.Equal("dbo", addFkOperation.PrincipalSchema);
                Assert.Equal("Amoeba", addFkOperation.PrincipalTable);
                Assert.Equal(new[] { "Id" }, addFkOperation.PrincipalColumns);
                Assert.Equal(ReferentialAction.NoAction, addFkOperation.OnDelete);
                Assert.Equal(ReferentialAction.NoAction, addFkOperation.OnUpdate);
            });

    [ConditionalFact]
    public void Add_optional_foreign_key_with_set_null()
        => Execute(
            source => source.Entity(
                "Amoeba",
                x =>
                {
                    x.ToTable("Amoeba", "dbo");
                    x.Property<int>("Id");
                    x.Property<int?>("ParentId");
                }),
            target => target.Entity(
                "Amoeba",
                x =>
                {
                    x.ToTable("Amoeba", "dbo");
                    x.Property<int>("Id");
                    x.Property<int?>("ParentId");
                    x.HasOne("Amoeba").WithMany().HasForeignKey("ParentId").OnDelete(DeleteBehavior.SetNull);
                }),
            operations =>
            {
                Assert.Equal(2, operations.Count);

                var createIndexOperation = Assert.IsType<CreateIndexOperation>(operations[0]);
                Assert.Equal("dbo", createIndexOperation.Schema);
                Assert.Equal("Amoeba", createIndexOperation.Table);
                Assert.Equal("IX_Amoeba_ParentId", createIndexOperation.Name);
                Assert.Equal(new[] { "ParentId" }, createIndexOperation.Columns);

                var addFkOperation = Assert.IsType<AddForeignKeyOperation>(operations[1]);
                Assert.Equal("dbo", addFkOperation.Schema);
                Assert.Equal("Amoeba", addFkOperation.Table);
                Assert.Equal("FK_Amoeba_Amoeba_ParentId", addFkOperation.Name);
                Assert.Equal(new[] { "ParentId" }, addFkOperation.Columns);
                Assert.Equal("dbo", addFkOperation.PrincipalSchema);
                Assert.Equal("Amoeba", addFkOperation.PrincipalTable);
                Assert.Equal(new[] { "Id" }, addFkOperation.PrincipalColumns);
                Assert.Equal(ReferentialAction.SetNull, addFkOperation.OnDelete);
                Assert.Equal(ReferentialAction.NoAction, addFkOperation.OnUpdate);
            });

    [ConditionalFact]
    public void Add_optional_foreign_key_with_restrict()
        => Execute(
            source => source.Entity(
                "Amoeba",
                x =>
                {
                    x.ToTable("Amoeba", "dbo");
                    x.Property<int>("Id");
                    x.Property<int?>("ParentId");
                }),
            target => target.Entity(
                "Amoeba",
                x =>
                {
                    x.ToTable("Amoeba", "dbo");
                    x.Property<int>("Id");
                    x.Property<int?>("ParentId");
                    x.HasOne("Amoeba").WithMany().HasForeignKey("ParentId").OnDelete(DeleteBehavior.Restrict);
                }),
            operations =>
            {
                Assert.Equal(2, operations.Count);

                var createIndexOperation = Assert.IsType<CreateIndexOperation>(operations[0]);
                Assert.Equal("dbo", createIndexOperation.Schema);
                Assert.Equal("Amoeba", createIndexOperation.Table);
                Assert.Equal("IX_Amoeba_ParentId", createIndexOperation.Name);
                Assert.Equal(new[] { "ParentId" }, createIndexOperation.Columns);

                var addFkOperation = Assert.IsType<AddForeignKeyOperation>(operations[1]);
                Assert.Equal("dbo", addFkOperation.Schema);
                Assert.Equal("Amoeba", addFkOperation.Table);
                Assert.Equal("FK_Amoeba_Amoeba_ParentId", addFkOperation.Name);
                Assert.Equal(new[] { "ParentId" }, addFkOperation.Columns);
                Assert.Equal("dbo", addFkOperation.PrincipalSchema);
                Assert.Equal("Amoeba", addFkOperation.PrincipalTable);
                Assert.Equal(new[] { "Id" }, addFkOperation.PrincipalColumns);
                Assert.Equal(ReferentialAction.Restrict, addFkOperation.OnDelete);
                Assert.Equal(ReferentialAction.NoAction, addFkOperation.OnUpdate);
            });

    [ConditionalFact]
    public void Remove_foreign_key()
        => Execute(
            source => source.Entity(
                "Anemone",
                x =>
                {
                    x.ToTable("Anemone", "dbo");
                    x.Property<int>("Id");
                    x.Property<int>("ParentId");
                    x.HasOne("Anemone").WithMany().HasForeignKey("ParentId");
                }),
            target => target.Entity(
                "Anemone",
                x =>
                {
                    x.ToTable("Anemone", "dbo");
                    x.Property<int>("Id");
                    x.Property<int>("ParentId");
                }),
            operations =>
            {
                Assert.Equal(2, operations.Count);

                var dropFkOperation = Assert.IsType<DropForeignKeyOperation>(operations[0]);
                Assert.Equal("dbo", dropFkOperation.Schema);
                Assert.Equal("Anemone", dropFkOperation.Table);
                Assert.Equal("FK_Anemone_Anemone_ParentId", dropFkOperation.Name);

                var dropIndexOperation = Assert.IsType<DropIndexOperation>(operations[1]);
                Assert.Equal("dbo", dropIndexOperation.Schema);
                Assert.Equal("Anemone", dropIndexOperation.Table);
                Assert.Equal("IX_Anemone_ParentId", dropIndexOperation.Name);
            });

    [ConditionalFact]
    public void Rename_foreign_key()
        => Execute(
            source => source.Entity(
                "Nematode",
                x =>
                {
                    x.ToTable("Nematode", "dbo");
                    x.Property<int>("Id");
                    x.Property<int>("ParentId");
                    x.HasOne("Nematode").WithMany().HasForeignKey("ParentId");
                }),
            target => target.Entity(
                "Nematode",
                x =>
                {
                    x.ToTable("Nematode", "dbo");
                    x.Property<int>("Id");
                    x.Property<int>("ParentId");
                    x.HasOne("Nematode").WithMany().HasForeignKey("ParentId").HasConstraintName("FK_Nematode_NematodeParent");
                }),
            operations =>
            {
                Assert.Equal(2, operations.Count);

                var dropOperation = Assert.IsType<DropForeignKeyOperation>(operations[0]);
                Assert.Equal("dbo", dropOperation.Schema);
                Assert.Equal("Nematode", dropOperation.Table);
                Assert.Equal("FK_Nematode_Nematode_ParentId", dropOperation.Name);

                var addOperation = Assert.IsType<AddForeignKeyOperation>(operations[1]);
                Assert.Equal("dbo", addOperation.Schema);
                Assert.Equal("Nematode", addOperation.Table);
                Assert.Equal("FK_Nematode_NematodeParent", addOperation.Name);
                Assert.Equal(new[] { "ParentId" }, addOperation.Columns);
                Assert.Equal("dbo", addOperation.PrincipalSchema);
                Assert.Equal("Nematode", addOperation.PrincipalTable);
                Assert.Equal(new[] { "Id" }, addOperation.PrincipalColumns);
            });

    [ConditionalFact]
    public void Alter_foreign_key_columns()
        => Execute(
            source => source.Entity(
                "Mushroom",
                x =>
                {
                    x.ToTable("Mushroom", "dbo");
                    x.Property<int>("Id");
                    x.Property<int>("ParentId1");
                    x.HasOne("Mushroom").WithMany().HasForeignKey("ParentId1");
                    x.Property<int>("ParentId2");
                }),
            target => target.Entity(
                "Mushroom",
                x =>
                {
                    x.ToTable("Mushroom", "dbo");
                    x.Property<int>("Id");
                    x.Property<int>("ParentId1");
                    x.Property<int>("ParentId2");
                    x.HasOne("Mushroom").WithMany().HasForeignKey("ParentId2").HasConstraintName("FK_Mushroom_Mushroom_ParentId1");
                }),
            operations =>
            {
                Assert.Equal(4, operations.Count);

                var dropFkOperation = Assert.IsType<DropForeignKeyOperation>(operations[0]);
                Assert.Equal("dbo", dropFkOperation.Schema);
                Assert.Equal("Mushroom", dropFkOperation.Table);
                Assert.Equal("FK_Mushroom_Mushroom_ParentId1", dropFkOperation.Name);

                var dropIndexOperation = Assert.IsType<DropIndexOperation>(operations[1]);
                Assert.Equal("dbo", dropIndexOperation.Schema);
                Assert.Equal("Mushroom", dropIndexOperation.Table);
                Assert.Equal("IX_Mushroom_ParentId1", dropIndexOperation.Name);

                var addIndexOperation = Assert.IsType<CreateIndexOperation>(operations[2]);
                Assert.Equal("dbo", addIndexOperation.Schema);
                Assert.Equal("Mushroom", addIndexOperation.Table);
                Assert.Equal("IX_Mushroom_ParentId2", addIndexOperation.Name);
                Assert.Equal(new[] { "ParentId2" }, addIndexOperation.Columns);

                var addFkOperation = Assert.IsType<AddForeignKeyOperation>(operations[3]);
                Assert.Equal("dbo", addFkOperation.Schema);
                Assert.Equal("Mushroom", addFkOperation.Table);
                Assert.Equal("FK_Mushroom_Mushroom_ParentId1", addFkOperation.Name);
                Assert.Equal(new[] { "ParentId2" }, addFkOperation.Columns);
                Assert.Equal("dbo", addFkOperation.PrincipalSchema);
                Assert.Equal("Mushroom", addFkOperation.PrincipalTable);
                Assert.Equal(new[] { "Id" }, addFkOperation.PrincipalColumns);
            });

    [ConditionalFact]
    public void Alter_foreign_key_cascade_delete()
        => Execute(
            source => source.Entity(
                "Mushroom",
                x =>
                {
                    x.ToTable("Mushroom", "dbo");
                    x.Property<int>("Id");
                    x.Property<int>("ParentId1");
                    x.HasOne("Mushroom").WithMany().HasForeignKey("ParentId1").OnDelete(DeleteBehavior.Restrict);
                    x.Property<int>("ParentId2");
                }),
            target => target.Entity(
                "Mushroom",
                x =>
                {
                    x.ToTable("Mushroom", "dbo");
                    x.Property<int>("Id");
                    x.Property<int>("ParentId1");
                    x.HasOne("Mushroom").WithMany().HasForeignKey("ParentId1").OnDelete(DeleteBehavior.Cascade);
                    x.Property<int>("ParentId2");
                }),
            operations =>
            {
                Assert.Equal(2, operations.Count);

                var dropOperation = Assert.IsType<DropForeignKeyOperation>(operations[0]);
                Assert.Equal("dbo", dropOperation.Schema);
                Assert.Equal("Mushroom", dropOperation.Table);
                Assert.Equal("FK_Mushroom_Mushroom_ParentId1", dropOperation.Name);

                var addOperation = Assert.IsType<AddForeignKeyOperation>(operations[1]);
                Assert.Equal("dbo", addOperation.Schema);
                Assert.Equal("Mushroom", addOperation.Table);
                Assert.Equal("FK_Mushroom_Mushroom_ParentId1", addOperation.Name);
                Assert.Equal(new[] { "ParentId1" }, addOperation.Columns);
                Assert.Equal("dbo", addOperation.PrincipalSchema);
                Assert.Equal("Mushroom", addOperation.PrincipalTable);
                Assert.Equal(new[] { "Id" }, addOperation.PrincipalColumns);
                Assert.Equal(ReferentialAction.Cascade, addOperation.OnDelete);
                Assert.Equal(ReferentialAction.NoAction, addOperation.OnUpdate);
            });

    [ConditionalFact]
    public void Alter_foreign_key_on_delete_from_ClientSetNull_to_NoAction()
        => Execute(
            source => source.Entity(
                "Mushroom",
                x =>
                {
                    x.ToTable("Mushroom", "dbo");
                    x.Property<int>("Id");
                    x.Property<int>("ParentId1");
                    x.HasOne("Mushroom").WithMany().HasForeignKey("ParentId1").OnDelete(DeleteBehavior.ClientSetNull);
                    x.Property<int>("ParentId2");
                }),
            target => target.Entity(
                "Mushroom",
                x =>
                {
                    x.ToTable("Mushroom", "dbo");
                    x.Property<int>("Id");
                    x.Property<int>("ParentId1");
                    x.HasOne("Mushroom").WithMany().HasForeignKey("ParentId1").OnDelete(DeleteBehavior.NoAction);
                    x.Property<int>("ParentId2");
                }),
            operations => Assert.Equal(0, operations.Count));

    [ConditionalFact]
    public void Alter_foreign_key_target()
        => Execute(
            source =>
            {
                source.Entity("Lion").ToTable("Lion", "odb").Property<int>("LionId");
                source.Entity("Tiger").ToTable("Tiger", "bod").Property<int>("TigerId");
                source.Entity(
                    "Liger",
                    x =>
                    {
                        x.ToTable("Liger", "dbo");
                        x.Property<int>("Id");
                        x.Property<int>("ParentId");
                        x.HasOne("Lion").WithMany().HasForeignKey("ParentId");
                    });
            },
            target =>
            {
                target.Entity("Lion").ToTable("Lion", "odb").Property<int>("LionId");
                target.Entity("Tiger").ToTable("Tiger", "bod").Property<int>("TigerId");
                target.Entity(
                    "Liger",
                    x =>
                    {
                        x.ToTable("Liger", "dbo");
                        x.Property<int>("Id");
                        x.Property<int>("ParentId");
                        x.HasOne("Tiger").WithMany().HasForeignKey("ParentId").HasConstraintName("FK_Liger_Lion_ParentId");
                    });
            },
            operations =>
            {
                Assert.Equal(2, operations.Count);

                var dropOperation = Assert.IsType<DropForeignKeyOperation>(operations[0]);
                Assert.Equal("dbo", dropOperation.Schema);
                Assert.Equal("Liger", dropOperation.Table);
                Assert.Equal("FK_Liger_Lion_ParentId", dropOperation.Name);

                var addOperation = Assert.IsType<AddForeignKeyOperation>(operations[1]);
                Assert.Equal("dbo", addOperation.Schema);
                Assert.Equal("Liger", addOperation.Table);
                Assert.Equal("FK_Liger_Lion_ParentId", addOperation.Name);
                Assert.Equal(new[] { "ParentId" }, addOperation.Columns);
                Assert.Equal("bod", addOperation.PrincipalSchema);
                Assert.Equal("Tiger", addOperation.PrincipalTable);
                Assert.Equal(new[] { "TigerId" }, addOperation.PrincipalColumns);
            });

    [ConditionalFact]
    public void Create_index()
        => Execute(
            source => source.Entity(
                "Hippo",
                x =>
                {
                    x.ToTable("Hippo", "dbo");
                    x.Property<int>("Id");
                    x.Property<int>("Value");
                }),
            target => target.Entity(
                "Hippo",
                x =>
                {
                    x.ToTable("Hippo", "dbo");
                    x.Property<int>("Id");
                    x.Property<int>("Value");
                    x.HasIndex("Value").IsUnique();
                }),
            operations =>
            {
                Assert.Equal(1, operations.Count);

                var operation = Assert.IsType<CreateIndexOperation>(operations[0]);
                Assert.Equal("dbo", operation.Schema);
                Assert.Equal("Hippo", operation.Table);
                Assert.Equal("IX_Hippo_Value", operation.Name);
                Assert.Equal(new[] { "Value" }, operation.Columns);
                Assert.True(operation.IsUnique);
            });

    [ConditionalFact]
    public void Drop_index()
        => Execute(
            source => source.Entity(
                "Horse",
                x =>
                {
                    x.ToTable("Horse", "dbo");
                    x.Property<int>("Id");
                    x.Property<int>("Value");
                    x.HasIndex("Value");
                }),
            target => target.Entity(
                "Horse",
                x =>
                {
                    x.ToTable("Horse", "dbo");
                    x.Property<int>("Id");
                    x.Property<int>("Value");
                }),
            operations =>
            {
                Assert.Equal(1, operations.Count);

                var operation = Assert.IsType<DropIndexOperation>(operations[0]);
                Assert.Equal("dbo", operation.Schema);
                Assert.Equal("Horse", operation.Table);
                Assert.Equal("IX_Horse_Value", operation.Name);
            });

    [ConditionalFact]
    public void Rename_index()
        => Execute(
            source => source.Entity(
                "Donkey",
                x =>
                {
                    x.ToTable("Donkey", "dbo");
                    x.Property<int>("Id");
                    x.Property<int>("Value");
                    x.HasIndex("Value");
                }),
            target => target.Entity(
                "Donkey",
                x =>
                {
                    x.ToTable("Donkey", "dbo");
                    x.Property<int>("Id");
                    x.Property<int>("Value");
                    x.HasIndex(new[] { "Value" }, "IX_dbo.Donkey_Value");
                }),
            operations =>
            {
                Assert.Equal(1, operations.Count);

                var operation = Assert.IsType<RenameIndexOperation>(operations[0]);
                Assert.Equal("dbo", operation.Schema);
                Assert.Equal("Donkey", operation.Table);
                Assert.Equal("IX_Donkey_Value", operation.Name);
                Assert.Equal("IX_dbo.Donkey_Value", operation.NewName);
            });

    [ConditionalFact]
    public void Alter_index_columns()
        => Execute(
            source => source.Entity(
                "Muel",
                x =>
                {
                    x.ToTable("Muel", "dbo");
                    x.Property<int>("Id");
                    x.Property<int>("Value");
                    x.HasIndex("Value");
                    x.Property<int>("MuleValue");
                }),
            target => target.Entity(
                "Muel",
                x =>
                {
                    x.ToTable("Muel", "dbo");
                    x.Property<int>("Id");
                    x.Property<int>("Value");
                    x.Property<int>("MuleValue");
                    x.HasIndex(new[] { "MuleValue" }, "IX_Muel_Value");
                }),
            operations =>
            {
                Assert.Equal(2, operations.Count);

                var dropOperation = Assert.IsType<DropIndexOperation>(operations[0]);
                Assert.Equal("dbo", dropOperation.Schema);
                Assert.Equal("Muel", dropOperation.Table);
                Assert.Equal("IX_Muel_Value", dropOperation.Name);

                var createOperation = Assert.IsType<CreateIndexOperation>(operations[1]);
                Assert.Equal("dbo", createOperation.Schema);
                Assert.Equal("Muel", createOperation.Table);
                Assert.Equal("IX_Muel_Value", createOperation.Name);
                Assert.Equal(new[] { "MuleValue" }, createOperation.Columns);
            });

    [ConditionalFact]
    public void Alter_index_uniqueness()
        => Execute(
            source => source.Entity(
                "Pony",
                x =>
                {
                    x.ToTable("Pony", "dbo");
                    x.Property<int>("Id");
                    x.Property<int>("Value");
                    x.HasIndex("Value").IsUnique(false);
                }),
            target => target.Entity(
                "Pony",
                x =>
                {
                    x.ToTable("Pony", "dbo");
                    x.Property<int>("Id");
                    x.Property<int>("Value");
                    x.HasIndex("Value").IsUnique();
                }),
            operations =>
            {
                Assert.Equal(2, operations.Count);

                var dropOperation = Assert.IsType<DropIndexOperation>(operations[0]);
                Assert.Equal("dbo", dropOperation.Schema);
                Assert.Equal("Pony", dropOperation.Table);
                Assert.Equal("IX_Pony_Value", dropOperation.Name);

                var createOperation = Assert.IsType<CreateIndexOperation>(operations[1]);
                Assert.Equal("dbo", createOperation.Schema);
                Assert.Equal("Pony", createOperation.Table);
                Assert.Equal("IX_Pony_Value", createOperation.Name);
                Assert.True(createOperation.IsUnique);
            });

    [ConditionalFact]
    public void Create_sequence()
        => Execute(
            _ => { },
            modelBuilder => modelBuilder.HasSequence<int>("Tango", "dbo")
                .StartsAt(2)
                .IncrementsBy(3)
                .HasMin(1)
                .HasMax(4)
                .IsCyclic(),
            operations =>
            {
                Assert.Equal(2, operations.Count);

                Assert.IsType<EnsureSchemaOperation>(operations[0]);

                var operation = Assert.IsType<CreateSequenceOperation>(operations[1]);
                Assert.Equal("Tango", operation.Name);
                Assert.Equal("dbo", operation.Schema);
                Assert.Equal(typeof(int), operation.ClrType);
                Assert.Equal(2, operation.StartValue);
                Assert.Equal(3, operation.IncrementBy);
                Assert.Equal(1, operation.MinValue);
                Assert.Equal(4, operation.MaxValue);
                Assert.True(operation.IsCyclic);
            });

    [ConditionalFact]
    public void Drop_sequence()
        => Execute(
            modelBuilder => modelBuilder.HasSequence("Bravo", "dbo"),
            _ => { },
            operations =>
            {
                Assert.Equal(1, operations.Count);

                var operation = Assert.IsType<DropSequenceOperation>(operations[0]);
                Assert.Equal("Bravo", operation.Name);
                Assert.Equal("dbo", operation.Schema);
            });

    [ConditionalFact]
    public void Rename_sequence()
        => Execute(
            source => source.HasSequence("Bravo", "dbo"),
            target => target.HasSequence("bravo", "dbo"),
            operations =>
            {
                Assert.Equal(1, operations.Count);

                var operation = Assert.IsType<RenameSequenceOperation>(operations[0]);
                Assert.Equal("Bravo", operation.Name);
                Assert.Equal("dbo", operation.Schema);
                Assert.Equal("bravo", operation.NewName);
                Assert.Equal("dbo", operation.NewSchema);
            });

    [ConditionalFact]
    public void Move_sequence()
        => Execute(
            source => source.HasSequence("Charlie", "dbo"),
            target => target.HasSequence("Charlie", "odb"),
            operations =>
            {
                Assert.Equal(2, operations.Count);

                Assert.IsType<EnsureSchemaOperation>(operations[0]);

                var operation = Assert.IsType<RenameSequenceOperation>(operations[1]);
                Assert.Equal("Charlie", operation.Name);
                Assert.Equal("dbo", operation.Schema);
                Assert.Equal("Charlie", operation.NewName);
                Assert.Equal("odb", operation.NewSchema);
            });

    [ConditionalFact]
    public void Alter_sequence_increment_by()
        => Execute(
            source => source.HasSequence<int>("Alpha", "dbo")
                .StartsAt(2)
                .IncrementsBy(3)
                .HasMin(1)
                .HasMax(4)
                .IsCyclic(),
            source => source.HasSequence<int>("Alpha", "dbo")
                .StartsAt(2)
                .IncrementsBy(5)
                .HasMin(1)
                .HasMax(4)
                .IsCyclic(),
            operations =>
            {
                Assert.Equal(1, operations.Count);

                var operation = Assert.IsType<AlterSequenceOperation>(operations[0]);
                Assert.Equal("Alpha", operation.Name);
                Assert.Equal("dbo", operation.Schema);
                Assert.Equal(5, operation.IncrementBy);
                Assert.Equal(1, operation.MinValue);
                Assert.Equal(4, operation.MaxValue);
                Assert.True(operation.IsCyclic);
            },
            skipSourceConventions: true);

    [ConditionalFact]
    public void Alter_sequence_max_value()
        => Execute(
            source => source.HasSequence<int>("Echo", "dbo")
                .StartsAt(2)
                .IncrementsBy(3)
                .HasMin(1)
                .HasMax(4)
                .IsCyclic(),
            source => source.HasSequence<int>("Echo", "dbo")
                .StartsAt(2)
                .IncrementsBy(3)
                .HasMin(1)
                .HasMax(5)
                .IsCyclic(),
            operations =>
            {
                Assert.Equal(1, operations.Count);

                var operation = Assert.IsType<AlterSequenceOperation>(operations[0]);
                Assert.Equal("Echo", operation.Name);
                Assert.Equal("dbo", operation.Schema);
                Assert.Equal(3, operation.IncrementBy);
                Assert.Equal(1, operation.MinValue);
                Assert.Equal(5, operation.MaxValue);
                Assert.True(operation.IsCyclic);
            },
            skipSourceConventions: true);

    [ConditionalFact]
    public void Alter_sequence_min_value()
        => Execute(
            source => source.HasSequence<int>("Delta", "dbo")
                .StartsAt(2)
                .IncrementsBy(3)
                .HasMin(1)
                .HasMax(4)
                .IsCyclic(),
            source => source.HasSequence<int>("Delta", "dbo")
                .StartsAt(2)
                .IncrementsBy(3)
                .HasMin(5)
                .HasMax(4)
                .IsCyclic(),
            operations =>
            {
                Assert.Equal(1, operations.Count);

                var operation = Assert.IsType<AlterSequenceOperation>(operations[0]);
                Assert.Equal("Delta", operation.Name);
                Assert.Equal("dbo", operation.Schema);
                Assert.Equal(3, operation.IncrementBy);
                Assert.Equal(5, operation.MinValue);
                Assert.Equal(4, operation.MaxValue);
                Assert.True(operation.IsCyclic);
            });

    [ConditionalFact]
    public void Alter_sequence_cycle()
        => Execute(
            source => source.HasSequence<int>("Foxtrot", "dbo")
                .StartsAt(2)
                .IncrementsBy(3)
                .HasMin(1)
                .HasMax(4)
                .IsCyclic(),
            source => source.HasSequence<int>("Foxtrot", "dbo")
                .StartsAt(2)
                .IncrementsBy(3)
                .HasMin(1)
                .HasMax(4)
                .IsCyclic(false),
            operations =>
            {
                Assert.Equal(1, operations.Count);

                var operation = Assert.IsType<AlterSequenceOperation>(operations[0]);
                Assert.Equal("Foxtrot", operation.Name);
                Assert.Equal("dbo", operation.Schema);
                Assert.Equal(3, operation.IncrementBy);
                Assert.Equal(1, operation.MinValue);
                Assert.Equal(4, operation.MaxValue);
                Assert.False(operation.IsCyclic);
            },
            skipSourceConventions: true);

    [ConditionalFact]
    public void Alter_sequence_type()
        => Execute(
            source => source.HasSequence<int>("Hotel", "dbo")
                .StartsAt(2)
                .IncrementsBy(3)
                .HasMin(1)
                .HasMax(4)
                .IsCyclic(),
            source => source.HasSequence<long>("Hotel", "dbo")
                .StartsAt(2)
                .IncrementsBy(3)
                .HasMin(1)
                .HasMax(4)
                .IsCyclic(),
            operations =>
            {
                Assert.Equal(2, operations.Count);

                var dropOperation = Assert.IsType<DropSequenceOperation>(operations[0]);
                Assert.Equal("Hotel", dropOperation.Name);
                Assert.Equal("dbo", dropOperation.Schema);

                var createOperation = Assert.IsType<CreateSequenceOperation>(operations[1]);
                Assert.Equal("Hotel", createOperation.Name);
                Assert.Equal("dbo", createOperation.Schema);
                Assert.Equal(typeof(long), createOperation.ClrType);
                Assert.Equal(2, createOperation.StartValue);
                Assert.Equal(3, createOperation.IncrementBy);
                Assert.Equal(1, createOperation.MinValue);
                Assert.Equal(4, createOperation.MaxValue);
                Assert.True(createOperation.IsCyclic);
            },
            skipSourceConventions: true);

    [ConditionalFact]
    public void Alter_sequence_start()
        => Execute(
            source => source.HasSequence<int>("Golf", "dbo")
                .StartsAt(2)
                .IncrementsBy(3)
                .HasMin(1)
                .HasMax(4)
                .IsCyclic(),
            source => source.HasSequence<int>("Golf", "dbo")
                .StartsAt(5)
                .IncrementsBy(3)
                .HasMin(1)
                .HasMax(4)
                .IsCyclic(),
            operations =>
            {
                Assert.Equal(1, operations.Count);

                var operation = Assert.IsType<RestartSequenceOperation>(operations[0]);

                Assert.Equal("dbo", operation.Schema);
                Assert.Equal("Golf", operation.Name);
                Assert.Equal(5, operation.StartValue);
            },
            skipSourceConventions: true);

    [ConditionalFact]
    public void Restart_altered_sequence()
        => Execute(
            source => source.HasSequence<int>("Golf", "dbo")
                .StartsAt(2)
                .IncrementsBy(3)
                .HasMin(1)
                .HasMax(4)
                .IsCyclic(),
            source => source.HasSequence<int>("Golf", "dbo")
                .StartsAt(5)
                .IncrementsBy(6)
                .HasMin(1)
                .HasMax(4)
                .IsCyclic(),
            operations => Assert.Collection(
                operations,
                o => Assert.IsType<AlterSequenceOperation>(o),
                o => Assert.IsType<RestartSequenceOperation>(o)),
            skipSourceConventions: true);

    [ConditionalFact]
    public void Diff_IProperty_destructive_when_null_to_not_null()
        => Execute(
            source => source.Entity(
                "Lizard",
                x =>
                {
                    x.Property<int>("Id");
                    x.Property<int?>("Value");
                }),
            target => target.Entity(
                "Lizard",
                x =>
                {
                    x.Property<int>("Id");
                    x.Property<int>("Value");
                }),
            operations =>
            {
                Assert.Equal(1, operations.Count);

                var operation = Assert.IsType<AlterColumnOperation>(operations[0]);
                Assert.True(operation.IsDestructiveChange);
            });

    [ConditionalFact]
    public void Diff_IProperty_not_destructive_when_not_null_to_null()
        => Execute(
            source => source.Entity(
                "Frog",
                x =>
                {
                    x.Property<int>("Id");
                    x.Property<int>("Value");
                }),
            target => target.Entity(
                "Frog",
                x =>
                {
                    x.Property<int>("Id");
                    x.Property<int?>("Value");
                }),
            operations =>
            {
                Assert.Equal(1, operations.Count);

                var operation = Assert.IsType<AlterColumnOperation>(operations[0]);
                Assert.False(operation.IsDestructiveChange);
            });

    [ConditionalFact]
    public void Diff_IProperty_destructive_when_type_changed()
        => Execute(
            source => source.Entity(
                "Frog",
                x =>
                {
                    x.Property<int>("Id");
                    x.Property<int>("Value");
                }),
            target => target.Entity(
                "Frog",
                x =>
                {
                    x.Property<int>("Id");
                    x.Property<int>("Value").HasColumnType("bigint");
                }),
            operations =>
            {
                Assert.Equal(1, operations.Count);

                var operation = Assert.IsType<AlterColumnOperation>(operations[0]);
                Assert.True(operation.IsDestructiveChange);
            });

    [ConditionalFact]
    public void Sort_works_with_primary_keys_and_columns()
        => Execute(
            source => source.Entity("Jaguar").Property<int>("Id"),
            target => target.Entity(
                "Jaguar",
                x =>
                {
                    x.Property<string>("Name");
                    x.HasKey("Name");
                }),
            operations => Assert.Collection(
                operations,
                o => Assert.IsType<DropPrimaryKeyOperation>(o),
                o => Assert.IsType<DropColumnOperation>(o),
                o => Assert.IsType<AddColumnOperation>(o),
                o => Assert.IsType<AddPrimaryKeyOperation>(o)));

    [ConditionalFact]
    public void Sort_adds_unique_constraint_after_column()
        => Execute(
            source => source.Entity("Panther").Property<int>("Id"),
            target => target.Entity(
                "Panther",
                x =>
                {
                    x.Property<int>("Id");
                    x.Property<int>("AlternateId");
                    x.HasAlternateKey("AlternateId");
                }),
            operations => Assert.Collection(
                operations,
                o => Assert.IsType<AddColumnOperation>(o),
                o => Assert.IsType<AddUniqueConstraintOperation>(o)));

    [ConditionalFact]
    public void Sort_drops_unique_constraint_before_column()
        => Execute(
            source => source.Entity(
                "Bobcat",
                x =>
                {
                    x.Property<int>("Id");
                    x.Property<int>("AlternateId");
                    x.HasAlternateKey("AlternateId");
                }),
            target => target.Entity("Bobcat").Property<int>("Id"),
            operations => Assert.Collection(
                operations,
                o => Assert.IsType<DropUniqueConstraintOperation>(o),
                o => Assert.IsType<DropColumnOperation>(o)));

    [ConditionalFact]
    public void Sort_creates_index_after_column()
        => Execute(
            source => source.Entity("Coyote").Property<int>("Id"),
            target => target.Entity(
                "Coyote",
                x =>
                {
                    x.Property<int>("Id");
                    x.Property<int>("Value");
                    x.HasIndex("Value");
                }),
            operations => Assert.Collection(
                operations,
                o => Assert.IsType<AddColumnOperation>(o),
                o => Assert.IsType<CreateIndexOperation>(o)));

    [ConditionalFact]
    public void Sort_drops_index_before_column()
        => Execute(
            source => source.Entity(
                "Wolf",
                x =>
                {
                    x.Property<int>("Id");
                    x.Property<int>("Value");
                    x.HasIndex("Value");
                }),
            target => target.Entity("Wolf").Property<int>("Id"),
            operations => Assert.Collection(
                operations,
                o => Assert.IsType<DropIndexOperation>(o),
                o => Assert.IsType<DropColumnOperation>(o)));

    [ConditionalFact]
    public void Sort_adds_foreign_key_after_column()
        => Execute(
            source => source.Entity("Algae").Property<int>("Id"),
            target => target.Entity(
                "Algae",
                x =>
                {
                    x.Property<int>("Id");
                    x.Property<int>("ParentId");
                    x.HasOne("Algae").WithMany().HasForeignKey("ParentId");
                }),
            operations => Assert.Collection(
                operations,
                o => Assert.IsType<AddColumnOperation>(o),
                o => Assert.IsType<CreateIndexOperation>(o),
                o => Assert.IsType<AddForeignKeyOperation>(o)));

    [ConditionalFact]
    public void Sort_drops_foreign_key_before_column()
        => Execute(
            source => source.Entity(
                "Bacteria",
                x =>
                {
                    x.Property<int>("Id");
                    x.Property<int>("ParentId");
                    x.HasOne("Bacteria").WithMany().HasForeignKey("ParentId");
                }),
            target => target.Entity("Bacteria").Property<int>("Id"),
            operations => Assert.Collection(
                operations,
                o => Assert.IsType<DropForeignKeyOperation>(o),
                o => Assert.IsType<DropIndexOperation>(o),
                o => Assert.IsType<DropColumnOperation>(o)));

    [ConditionalFact]
    public void Sort_adds_foreign_key_after_target_table()
        => Execute(
            source => source.Entity(
                "Car",
                x =>
                {
                    x.Property<int>("Id");
                    x.Property<int>("MakerId");
                }),
            target =>
            {
                target.Entity("Maker").Property<int>("Id");
                target.Entity(
                    "Car",
                    x =>
                    {
                        x.Property<int>("Id");
                        x.Property<int>("MakerId");
                        x.HasOne("Maker").WithMany().HasForeignKey("MakerId");
                    });
            },
            operations => Assert.Collection(
                operations,
                o => Assert.IsType<CreateTableOperation>(o),
                o => Assert.IsType<CreateIndexOperation>(o),
                o => Assert.IsType<AddForeignKeyOperation>(o)));

    [ConditionalFact]
    public void Sort_drops_foreign_key_before_target_table()
        => Execute(
            source =>
            {
                source.Entity("Maker").Property<int>("Id");
                source.Entity(
                    "Boat",
                    x =>
                    {
                        x.Property<int>("Id");
                        x.Property<int>("MakerId");
                        x.HasOne("Maker").WithMany().HasForeignKey("MakerId");
                    });
            },
            target => target.Entity(
                "Boat",
                x =>
                {
                    x.Property<int>("Id");
                    x.Property<int>("MakerId");
                }),
            operations => Assert.Collection(
                operations,
                o => Assert.IsType<DropForeignKeyOperation>(o),
                o => Assert.IsType<DropTableOperation>(o),
                o => Assert.IsType<DropIndexOperation>(o)));

    [ConditionalFact]
    public void Sort_adds_foreign_key_after_target_column_and_unique_constraint()
        => Execute(
            source =>
            {
                source.Entity("Maker").Property<int>("Id");
                source.Entity(
                    "Airplane",
                    x =>
                    {
                        x.Property<int>("Id");
                        x.Property<int>("MakerId");
                    });
            },
            target =>
            {
                target.Entity(
                    "Maker",
                    x =>
                    {
                        x.Property<int>("Id");
                        x.Property<int>("AlternateId");
                    });
                target.Entity(
                    "Airplane",
                    x =>
                    {
                        x.Property<int>("Id");
                        x.Property<int>("MakerId");
                        x.HasOne("Maker").WithMany().HasForeignKey("MakerId").HasPrincipalKey("AlternateId");
                    });
            },
            operations => Assert.Collection(
                operations,
                o => Assert.IsType<AddColumnOperation>(o),
                o => Assert.IsType<AddUniqueConstraintOperation>(o),
                o => Assert.IsType<CreateIndexOperation>(o),
                o => Assert.IsType<AddForeignKeyOperation>(o)));

    [ConditionalFact]
    public void Sort_drops_foreign_key_before_target_column_and_unique_constraint()
        => Execute(
            source =>
            {
                source.Entity(
                    "Maker",
                    x =>
                    {
                        x.Property<int>("Id");
                        x.Property<int>("AlternateId");
                    });
                source.Entity(
                    "Submarine",
                    x =>
                    {
                        x.Property<int>("Id");
                        x.Property<int>("MakerId");
                        x.HasOne("Maker").WithMany().HasForeignKey("MakerId").HasPrincipalKey("AlternateId");
                    });
            },
            target =>
            {
                target.Entity("Maker").Property<int>("Id");
                target.Entity(
                    "Submarine",
                    x =>
                    {
                        x.Property<int>("Id");
                        x.Property<int>("MakerId");
                    });
            },
            operations => Assert.Collection(
                operations,
                o => Assert.IsType<DropForeignKeyOperation>(o),
                o => Assert.IsType<DropIndexOperation>(o),
                o => Assert.IsType<DropUniqueConstraintOperation>(o),
                o => Assert.IsType<DropColumnOperation>(o)));

    [ConditionalFact]
    public void Sort_creates_tables_in_topologic_order()
        => Execute(
            _ => { },
            modelBuilder =>
            {
                modelBuilder.Entity("Maker").Property<int>("Id");
                modelBuilder.Entity(
                    "Helicopter",
                    x =>
                    {
                        x.Property<int>("Id");
                        x.Property<int>("MakerId");
                        x.HasOne("Maker").WithMany().HasForeignKey("MakerId");
                    });
            },
            operations =>
            {
                Assert.Equal(3, operations.Count);

                var operation1 = Assert.IsType<CreateTableOperation>(operations[0]);
                Assert.Equal("Maker", operation1.Name);

                var operation2 = Assert.IsType<CreateTableOperation>(operations[1]);
                Assert.Equal("Helicopter", operation2.Name);

                var operation3 = Assert.IsType<CreateIndexOperation>(operations[2]);
                Assert.Equal("IX_Helicopter_MakerId", operation3.Name);
            });

    [ConditionalFact]
    public void Sort_drops_tables_in_topologic_order()
        => Execute(
            modelBuilder =>
            {
                modelBuilder.Entity("Maker").Property<int>("Id");
                modelBuilder.Entity(
                    "Glider",
                    x =>
                    {
                        x.Property<int>("Id");
                        x.Property<int>("MakerId");
                        x.HasOne("Maker").WithMany().HasForeignKey("MakerId");
                    });
            },
            _ => { },
            operations =>
            {
                Assert.Equal(2, operations.Count);

                var operation1 = Assert.IsType<DropTableOperation>(operations[0]);
                Assert.Equal("Glider", operation1.Name);

                var operation2 = Assert.IsType<DropTableOperation>(operations[1]);
                Assert.Equal("Maker", operation2.Name);
            });

    [ConditionalFact]
    public void Rename_column_with_primary_key()
        => Execute(
            source => source.Entity("Hornet").Property<int>("Id"),
            target => target.Entity("Hornet").Property<int>("Id").HasColumnName("HornetId"),
            operations =>
            {
                Assert.Equal(1, operations.Count);

                Assert.IsType<RenameColumnOperation>(operations[0]);
            });

    [ConditionalFact]
    public void Rename_column_with_unique_constraint()
        => Execute(
            source => source.Entity(
                "Wasp",
                x =>
                {
                    x.Property<int>("Id");
                    x.Property<string>("Name");
                    x.HasAlternateKey("Name");
                }),
            target => target.Entity(
                "Wasp",
                x =>
                {
                    x.Property<int>("Id");
                    x.Property<string>("Name").HasColumnName("WaspName");
                    x.HasAlternateKey("Name");
                }),
            operations =>
            {
                Assert.Equal(3, operations.Count);

                Assert.IsType<DropUniqueConstraintOperation>(operations[0]);
                Assert.IsType<RenameColumnOperation>(operations[1]);
                Assert.IsType<AddUniqueConstraintOperation>(operations[2]);
            });

    [ConditionalFact]
    public void Rename_column_with_index()
        => Execute(
            source => source.Entity(
                "Bee",
                x =>
                {
                    x.Property<int>("Id");
                    x.Property<string>("Name");
                    x.HasIndex("Name");
                }),
            target => target.Entity(
                "Bee",
                x =>
                {
                    x.Property<int>("Id");
                    x.Property<string>("Name").HasColumnName("BeeName");
                    x.HasIndex("Name");
                }),
            operations =>
            {
                Assert.Equal(2, operations.Count);

                Assert.IsType<RenameColumnOperation>(operations[0]);
                Assert.IsType<RenameIndexOperation>(operations[1]);
            });

    [ConditionalFact]
    public void Rename_table_with_unique_constraint()
        => Execute(
            source => source.Entity(
                "Fly",
                x =>
                {
                    x.Property<int>("Id");
                    x.Property<string>("Name");
                    x.HasAlternateKey("Name");
                }),
            target => target.Entity(
                "Fly",
                x =>
                {
                    x.ToTable("Flies");
                    x.Property<int>("Id");
                    x.HasKey("Id").HasName("PK_Fly");
                    x.Property<string>("Name");
                    x.HasAlternateKey("Name").HasName("AK_Fly_Name");
                }),
            operations =>
            {
                Assert.Equal(1, operations.Count);

                Assert.IsType<RenameTableOperation>(operations[0]);
            });

    [ConditionalFact]
    public void Rename_table_with_index()
        => Execute(
            source => source.Entity(
                "Gnat",
                x =>
                {
                    x.Property<int>("Id");
                    x.Property<string>("Name");
                    x.HasIndex("Name");
                }),
            target => target.Entity(
                "Gnat",
                x =>
                {
                    x.ToTable("Gnats");
                    x.Property<int>("Id");
                    x.HasKey("Id").HasName("PK_Gnat");
                    x.Property<string>("Name");
                    x.HasIndex(new[] { "Name" }, "IX_Gnat_Name");
                }),
            operations =>
            {
                Assert.Equal(1, operations.Count);

                Assert.IsType<RenameTableOperation>(operations[0]);
            });

    [ConditionalFact]
    public void Rename_entity_type_with_primary_key_and_unique_constraint()
        => Execute(
            source => source.Entity(
                "Grasshopper",
                x =>
                {
                    x.Property<int>("Id");
                    x.Property<string>("Name");
                    x.HasAlternateKey("Name");
                }),
            target => target.Entity(
                "grasshopper",
                x =>
                {
                    x.Property<int>("Id");
                    x.HasKey("Id").HasName("PK_Grasshopper");
                    x.Property<string>("Name");
                    x.HasAlternateKey("Name").HasName("AK_Grasshopper_Name");
                }),
            operations =>
            {
                Assert.Equal(1, operations.Count);

                Assert.IsType<RenameTableOperation>(operations[0]);
            });

    [ConditionalFact]
    public void Rename_entity_type_with_index()
        => Execute(
            source => source.Entity(
                "Cricket",
                x =>
                {
                    x.Property<int>("Id");
                    x.Property<string>("Name");
                    x.HasIndex("Name");
                }),
            target => target.Entity(
                "cricket",
                x =>
                {
                    x.Property<int>("Id");
                    x.HasKey("Id").HasName("PK_Cricket");
                    x.Property<string>("Name");
                    x.HasIndex("Name").HasDatabaseName("IX_Cricket_Name");
                }),
            operations =>
            {
                Assert.Equal(1, operations.Count);

                Assert.IsType<RenameTableOperation>(operations[0]);
            });

    [ConditionalFact]
    public void Rename_column_with_foreign_key()
        => Execute(
            source => source.Entity(
                "Yeast",
                x =>
                {
                    x.Property<int>("Id");
                    x.Property<int>("ParentId");
                    x.HasOne("Yeast").WithMany().HasForeignKey("ParentId");
                }),
            target => target.Entity(
                "Yeast",
                x =>
                {
                    x.Property<int>("Id");
                    x.Property<int>("ParentId").HasColumnName("ParentYeastId");
                    x.HasOne("Yeast").WithMany().HasForeignKey("ParentId");
                }),
            operations =>
            {
                Assert.Equal(4, operations.Count);

                Assert.IsType<DropForeignKeyOperation>(operations[0]);
                Assert.IsType<RenameColumnOperation>(operations[1]);
                Assert.IsType<RenameIndexOperation>(operations[2]);
                Assert.IsType<AddForeignKeyOperation>(operations[3]);
            });

    [ConditionalFact]
    public void Rename_column_with_referencing_foreign_key()
        => Execute(
            source => source.Entity(
                "Mucor",
                x =>
                {
                    x.Property<int>("Id");
                    x.Property<int>("ParentId");
                    x.HasOne("Mucor").WithMany().HasForeignKey("ParentId");
                }),
            target => target.Entity(
                "Mucor",
                x =>
                {
                    x.Property<int>("Id").HasColumnName("MucorId");
                    x.Property<int>("ParentId");
                    x.HasOne("Mucor").WithMany().HasForeignKey("ParentId");
                }),
            operations =>
            {
                Assert.Equal(1, operations.Count);
                Assert.IsType<RenameColumnOperation>(operations[0]);
            });

    [ConditionalFact]
    public void Add_column_with_foreign_key()
        => Execute(
            source => source.Entity(
                "Yeast",
                x =>
                {
                    x.Property<string>("Id").HasColumnType("ansi_string_fixed(127)");
                }),
            target => target.Entity(
                "Yeast",
                x =>
                {
                    x.Property<string>("Id").HasColumnType("ansi_string_fixed(127)");
                    x.Property<string>("ParentId").IsFixedLength(false);
                    x.HasOne("Yeast").WithMany().HasForeignKey("ParentId");
                }),
            operations => Assert.Collection(
                operations, o =>
                {
                    var operation = Assert.IsType<AddColumnOperation>(o);
                    Assert.Equal("ParentId", operation.Name);
                    Assert.Equal("ansi_string_fixed(127)", operation.ColumnType);
                }, o =>
                {
                    var operation = Assert.IsType<CreateIndexOperation>(o);
                    Assert.Equal(new[] { "ParentId" }, operation.Columns);
                }, o =>
                {
                    var operation = Assert.IsType<AddForeignKeyOperation>(o);
                    Assert.Equal(new[] { "ParentId" }, operation.Columns);
                }
            ));

    [ConditionalFact]
    public void Change_principal_column_facets()
        => Execute(
            source => source.Entity(
                "Yeast",
                x =>
                {
                    x.Property<string>("Id");
                    x.Property<string>("ParentId");
                    x.HasOne("Yeast").WithMany().HasForeignKey("ParentId");
                }),
            target => target.Entity(
                "Yeast",
                x =>
                {
                    x.Property<string>("Id").HasMaxLength(127).IsFixedLength().IsUnicode(false);
                    x.Property<string>("ParentId").IsFixedLength(false);
                    x.HasOne("Yeast").WithMany().HasForeignKey("ParentId");
                }),
            operations => Assert.Collection(
                operations, o =>
                {
                    var operation = Assert.IsType<AlterColumnOperation>(o);
                    Assert.Equal("ParentId", operation.Name);
                    Assert.Equal("ansi_string(127)", operation.ColumnType);
                }, o =>
                {
                    var operation = Assert.IsType<AlterColumnOperation>(o);
                    Assert.Equal("Id", operation.Name);
                    Assert.Equal("ansi_string_fixed(127)", operation.ColumnType);
                }
            ));

    [ConditionalFact]
    public void Rename_table_with_foreign_key()
        => Execute(
            source =>
            {
                source.Entity("Zebra").Property<int>("Id");
                source.Entity(
                    "Zonkey",
                    x =>
                    {
                        x.Property<int>("Id");
                        x.Property<int>("ParentId");
                        x.HasOne("Zebra").WithMany().HasForeignKey("ParentId");
                    });
            },
            target =>
            {
                target.Entity("Zebra").Property<int>("Id");
                target.Entity(
                    "Zonkey",
                    x =>
                    {
                        x.ToTable("Zonkeys");
                        x.Property<int>("Id");
                        x.HasKey("Id").HasName("PK_Zonkey");
                        x.Property<int>("ParentId");
                        x.HasOne("Zebra").WithMany().HasForeignKey("ParentId").HasConstraintName("FK_Zonkey_Zebra_ParentId");
                        x.HasIndex("ParentId").HasDatabaseName("IX_Zonkey_ParentId");
                    });
            },
            operations =>
            {
                Assert.Equal(1, operations.Count);
                Assert.IsType<RenameTableOperation>(operations[0]);
            });

    [ConditionalFact]
    public void Rename_table_with_referencing_foreign_key()
        => Execute(
            source =>
            {
                source.Entity("Jaguar").Property<int>("Id");
                source.Entity(
                    "Jaglion",
                    x =>
                    {
                        x.Property<int>("Id");
                        x.Property<int>("ParentId");
                        x.HasOne("Jaguar").WithMany().HasForeignKey("ParentId");
                    });
            },
            target =>
            {
                target.Entity(
                    "Jaguar",
                    x =>
                    {
                        x.ToTable("Jaguars");
                        x.Property<int>("Id");
                        x.HasKey("Id").HasName("PK_Jaguar");
                    });
                target.Entity(
                    "Jaglion",
                    x =>
                    {
                        x.Property<int>("Id");
                        x.Property<int>("ParentId");
                        x.HasOne("Jaguar").WithMany().HasForeignKey("ParentId")
                            .HasConstraintName("FK_Jaglion_Jaguar_ParentId");
                    });
            },
            operations =>
            {
                Assert.Equal(1, operations.Count);
                Assert.IsType<RenameTableOperation>(operations[0]);
            });

    [ConditionalFact]
    public void Create_table_with_property_on_subtype()
        => Execute(
            _ => { },
            modelBuilder =>
            {
                modelBuilder.Entity("Animal").Property<int>("Id");
                modelBuilder.Entity("Fish").HasBaseType("Animal").Property<string>("Name");
            },
            operations =>
            {
                Assert.Equal(1, operations.Count);

                var operation = Assert.IsType<CreateTableOperation>(operations[0]);
                Assert.Equal("Animal", operation.Name);
                Assert.Equal(3, operation.Columns.Count);

                Assert.Contains(operation.Columns, c => c.Name == "Name");
            });

    [ConditionalFact]
    public void Create_table_with_required_property_on_subtype()
        => Execute(
            _ => { },
            modelBuilder =>
            {
                modelBuilder.Entity("Animal").Property<int>("Id");
                modelBuilder.Entity("Whale").HasBaseType("Animal").Property<int>("Value");
            },
            operations =>
            {
                Assert.Equal(1, operations.Count);

                var operation = Assert.IsType<CreateTableOperation>(operations[0]);
                Assert.Equal("Animal", operation.Name);
                Assert.Equal(3, operation.Columns.Count);

                Assert.True(operation.Columns.First(c => c.Name == "Value").IsNullable);
            });

    [ConditionalFact]
    public void Add_property_on_subtype()
        => Execute(
            source =>
            {
                source.Entity("Animal").ToTable("Animal", "dbo").Property<int>("Id");
                source.Entity("Shark").HasBaseType("Animal");
            },
            target =>
            {
                target.Entity("Animal").ToTable("Animal", "dbo").Property<int>("Id");
                target.Entity("Shark").HasBaseType("Animal").Property<string>("Name");
            },
            operations =>
            {
                Assert.Equal(1, operations.Count);

                var operation = Assert.IsType<AddColumnOperation>(operations[0]);
                Assert.Equal("dbo", operation.Schema);
                Assert.Equal("Animal", operation.Table);
                Assert.Equal("Name", operation.Name);
            });

    [ConditionalFact]
    public void Add_required_property_on_subtype()
        => Execute(
            source =>
            {
                source.Entity("Animal").Property<int>("Id");
                source.Entity("Marlin").HasBaseType("Animal");
            },
            target =>
            {
                target.Entity("Animal").Property<int>("Id");
                target.Entity("Marlin").HasBaseType("Animal").Property<int>("Value");
            },
            operations =>
            {
                Assert.Equal(1, operations.Count);

                var operation = Assert.IsType<AddColumnOperation>(operations[0]);
                Assert.Equal("Value", operation.Name);
                Assert.Equal("Value", operation.Name);
                Assert.True(operation.IsNullable);
            });

    [ConditionalFact]
    public void Remove_property_on_subtype()
        => Execute(
            source =>
            {
                source.Entity("Animal").ToTable("Animal", "dbo").Property<int>("Id");
                source.Entity("Blowfish").HasBaseType("Animal").Property<string>("Name");
            },
            target =>
            {
                target.Entity("Animal").ToTable("Animal", "dbo").Property<int>("Id");
                target.Entity("Blowfish").HasBaseType("Animal");
            },
            operations =>
            {
                Assert.Equal(1, operations.Count);

                var operation = Assert.IsType<DropColumnOperation>(operations[0]);
                Assert.Equal("dbo", operation.Schema);
                Assert.Equal("Animal", operation.Table);
                Assert.Equal("Name", operation.Name);
            });

    [ConditionalFact]
    public void Alter_property_on_subtype()
        => Execute(
            source =>
            {
                source.Entity("Animal").ToTable("Animal", "dbo").Property<int>("Id");
                source.Entity("Barracuda").HasBaseType("Animal").Property<string>("Name");
            },
            target =>
            {
                target.Entity("Animal").ToTable("Animal", "dbo").Property<int>("Id");
                target.Entity("Barracuda").HasBaseType("Animal").Property<string>("Name")
                    .HasColumnType("varchar(30)");
            },
            operations =>
            {
                Assert.Equal(1, operations.Count);

                var operation = Assert.IsType<AlterColumnOperation>(operations[0]);
                Assert.Equal("dbo", operation.Schema);
                Assert.Equal("Animal", operation.Table);
                Assert.Equal("Name", operation.Name);
                Assert.Equal("varchar(30)", operation.ColumnType);
            });

    [ConditionalFact]
    public void Create_index_on_subtype()
        => Execute(
            source =>
            {
                source.Entity("Animal").ToTable("Animal", "dbo").Property<int>("Id");
                source.Entity("Minnow").HasBaseType("Animal").Property<string>("Name");
            },
            target =>
            {
                target.Entity("Animal").ToTable("Animal", "dbo").Property<int>("Id");
                target.Entity(
                    "Minnow",
                    x =>
                    {
                        x.HasBaseType("Animal");
                        x.Property<string>("Name");
                        x.HasIndex("Name");
                    });
            },
            operations =>
            {
                Assert.Equal(2, operations.Count);
                Assert.IsType<AlterColumnOperation>(operations[0]); // Because index property has different type mapping

                var operation = Assert.IsType<CreateIndexOperation>(operations[1]);
                Assert.Equal("dbo", operation.Schema);
                Assert.Equal("Animal", operation.Table);
                Assert.Equal("IX_Animal_Name", operation.Name);
                Assert.Equal(new[] { "Name" }, operation.Columns);
            });

    [ConditionalFact]
    public void Alter_index_on_subtype()
        => Execute(
            source =>
            {
                source.Entity("Animal").ToTable("Animal", "dbo").Property<int>("Id");
                source.Entity(
                    "Pike",
                    x =>
                    {
                        x.HasBaseType("Animal");
                        x.Property<string>("Name");
                        x.HasIndex("Name");
                    });
            },
            target =>
            {
                target.Entity("Animal").ToTable("Animal", "dbo").Property<int>("Id");
                target.Entity(
                    "Pike",
                    x =>
                    {
                        x.HasBaseType("Animal");
                        x.Property<string>("Name");
                        x.HasIndex("Name").HasDatabaseName("IX_Animal_Pike_Name");
                    });
            },
            operations =>
            {
                Assert.Equal(1, operations.Count);

                var operation = Assert.IsType<RenameIndexOperation>(operations[0]);
                Assert.Equal("dbo", operation.Schema);
                Assert.Equal("Animal", operation.Table);
                Assert.Equal("IX_Animal_Name", operation.Name);
                Assert.Equal("IX_Animal_Pike_Name", operation.NewName);
            });

    [ConditionalFact]
    public void Drop_index_on_subtype()
        => Execute(
            source =>
            {
                source.Entity("Animal").ToTable("Animal", "dbo").Property<int>("Id");
                source.Entity(
                    "Catfish",
                    x =>
                    {
                        x.HasBaseType("Animal");
                        x.Property<string>("Name");
                        x.HasIndex("Name");
                    });
            },
            target =>
            {
                target.Entity("Animal").ToTable("Animal", "dbo").Property<int>("Id");
                target.Entity("Catfish").HasBaseType("Animal").Property<string>("Name");
            },
            operations =>
            {
                Assert.Equal(2, operations.Count);
                Assert.IsType<AlterColumnOperation>(operations[1]); // Because index property has different type mapping

                var operation = Assert.IsType<DropIndexOperation>(operations[0]);
                Assert.Equal("dbo", operation.Schema);
                Assert.Equal("Animal", operation.Table);
                Assert.Equal("IX_Animal_Name", operation.Name);
            });

    [ConditionalFact]
    public void Create_table_with_foreign_key_on_base_type()
        => Execute(
            _ => { },
            modelBuilder =>
            {
                modelBuilder.Entity("Person").Property<int>("Id");
                modelBuilder.Entity(
                    "Animal",
                    x =>
                    {
                        x.Property<int>("Id");
                        x.Property<int>("HandlerId");
                        x.HasOne("Person").WithMany().HasForeignKey("HandlerId");
                    });
                modelBuilder.Entity("Wyvern").HasBaseType("Animal");
            },
            operations =>
            {
                Assert.Equal(3, operations.Count);
                Assert.IsType<CreateTableOperation>(operations[0]);

                var createTableOperation = Assert.IsType<CreateTableOperation>(operations[1]);
                Assert.Equal("Animal", createTableOperation.Name);
                Assert.Single(createTableOperation.ForeignKeys);

                var addForeignKeyOperation = createTableOperation.ForeignKeys[0];
                Assert.Equal("FK_Animal_Person_HandlerId", addForeignKeyOperation.Name);
                Assert.Equal(new[] { "HandlerId" }, addForeignKeyOperation.Columns);
                Assert.Equal("Person", addForeignKeyOperation.PrincipalTable);
                Assert.Equal(new[] { "Id" }, addForeignKeyOperation.PrincipalColumns);

                var createIndexOperation = Assert.IsType<CreateIndexOperation>(operations[2]);
                Assert.Equal("Animal", createIndexOperation.Table);
                Assert.Equal("IX_Animal_HandlerId", createIndexOperation.Name);
                Assert.Equal(new[] { "HandlerId" }, createIndexOperation.Columns);
            });

    [ConditionalFact]
    public void Create_table_with_foreign_key_on_subtype()
        => Execute(
            _ => { },
            modelBuilder =>
            {
                modelBuilder.Entity("Person").Property<int>("Id");
                modelBuilder.Entity("Animal").Property<int>("Id");
                modelBuilder.Entity(
                    "Stag",
                    x =>
                    {
                        x.HasBaseType("Animal");
                        x.Property<int>("HandlerId");
                        x.HasOne("Person").WithMany().HasForeignKey("HandlerId");
                    });
            },
            operations =>
            {
                Assert.Equal(3, operations.Count);

                Assert.IsType<CreateTableOperation>(operations[0]);

                var createTableOperation = Assert.IsType<CreateTableOperation>(operations[1]);
                Assert.Equal("Animal", createTableOperation.Name);
                Assert.Single(createTableOperation.ForeignKeys);

                var addForeignKeyOperation = createTableOperation.ForeignKeys[0];
                Assert.Equal("FK_Animal_Person_HandlerId", addForeignKeyOperation.Name);
                Assert.Equal(new[] { "HandlerId" }, addForeignKeyOperation.Columns);
                Assert.Equal("Person", addForeignKeyOperation.PrincipalTable);
                Assert.Equal(new[] { "Id" }, addForeignKeyOperation.PrincipalColumns);

                var createIndexOperation = Assert.IsType<CreateIndexOperation>(operations[2]);
                Assert.Equal("Animal", createIndexOperation.Table);
                Assert.Equal("IX_Animal_HandlerId", createIndexOperation.Name);
                Assert.Equal(new[] { "HandlerId" }, createIndexOperation.Columns);
            });

    [ConditionalFact]
    public void Create_table_with_foreign_key_to_subtype()
        => Execute(
            _ => { },
            modelBuilder =>
            {
                modelBuilder.Entity("Animal").Property<int>("Id");
                modelBuilder.Entity("DomesticAnimal").HasBaseType("Animal");
                modelBuilder.Entity(
                    "Person",
                    x =>
                    {
                        x.Property<int>("Id");
                        x.Property<int>("PetId");
                        x.HasOne("DomesticAnimal").WithMany().HasForeignKey("PetId");
                    });
            },
            operations =>
            {
                Assert.Equal(3, operations.Count);

                Assert.IsType<CreateTableOperation>(operations[0]);

                var createTableOperation = Assert.IsType<CreateTableOperation>(operations[1]);
                Assert.Equal("Person", createTableOperation.Name);
                Assert.Single(createTableOperation.ForeignKeys);

                var addForeignKeyOperation = createTableOperation.ForeignKeys[0];
                Assert.Equal("FK_Person_Animal_PetId", addForeignKeyOperation.Name);
                Assert.Equal(new[] { "PetId" }, addForeignKeyOperation.Columns);
                Assert.Equal("Animal", addForeignKeyOperation.PrincipalTable);
                Assert.Equal(new[] { "Id" }, addForeignKeyOperation.PrincipalColumns);

                var createIndexOperation = Assert.IsType<CreateIndexOperation>(operations[2]);
                Assert.Equal("Person", createIndexOperation.Table);
                Assert.Equal("IX_Person_PetId", createIndexOperation.Name);
                Assert.Equal(new[] { "PetId" }, createIndexOperation.Columns);
            });

    [ConditionalFact]
    public void Create_table_with_selfReferencing_foreign_key_in_hierarchy()
        => Execute(
            _ => { },
            modelBuilder =>
            {
                modelBuilder.Entity("Animal").Property<int>("Id");
                modelBuilder.Entity(
                    "Predator",
                    x =>
                    {
                        x.HasBaseType("Animal");
                        x.Property<int>("PreyId");
                        x.HasOne("Animal").WithMany().HasForeignKey("PreyId");
                    });
            },
            operations =>
            {
                Assert.Equal(2, operations.Count);

                var createTableOperation = Assert.IsType<CreateTableOperation>(operations[0]);
                Assert.Single(createTableOperation.ForeignKeys);

                var addForeignKeyOperation = createTableOperation.ForeignKeys[0];
                Assert.Equal("FK_Animal_Animal_PreyId", addForeignKeyOperation.Name);
                Assert.Equal(new[] { "PreyId" }, addForeignKeyOperation.Columns);
                Assert.Equal("Animal", addForeignKeyOperation.PrincipalTable);
                Assert.Equal(new[] { "Id" }, addForeignKeyOperation.PrincipalColumns);

                var createIndexOperation = Assert.IsType<CreateIndexOperation>(operations[1]);
                Assert.Equal("Animal", createIndexOperation.Table);
                Assert.Equal("IX_Animal_PreyId", createIndexOperation.Name);
                Assert.Equal(new[] { "PreyId" }, createIndexOperation.Columns);
            });

    [ConditionalFact]
    public void Create_table_with_seed_data()
        => Execute(
            _ => { },
            _ => { },
            target => target.Entity(
                "Zebra",
                x =>
                {
                    x.Property<int>("Id");
                    x.Property<string>("Name").HasColumnType("nvarchar(30)");
                    x.HasData(
                        new { Id = 42, Name = "equal" });
                }),
            upOps => Assert.Collection(
                upOps,
                o =>
                {
                    var operation = Assert.IsType<CreateTableOperation>(o);
                    Assert.Null(operation.Schema);
                    Assert.Equal("Zebra", operation.Name);
                },
                o =>
                {
                    var operation = Assert.IsType<InsertDataOperation>(o);
                    Assert.Null(operation.Schema);
                    Assert.Equal("Zebra", operation.Table);
                    AssertMultidimensionalArray(
                        operation.Values,
                        v => Assert.Equal(42, v),
                        v => Assert.Equal("equal", v));
                }),
            downOps => Assert.Collection(
                downOps,
                o =>
                {
                    var operation = Assert.IsType<DropTableOperation>(o);
                    Assert.Null(operation.Schema);
                    Assert.Equal("Zebra", operation.Name);
                }));

    [ConditionalFact]
    public void Add_subtype_with_shared_column_with_seed_data()
        => Execute(
            modelBuilder =>
            {
                modelBuilder.Entity("Animal").Property<int>("Id");
                modelBuilder.Entity(
                    "Cat", x =>
                    {
                        x.HasBaseType("Animal").Property<string>("BreederId").HasColumnName("BreederId");
                        x.HasData(
                            new { Id = 42, BreederId = "42" });
                    });
            },
            _ => { },
            modelBuilder =>
            {
                modelBuilder.Entity(
                    "Dog", x =>
                    {
                        x.HasBaseType("Animal").Property<string>("BreederId").HasColumnName("BreederId");
                        x.HasData(
                            new { Id = 43, BreederId = "43" });
                    });
            },
            upOps => Assert.Collection(
                upOps,
                o =>
                {
                    var m = Assert.IsType<InsertDataOperation>(o);
                    AssertMultidimensionalArray(
                        m.Values,
                        v => Assert.Equal(43, v),
                        v => Assert.Equal("43", v),
                        v => Assert.Equal("Dog", v));
                }),
            downOps => Assert.Collection(
                downOps,
                o =>
                {
                    var m = Assert.IsType<DeleteDataOperation>(o);
                    Assert.Null(m.KeyColumnTypes);
                    AssertMultidimensionalArray(
                        m.KeyValues,
                        v => Assert.Equal(43, v));
                }));

    [ConditionalFact]
    public void Change_TPH_to_TPT_with_FKs_and_seed_data()
        => Execute(
            modelBuilder =>
            {
                modelBuilder.Entity(
                    "Animal", x =>
                    {
                        x.Property<int>("Id");
                        x.Property<int?>("MouseId");

                        x.HasOne("Mouse").WithMany().HasForeignKey("MouseId");
                    });
                modelBuilder.Entity(
                    "Cat", x =>
                    {
                        x.HasBaseType("Animal");
                        x.Property<int?>("PreyId").HasColumnName("PreyId");

                        x.HasOne("Animal").WithMany().HasForeignKey("PreyId");
                        x.HasData(
                            new { Id = 11, MouseId = 31 });
                    });
                modelBuilder.Entity(
                    "Dog", x =>
                    {
                        x.HasBaseType("Animal");
                        x.Property<int?>("PreyId").HasColumnName("PreyId");

                        x.HasOne("Animal").WithMany().HasForeignKey("PreyId");
                        x.HasData(
                            new { Id = 21, PreyId = 31 });
                    });
                modelBuilder.Entity(
                    "Mouse", x =>
                    {
                        x.HasBaseType("Animal");

                        x.HasData(
                            new { Id = 31 });
                    });
            },
            source =>
            {
                source.Entity(
                    "Animal", x =>
                    {
                        x.Property<string>("Discriminator").Metadata.SetAfterSaveBehavior(PropertySaveBehavior.Save);
                    });
                source.Entity(
                    "Cat", x =>
                    {
                        x.HasData(
                            new { Id = 12, MouseId = 32 },
                            new { Id = 13 });
                    });
                source.Entity(
                    "Dog", x =>
                    {
                        x.HasData(
                            new { Id = 22, PreyId = 32 });
                    });
                source.Entity(
                    "Mouse", x =>
                    {
                        x.HasData(
                            new { Id = 32 });
                    });
                source.Entity(
                    "UnrelatedDog", x =>
                    {
                        x.ToTable("Dogs");
                        x.Property<int>("Id");
                        x.Property<int?>("PreyId");
                    });
            },
            target =>
            {
                target.Entity(
                    "Cat", x =>
                    {
                        x.ToTable("Cats");
                        x.HasData(
                            new { Id = 12 },
                            new { Id = 13, MouseId = 32 });
                    });
                target.Entity(
                    "Dog", x =>
                    {
                        x.ToTable("Dogs");
                        x.HasOne("Animal", null).WithOne().HasForeignKey("Dog", "Id")
                            .HasConstraintName("FK_Dogs_Animal");
                        x.HasData(
                            new { Id = 22, PreyId = 33 },
                            new { Id = 23 });
                    });
                target.Entity(
                    "Mouse", x =>
                    {
                        x.ToTable("Mice");
                        x.HasData(
                            new { Id = 33 });
                    });
            },
            upOps => Assert.Collection(
                upOps,
                o =>
                {
                    var operation = Assert.IsType<DropForeignKeyOperation>(o);
                    Assert.Equal("FK_Animal_Animal_MouseId", operation.Name);
                    Assert.Equal("Animal", operation.Table);
                },
                o =>
                {
                    var operation = Assert.IsType<DropForeignKeyOperation>(o);
                    Assert.Equal("FK_Animal_Animal_PreyId", operation.Name);
                    Assert.Equal("Animal", operation.Table);
                },
                o =>
                {
                    var operation = Assert.IsType<DropIndexOperation>(o);
                    Assert.Equal("IX_Animal_PreyId", operation.Name);
                    Assert.Equal("Animal", operation.Table);
                },
                o =>
                {
                    var operation = Assert.IsType<DeleteDataOperation>(o);
                    Assert.Equal("Animal", operation.Table);
                    Assert.Equal(new[] { "Id" }, operation.KeyColumns);
                    Assert.Null(operation.KeyColumnTypes);
                    AssertMultidimensionalArray(
                        operation.KeyValues,
                        v => Assert.Equal(32, v));
                },
                o =>
                {
                    var operation = Assert.IsType<DropColumnOperation>(o);
                    Assert.Equal("Discriminator", operation.Name);
                    Assert.Equal("Animal", operation.Table);
                },
                o =>
                {
                    var operation = Assert.IsType<DropColumnOperation>(o);
                    Assert.Equal("PreyId", operation.Name);
                    Assert.Equal("Animal", operation.Table);
                },
                o =>
                {
                    var operation = Assert.IsType<CreateTableOperation>(o);
                    Assert.Equal("Cats", operation.Name);
                    Assert.Collection(
                        operation.Columns,
                        c =>
                        {
                            Assert.Equal("Id", c.Name);
                            Assert.Equal("default_int_mapping", c.ColumnType);
                            Assert.Equal("Cats", c.Table);
                            Assert.False(c.IsNullable);
                            Assert.False(c.IsRowVersion);
                            Assert.Null(c.IsUnicode);
                            Assert.Null(c.IsFixedLength);
                            Assert.Null(c.MaxLength);
                            Assert.Null(c.Precision);
                            Assert.Null(c.Scale);
                            Assert.Null(c.DefaultValue);
                            Assert.Null(c.DefaultValueSql);
                            Assert.Null(c.ComputedColumnSql);
                            Assert.Null(c.IsStored);
                            Assert.Null(c.Comment);
                            Assert.Null(c.Collation);
                        },
                        c =>
                        {
                            Assert.Equal("PreyId", c.Name);
                            Assert.Equal("default_int_mapping", c.ColumnType);
                            Assert.Equal("Cats", c.Table);
                            Assert.True(c.IsNullable);
                            Assert.False(c.IsRowVersion);
                            Assert.Null(c.IsUnicode);
                            Assert.Null(c.IsFixedLength);
                            Assert.Null(c.MaxLength);
                            Assert.Null(c.Precision);
                            Assert.Null(c.Scale);
                            Assert.Null(c.DefaultValue);
                            Assert.Null(c.DefaultValueSql);
                            Assert.Null(c.ComputedColumnSql);
                            Assert.Null(c.IsStored);
                            Assert.Null(c.Comment);
                            Assert.Null(c.Collation);
                        });

                    var pk = operation.PrimaryKey;
                    Assert.Equal("PK_Cats", pk.Name);
                    Assert.Equal("Cats", pk.Table);
                    Assert.Equal(new[] { "Id" }, pk.Columns);

                    Assert.Collection(
                        operation.ForeignKeys,
                        fk =>
                        {
                            Assert.Equal("FK_Cats_Animal_Id", fk.Name);
                            Assert.Equal("Cats", fk.Table);
                            Assert.Equal("Animal", fk.PrincipalTable);
                            Assert.Equal(new[] { "Id" }, fk.Columns);
                            Assert.Equal(new[] { "Id" }, fk.PrincipalColumns);
                            Assert.Equal(ReferentialAction.Cascade, fk.OnDelete);
                        },
                        fk =>
                        {
                            Assert.Equal("FK_Cats_Animal_PreyId", fk.Name);
                            Assert.Equal("Cats", fk.Table);
                            Assert.Equal("Animal", fk.PrincipalTable);
                            Assert.Equal(new[] { "PreyId" }, fk.Columns);
                            Assert.Equal(new[] { "Id" }, fk.PrincipalColumns);
                            Assert.Equal(ReferentialAction.NoAction, fk.OnDelete);
                        });

                    Assert.Empty(operation.UniqueConstraints);
                    Assert.Null(operation.Comment);
                    Assert.Empty(operation.CheckConstraints);
                },
                o =>
                {
                    var operation = Assert.IsType<CreateTableOperation>(o);
                    Assert.Equal("Mice", operation.Name);
                    Assert.Collection(
                        operation.Columns,
                        c =>
                        {
                            Assert.Equal("Id", c.Name);
                            Assert.Equal("default_int_mapping", c.ColumnType);
                            Assert.Equal("Mice", c.Table);
                            Assert.False(c.IsNullable);
                            Assert.False(c.IsRowVersion);
                            Assert.Null(c.IsUnicode);
                            Assert.Null(c.IsFixedLength);
                            Assert.Null(c.MaxLength);
                            Assert.Null(c.Precision);
                            Assert.Null(c.Scale);
                            Assert.Null(c.DefaultValue);
                            Assert.Null(c.DefaultValueSql);
                            Assert.Null(c.ComputedColumnSql);
                            Assert.Null(c.IsStored);
                            Assert.Null(c.Comment);
                            Assert.Null(c.Collation);
                        });

                    var pk = operation.PrimaryKey;
                    Assert.Equal("PK_Mice", pk.Name);
                    Assert.Equal("Mice", pk.Table);
                    Assert.Equal(new[] { "Id" }, pk.Columns);

                    var fk = operation.ForeignKeys.Single();
                    Assert.Equal("FK_Mice_Animal_Id", fk.Name);
                    Assert.Equal("Mice", fk.Table);
                    Assert.Equal("Animal", fk.PrincipalTable);
                    Assert.Equal(new[] { "Id" }, fk.Columns);
                    Assert.Equal(new[] { "Id" }, fk.PrincipalColumns);
                    Assert.Equal(ReferentialAction.Cascade, fk.OnDelete);

                    Assert.Empty(operation.UniqueConstraints);
                    Assert.Null(operation.Comment);
                    Assert.Empty(operation.CheckConstraints);
                },
                o =>
                {
                    var operation = Assert.IsType<UpdateDataOperation>(o);
                    Assert.Equal("Animal", operation.Table);
                    Assert.Equal(new[] { "Id" }, operation.KeyColumns);
                    Assert.Null(operation.KeyColumnTypes);
                    AssertMultidimensionalArray(
                        operation.KeyValues,
                        v => Assert.Equal(12, v));

                    Assert.Equal(new[] { "MouseId" }, operation.Columns);
                    Assert.Null(operation.ColumnTypes);
                    AssertMultidimensionalArray(
                        operation.Values,
                        v => Assert.Null(v));
                },
                o =>
                {
                    var operation = Assert.IsType<UpdateDataOperation>(o);
                    Assert.Equal("Animal", operation.Table);
                    Assert.Equal(new[] { "Id" }, operation.KeyColumns);
                    Assert.Null(operation.KeyColumnTypes);
                    AssertMultidimensionalArray(
                        operation.KeyValues,
                        v => Assert.Equal(13, v));

                    Assert.Equal(new[] { "MouseId" }, operation.Columns);
                    Assert.Null(operation.ColumnTypes);
                    AssertMultidimensionalArray(
                        operation.Values,
                        v => Assert.Equal(32, v));
                },
                o =>
                {
                    var operation = Assert.IsType<InsertDataOperation>(o);
                    Assert.Equal("Animal", operation.Table);
                    Assert.Equal(new[] { "Id", "MouseId" }, operation.Columns);
                    AssertMultidimensionalArray(
                        operation.Values,
                        v => Assert.Equal(23, v),
                        v => Assert.Null(v));
                },
                o =>
                {
                    var operation = Assert.IsType<InsertDataOperation>(o);
                    Assert.Equal("Animal", operation.Table);
                    Assert.Equal(new[] { "Id", "MouseId" }, operation.Columns);
                    AssertMultidimensionalArray(
                        operation.Values,
                        v => Assert.Equal(33, v),
                        v => Assert.Null(v));
                },
                o =>
                {
                    var operation = Assert.IsType<InsertDataOperation>(o);
                    Assert.Equal("Dogs", operation.Table);

                    Assert.Equal(new[] { "Id", "PreyId" }, operation.Columns);
                    Assert.Null(operation.ColumnTypes);
                    AssertMultidimensionalArray(
                        operation.Values,
                        v => Assert.Equal(21, v),
                        v => Assert.Equal(31, v));
                },
                o =>
                {
                    var operation = Assert.IsType<InsertDataOperation>(o);
                    Assert.Equal("Dogs", operation.Table);

                    Assert.Equal(new[] { "Id", "PreyId" }, operation.Columns);
                    Assert.Null(operation.ColumnTypes);
                    AssertMultidimensionalArray(
                        operation.Values,
                        v => Assert.Equal(22, v),
                        v => Assert.Equal(33, v));
                },
                o =>
                {
                    var operation = Assert.IsType<InsertDataOperation>(o);
                    Assert.Equal("Dogs", operation.Table);
                    Assert.Equal(new[] { "Id", "PreyId" }, operation.Columns);
                    AssertMultidimensionalArray(
                        operation.Values,
                        v => Assert.Equal(23, v),
                        v => Assert.Null(v));
                },
                o =>
                {
                    var operation = Assert.IsType<InsertDataOperation>(o);
                    Assert.Equal("Mice", operation.Table);
                    Assert.Equal(new[] { "Id" }, operation.Columns);
                    AssertMultidimensionalArray(
                        operation.Values,
                        v => Assert.Equal(33, v));
                },
                o =>
                {
                    var operation = Assert.IsType<CreateIndexOperation>(o);
                    Assert.Equal("IX_Dogs_PreyId", operation.Name);
                    Assert.Equal("Dogs", operation.Table);
                    Assert.Equal(new[] { "PreyId" }, operation.Columns);
                },
                o =>
                {
                    var operation = Assert.IsType<CreateIndexOperation>(o);
                    Assert.Equal("IX_Cats_PreyId", operation.Name);
                    Assert.Equal("Cats", operation.Table);
                    Assert.Equal(new[] { "PreyId" }, operation.Columns);
                },
                o =>
                {
                    var operation = Assert.IsType<AddForeignKeyOperation>(o);
                    Assert.Equal("FK_Animal_Mice_MouseId", operation.Name);
                    Assert.Equal("Animal", operation.Table);
                    Assert.Equal("Mice", operation.PrincipalTable);
                    Assert.Equal(new[] { "MouseId" }, operation.Columns);
                    Assert.Equal(new[] { "Id" }, operation.PrincipalColumns);
                    Assert.Equal(ReferentialAction.NoAction, operation.OnDelete);
                },
                o =>
                {
                    var operation = Assert.IsType<AddForeignKeyOperation>(o);
                    Assert.Equal("FK_Dogs_Animal", operation.Name);
                    Assert.Equal("Dogs", operation.Table);
                    Assert.Equal("Animal", operation.PrincipalTable);
                    Assert.Equal(new[] { "Id" }, operation.Columns);
                    Assert.Equal(new[] { "Id" }, operation.PrincipalColumns);
                    Assert.Equal(ReferentialAction.Cascade, operation.OnDelete);
                },
                o =>
                {
                    var operation = Assert.IsType<AddForeignKeyOperation>(o);
                    Assert.Equal("FK_Dogs_Animal_PreyId", operation.Name);
                    Assert.Equal("Dogs", operation.Table);
                    Assert.Equal("Animal", operation.PrincipalTable);
                    Assert.Equal(new[] { "PreyId" }, operation.Columns);
                    Assert.Equal(new[] { "Id" }, operation.PrincipalColumns);
                    Assert.Equal(ReferentialAction.NoAction, operation.OnDelete);
                }),
            downOps => Assert.Collection(
                downOps,
                o =>
                {
                    var operation = Assert.IsType<DropForeignKeyOperation>(o);
                    Assert.Equal("FK_Animal_Mice_MouseId", operation.Name);
                    Assert.Equal("Animal", operation.Table);
                },
                o =>
                {
                    var operation = Assert.IsType<DropForeignKeyOperation>(o);
                    Assert.Equal("FK_Dogs_Animal", operation.Name);
                    Assert.Equal("Dogs", operation.Table);
                },
                o =>
                {
                    var operation = Assert.IsType<DropForeignKeyOperation>(o);
                    Assert.Equal("FK_Dogs_Animal_PreyId", operation.Name);
                    Assert.Equal("Dogs", operation.Table);
                },
                o =>
                {
                    var operation = Assert.IsType<DropTableOperation>(o);
                    Assert.Equal("Cats", operation.Name);
                },
                o =>
                {
                    var operation = Assert.IsType<DropTableOperation>(o);
                    Assert.Equal("Mice", operation.Name);
                },
                o =>
                {
                    var operation = Assert.IsType<DropIndexOperation>(o);
                    Assert.Equal("IX_Dogs_PreyId", operation.Name);
                    Assert.Equal("Dogs", operation.Table);
                },
                o =>
                {
                    var operation = Assert.IsType<DeleteDataOperation>(o);
                    Assert.Equal("Dogs", operation.Table);

                    Assert.Equal(new[] { "Id" }, operation.KeyColumns);
                    Assert.Null(operation.KeyColumnTypes);
                    AssertMultidimensionalArray(
                        operation.KeyValues,
                        v => Assert.Equal(21, v));
                },
                o =>
                {
                    var operation = Assert.IsType<DeleteDataOperation>(o);
                    Assert.Equal("Dogs", operation.Table);

                    Assert.Equal(new[] { "Id" }, operation.KeyColumns);
                    Assert.Null(operation.KeyColumnTypes);
                    AssertMultidimensionalArray(
                        operation.KeyValues,
                        v => Assert.Equal(22, v));
                },
                o =>
                {
                    var operation = Assert.IsType<DeleteDataOperation>(o);
                    Assert.Equal("Dogs", operation.Table);

                    Assert.Equal(new[] { "Id" }, operation.KeyColumns);
                    Assert.Null(operation.KeyColumnTypes);
                    AssertMultidimensionalArray(
                        operation.KeyValues,
                        v => Assert.Equal(23, v));
                },
                o =>
                {
                    var operation = Assert.IsType<DeleteDataOperation>(o);
                    Assert.Equal("Animal", operation.Table);
                    Assert.Equal(new[] { "Id" }, operation.KeyColumns);
                    Assert.Null(operation.KeyColumnTypes);
                    AssertMultidimensionalArray(
                        operation.KeyValues,
                        v => Assert.Equal(23, v));
                },
                o =>
                {
                    var operation = Assert.IsType<DeleteDataOperation>(o);
                    Assert.Equal("Animal", operation.Table);

                    Assert.Equal(new[] { "Id" }, operation.KeyColumns);
                    Assert.Null(operation.KeyColumnTypes);
                    AssertMultidimensionalArray(
                        operation.KeyValues,
                        v => Assert.Equal(33, v));
                },
                o =>
                {
                    var operation = Assert.IsType<AddColumnOperation>(o);
                    Assert.Equal("Discriminator", operation.Name);
                    Assert.Equal("Animal", operation.Table);
                    Assert.Equal(typeof(string), operation.ClrType);
                },
                o =>
                {
                    var operation = Assert.IsType<AddColumnOperation>(o);
                    Assert.Equal("PreyId", operation.Name);
                    Assert.Equal("Animal", operation.Table);
                    Assert.Equal(typeof(int), operation.ClrType);
                },
                o =>
                {
                    var operation = Assert.IsType<UpdateDataOperation>(o);
                    Assert.Equal("Animal", operation.Table);
                    Assert.Equal(new[] { "Id" }, operation.KeyColumns);
                    Assert.Null(operation.KeyColumnTypes);
                    AssertMultidimensionalArray(
                        operation.KeyValues,
                        v => Assert.Equal(11, v));

                    Assert.Equal(new[] { "Discriminator" }, operation.Columns);
                    Assert.Null(operation.ColumnTypes);
                    AssertMultidimensionalArray(
                        operation.Values,
                        v => Assert.Equal("Cat", v));
                },
                o =>
                {
                    var operation = Assert.IsType<UpdateDataOperation>(o);
                    Assert.Equal("Animal", operation.Table);
                    Assert.Equal(new[] { "Id" }, operation.KeyColumns);
                    Assert.Null(operation.KeyColumnTypes);
                    AssertMultidimensionalArray(
                        operation.KeyValues,
                        v => Assert.Equal(13, v));

                    Assert.Equal(new[] { "Discriminator", "MouseId" }, operation.Columns);
                    Assert.Null(operation.ColumnTypes);
                    AssertMultidimensionalArray(
                        operation.Values,
                        v => Assert.Equal("Cat", v),
                        v => Assert.Null(v));
                },
                o =>
                {
                    var operation = Assert.IsType<UpdateDataOperation>(o);
                    Assert.Equal("Animal", operation.Table);
                    Assert.Equal(new[] { "Id" }, operation.KeyColumns);
                    Assert.Null(operation.KeyColumnTypes);
                    AssertMultidimensionalArray(
                        operation.KeyValues,
                        v => Assert.Equal(21, v));

                    Assert.Equal(new[] { "Discriminator", "PreyId" }, operation.Columns);
                    Assert.Null(operation.ColumnTypes);
                    AssertMultidimensionalArray(
                        operation.Values,
                        v => Assert.Equal("Dog", v),
                        v => Assert.Equal(31, v));
                },
                o =>
                {
                    var operation = Assert.IsType<UpdateDataOperation>(o);
                    Assert.Equal("Animal", operation.Table);
                    Assert.Equal(new[] { "Id" }, operation.KeyColumns);
                    Assert.Null(operation.KeyColumnTypes);
                    AssertMultidimensionalArray(
                        operation.KeyValues,
                        v => Assert.Equal(31, v));

                    Assert.Equal(new[] { "Discriminator" }, operation.Columns);
                    Assert.Null(operation.ColumnTypes);
                    AssertMultidimensionalArray(
                        operation.Values,
                        v => Assert.Equal("Mouse", v));
                },
                o =>
                {
                    var operation = Assert.IsType<InsertDataOperation>(o);
                    Assert.Equal("Animal", operation.Table);
                    Assert.Equal(new[] { "Id", "Discriminator", "MouseId" }, operation.Columns);
                    AssertMultidimensionalArray(
                        operation.Values,
                        v => Assert.Equal(32, v),
                        v => Assert.Equal("Mouse", v),
                        v => Assert.Null(v));
                },
                o =>
                {
                    var operation = Assert.IsType<UpdateDataOperation>(o);
                    Assert.Equal("Animal", operation.Table);
                    Assert.Equal(new[] { "Id" }, operation.KeyColumns);
                    Assert.Null(operation.KeyColumnTypes);
                    AssertMultidimensionalArray(
                        operation.KeyValues,
                        v => Assert.Equal(12, v));

                    Assert.Equal(new[] { "Discriminator", "MouseId" }, operation.Columns);
                    Assert.Null(operation.ColumnTypes);
                    AssertMultidimensionalArray(
                        operation.Values,
                        v => Assert.Equal("Cat", v),
                        v => Assert.Equal(32, v));
                },
                o =>
                {
                    var operation = Assert.IsType<UpdateDataOperation>(o);
                    Assert.Equal("Animal", operation.Table);
                    Assert.Equal(new[] { "Id" }, operation.KeyColumns);
                    Assert.Null(operation.KeyColumnTypes);
                    AssertMultidimensionalArray(
                        operation.KeyValues,
                        v => Assert.Equal(22, v));

                    Assert.Equal(new[] { "Discriminator", "PreyId" }, operation.Columns);
                    Assert.Null(operation.ColumnTypes);
                    AssertMultidimensionalArray(
                        operation.Values,
                        v => Assert.Equal("Dog", v),
                        v => Assert.Equal(32, v));
                },
                o =>
                {
                    var operation = Assert.IsType<CreateIndexOperation>(o);
                    Assert.Equal("IX_Animal_PreyId", operation.Name);
                    Assert.Equal("Animal", operation.Table);
                    Assert.Equal(new[] { "PreyId" }, operation.Columns);
                },
                o =>
                {
                    var operation = Assert.IsType<AddForeignKeyOperation>(o);
                    Assert.Equal("FK_Animal_Animal_MouseId", operation.Name);
                    Assert.Equal("Animal", operation.Table);
                    Assert.Equal("Animal", operation.PrincipalTable);
                    Assert.Equal(new[] { "MouseId" }, operation.Columns);
                    Assert.Equal(new[] { "Id" }, operation.PrincipalColumns);
                    Assert.Equal(ReferentialAction.NoAction, operation.OnDelete);
                },
                o =>
                {
                    var operation = Assert.IsType<AddForeignKeyOperation>(o);
                    Assert.Equal("FK_Animal_Animal_PreyId", operation.Name);
                    Assert.Equal("Animal", operation.Table);
                    Assert.Equal("Animal", operation.PrincipalTable);
                    Assert.Equal(new[] { "PreyId" }, operation.Columns);
                    Assert.Equal(new[] { "Id" }, operation.PrincipalColumns);
                    Assert.Equal(ReferentialAction.NoAction, operation.OnDelete);
                }));

    [ConditionalFact]
    public void Change_TPH_to_TPT_with_FKs_and_seed_data_readonly_discriminator()
        => Execute(
            modelBuilder =>
            {
                modelBuilder.Entity(
                    "Animal", x =>
                    {
                        x.Property<int>("Id");
                        x.Property<int?>("MouseId");

                        x.HasOne("Mouse").WithMany().HasForeignKey("MouseId");
                    });
                modelBuilder.Entity(
                    "Cat", x =>
                    {
                        x.HasBaseType("Animal");
                        x.Property<int?>("PreyId").HasColumnName("PreyId");

                        x.HasOne("Animal").WithMany().HasForeignKey("PreyId");
                        x.HasData(
                            new { Id = 11, MouseId = 31 });
                    });
                modelBuilder.Entity(
                    "Dog", x =>
                    {
                        x.HasBaseType("Animal");
                        x.Property<int?>("PreyId").HasColumnName("PreyId");

                        x.HasOne("Animal").WithMany().HasForeignKey("PreyId");
                        x.HasData(
                            new { Id = 21, PreyId = 31 });
                    });
                modelBuilder.Entity(
                    "Mouse", x =>
                    {
                        x.HasBaseType("Animal");

                        x.HasData(
                            new { Id = 31 });
                    });
            },
            source =>
            {
                source.Entity(
                    "Cat", x =>
                    {
                        x.HasData(
                            new { Id = 12, MouseId = 32 },
                            new { Id = 13 });
                    });
                source.Entity(
                    "Dog", x =>
                    {
                        x.HasData(
                            new { Id = 22, PreyId = 32 });
                    });
                source.Entity(
                    "Mouse", x =>
                    {
                        x.HasData(
                            new { Id = 32 });
                    });
                source.Entity(
                    "UnrelatedDog", x =>
                    {
                        x.ToTable("Dogs");
                        x.Property<int>("Id");
                        x.Property<int?>("PreyId");
                    });
            },
            target =>
            {
                target.Entity(
                    "Cat", x =>
                    {
                        x.ToTable("Cats");
                        x.HasData(
                            new { Id = 12 },
                            new { Id = 13, MouseId = 32 });
                    });
                target.Entity(
                    "Dog", x =>
                    {
                        x.ToTable("Dogs");
                        x.HasData(
                            new { Id = 22, PreyId = 33 },
                            new { Id = 23 });
                    });
                target.Entity(
                    "Mouse", x =>
                    {
                        x.ToTable("Mice");
                        x.HasData(
                            new { Id = 33 });
                    });
            },
            upOps => Assert.Collection(
                upOps,
                o =>
                {
                    var operation = Assert.IsType<DropForeignKeyOperation>(o);
                    Assert.Equal("FK_Animal_Animal_MouseId", operation.Name);
                    Assert.Equal("Animal", operation.Table);
                },
                o =>
                {
                    var operation = Assert.IsType<DropForeignKeyOperation>(o);
                    Assert.Equal("FK_Animal_Animal_PreyId", operation.Name);
                    Assert.Equal("Animal", operation.Table);
                },
                o =>
                {
                    var operation = Assert.IsType<DropIndexOperation>(o);
                    Assert.Equal("IX_Animal_PreyId", operation.Name);
                    Assert.Equal("Animal", operation.Table);
                },
                o =>
                {
                    var operation = Assert.IsType<DeleteDataOperation>(o);
                    Assert.Equal("Animal", operation.Table);
                    Assert.Equal(new[] { "Id" }, operation.KeyColumns);
                    Assert.Null(operation.KeyColumnTypes);
                    AssertMultidimensionalArray(
                        operation.KeyValues,
                        v => Assert.Equal(32, v));
                },
                o =>
                {
                    var operation = Assert.IsType<DropColumnOperation>(o);
                    Assert.Equal("Discriminator", operation.Name);
                    Assert.Equal("Animal", operation.Table);
                },
                o =>
                {
                    var operation = Assert.IsType<DropColumnOperation>(o);
                    Assert.Equal("PreyId", operation.Name);
                    Assert.Equal("Animal", operation.Table);
                },
                o =>
                {
                    var operation = Assert.IsType<CreateTableOperation>(o);
                    Assert.Equal("Cats", operation.Name);
                    Assert.Collection(
                        operation.Columns,
                        c =>
                        {
                            Assert.Equal("Id", c.Name);
                            Assert.Equal("default_int_mapping", c.ColumnType);
                            Assert.Equal("Cats", c.Table);
                            Assert.False(c.IsNullable);
                            Assert.False(c.IsRowVersion);
                            Assert.Null(c.IsUnicode);
                            Assert.Null(c.IsFixedLength);
                            Assert.Null(c.MaxLength);
                            Assert.Null(c.Precision);
                            Assert.Null(c.Scale);
                            Assert.Null(c.DefaultValue);
                            Assert.Null(c.DefaultValueSql);
                            Assert.Null(c.ComputedColumnSql);
                            Assert.Null(c.IsStored);
                            Assert.Null(c.Comment);
                            Assert.Null(c.Collation);
                        },
                        c =>
                        {
                            Assert.Equal("PreyId", c.Name);
                            Assert.Equal("default_int_mapping", c.ColumnType);
                            Assert.Equal("Cats", c.Table);
                            Assert.True(c.IsNullable);
                            Assert.False(c.IsRowVersion);
                            Assert.Null(c.IsUnicode);
                            Assert.Null(c.IsFixedLength);
                            Assert.Null(c.MaxLength);
                            Assert.Null(c.Precision);
                            Assert.Null(c.Scale);
                            Assert.Null(c.DefaultValue);
                            Assert.Null(c.DefaultValueSql);
                            Assert.Null(c.ComputedColumnSql);
                            Assert.Null(c.IsStored);
                            Assert.Null(c.Comment);
                            Assert.Null(c.Collation);
                        });

                    var pk = operation.PrimaryKey;
                    Assert.Equal("PK_Cats", pk.Name);
                    Assert.Equal("Cats", pk.Table);
                    Assert.Equal(new[] { "Id" }, pk.Columns);

                    Assert.Collection(
                        operation.ForeignKeys,
                        fk =>
                        {
                            Assert.Equal("FK_Cats_Animal_Id", fk.Name);
                            Assert.Equal("Cats", fk.Table);
                            Assert.Equal("Animal", fk.PrincipalTable);
                            Assert.Equal(new[] { "Id" }, fk.Columns);
                            Assert.Equal(new[] { "Id" }, fk.PrincipalColumns);
                            Assert.Equal(ReferentialAction.Cascade, fk.OnDelete);
                        },
                        fk =>
                        {
                            Assert.Equal("FK_Cats_Animal_PreyId", fk.Name);
                            Assert.Equal("Cats", fk.Table);
                            Assert.Equal("Animal", fk.PrincipalTable);
                            Assert.Equal(new[] { "PreyId" }, fk.Columns);
                            Assert.Equal(new[] { "Id" }, fk.PrincipalColumns);
                            Assert.Equal(ReferentialAction.NoAction, fk.OnDelete);
                        });

                    Assert.Empty(operation.UniqueConstraints);
                    Assert.Null(operation.Comment);
                    Assert.Empty(operation.CheckConstraints);
                },
                o =>
                {
                    var operation = Assert.IsType<CreateTableOperation>(o);
                    Assert.Equal("Mice", operation.Name);
                    Assert.Collection(
                        operation.Columns,
                        c =>
                        {
                            Assert.Equal("Id", c.Name);
                            Assert.Equal("default_int_mapping", c.ColumnType);
                            Assert.Equal("Mice", c.Table);
                            Assert.False(c.IsNullable);
                            Assert.False(c.IsRowVersion);
                            Assert.Null(c.IsUnicode);
                            Assert.Null(c.IsFixedLength);
                            Assert.Null(c.MaxLength);
                            Assert.Null(c.Precision);
                            Assert.Null(c.Scale);
                            Assert.Null(c.DefaultValue);
                            Assert.Null(c.DefaultValueSql);
                            Assert.Null(c.ComputedColumnSql);
                            Assert.Null(c.IsStored);
                            Assert.Null(c.Comment);
                            Assert.Null(c.Collation);
                        });

                    var pk = operation.PrimaryKey;
                    Assert.Equal("PK_Mice", pk.Name);
                    Assert.Equal("Mice", pk.Table);
                    Assert.Equal(new[] { "Id" }, pk.Columns);

                    var fk = operation.ForeignKeys.Single();
                    Assert.Equal("FK_Mice_Animal_Id", fk.Name);
                    Assert.Equal("Mice", fk.Table);
                    Assert.Equal("Animal", fk.PrincipalTable);
                    Assert.Equal(new[] { "Id" }, fk.Columns);
                    Assert.Equal(new[] { "Id" }, fk.PrincipalColumns);
                    Assert.Equal(ReferentialAction.Cascade, fk.OnDelete);

                    Assert.Empty(operation.UniqueConstraints);
                    Assert.Null(operation.Comment);
                    Assert.Empty(operation.CheckConstraints);
                },
                o =>
                {
                    var operation = Assert.IsType<UpdateDataOperation>(o);
                    Assert.Equal("Animal", operation.Table);
                    Assert.Equal(new[] { "Id" }, operation.KeyColumns);
                    Assert.Null(operation.KeyColumnTypes);
                    AssertMultidimensionalArray(
                        operation.KeyValues,
                        v => Assert.Equal(12, v));

                    Assert.Equal(new[] { "MouseId" }, operation.Columns);
                    Assert.Null(operation.ColumnTypes);
                    AssertMultidimensionalArray(
                        operation.Values,
                        v => Assert.Null(v));
                },
                o =>
                {
                    var operation = Assert.IsType<UpdateDataOperation>(o);
                    Assert.Equal("Animal", operation.Table);
                    Assert.Equal(new[] { "Id" }, operation.KeyColumns);
                    Assert.Null(operation.KeyColumnTypes);
                    AssertMultidimensionalArray(
                        operation.KeyValues,
                        v => Assert.Equal(13, v));

                    Assert.Equal(new[] { "MouseId" }, operation.Columns);
                    Assert.Null(operation.ColumnTypes);
                    AssertMultidimensionalArray(
                        operation.Values,
                        v => Assert.Equal(32, v));
                },
                o =>
                {
                    var operation = Assert.IsType<InsertDataOperation>(o);
                    Assert.Equal("Animal", operation.Table);
                    Assert.Equal(new[] { "Id", "MouseId" }, operation.Columns);
                    AssertMultidimensionalArray(
                        operation.Values,
                        v => Assert.Equal(23, v),
                        v => Assert.Null(v));
                },
                o =>
                {
                    var operation = Assert.IsType<InsertDataOperation>(o);
                    Assert.Equal("Animal", operation.Table);
                    Assert.Equal(new[] { "Id", "MouseId" }, operation.Columns);
                    AssertMultidimensionalArray(
                        operation.Values,
                        v => Assert.Equal(33, v),
                        v => Assert.Null(v));
                },
                o =>
                {
                    var operation = Assert.IsType<InsertDataOperation>(o);
                    Assert.Equal("Dogs", operation.Table);

                    Assert.Equal(new[] { "Id", "PreyId" }, operation.Columns);
                    Assert.Null(operation.ColumnTypes);
                    AssertMultidimensionalArray(
                        operation.Values,
                        v => Assert.Equal(21, v),
                        v => Assert.Equal(31, v));
                },
                o =>
                {
                    var operation = Assert.IsType<InsertDataOperation>(o);
                    Assert.Equal("Dogs", operation.Table);

                    Assert.Equal(new[] { "Id", "PreyId" }, operation.Columns);
                    Assert.Null(operation.ColumnTypes);
                    AssertMultidimensionalArray(
                        operation.Values,
                        v => Assert.Equal(22, v),
                        v => Assert.Equal(33, v));
                },
                o =>
                {
                    var operation = Assert.IsType<InsertDataOperation>(o);
                    Assert.Equal("Dogs", operation.Table);
                    Assert.Equal(new[] { "Id", "PreyId" }, operation.Columns);
                    AssertMultidimensionalArray(
                        operation.Values,
                        v => Assert.Equal(23, v),
                        v => Assert.Null(v));
                },
                o =>
                {
                    var operation = Assert.IsType<InsertDataOperation>(o);
                    Assert.Equal("Mice", operation.Table);
                    Assert.Equal(new[] { "Id" }, operation.Columns);
                    AssertMultidimensionalArray(
                        operation.Values,
                        v => Assert.Equal(33, v));
                },
                o =>
                {
                    var operation = Assert.IsType<CreateIndexOperation>(o);
                    Assert.Equal("IX_Dogs_PreyId", operation.Name);
                    Assert.Equal("Dogs", operation.Table);
                    Assert.Equal(new[] { "PreyId" }, operation.Columns);
                },
                o =>
                {
                    var operation = Assert.IsType<CreateIndexOperation>(o);
                    Assert.Equal("IX_Cats_PreyId", operation.Name);
                    Assert.Equal("Cats", operation.Table);
                    Assert.Equal(new[] { "PreyId" }, operation.Columns);
                },
                o =>
                {
                    var operation = Assert.IsType<AddForeignKeyOperation>(o);
                    Assert.Equal("FK_Animal_Mice_MouseId", operation.Name);
                    Assert.Equal("Animal", operation.Table);
                    Assert.Equal("Mice", operation.PrincipalTable);
                    Assert.Equal(new[] { "MouseId" }, operation.Columns);
                    Assert.Equal(new[] { "Id" }, operation.PrincipalColumns);
                    Assert.Equal(ReferentialAction.NoAction, operation.OnDelete);
                },
                o =>
                {
                    var operation = Assert.IsType<AddForeignKeyOperation>(o);
                    Assert.Equal("FK_Dogs_Animal_Id", operation.Name);
                    Assert.Equal("Dogs", operation.Table);
                    Assert.Equal("Animal", operation.PrincipalTable);
                    Assert.Equal(new[] { "Id" }, operation.Columns);
                    Assert.Equal(new[] { "Id" }, operation.PrincipalColumns);
                    Assert.Equal(ReferentialAction.Cascade, operation.OnDelete);
                },
                o =>
                {
                    var operation = Assert.IsType<AddForeignKeyOperation>(o);
                    Assert.Equal("FK_Dogs_Animal_PreyId", operation.Name);
                    Assert.Equal("Dogs", operation.Table);
                    Assert.Equal("Animal", operation.PrincipalTable);
                    Assert.Equal(new[] { "PreyId" }, operation.Columns);
                    Assert.Equal(new[] { "Id" }, operation.PrincipalColumns);
                    Assert.Equal(ReferentialAction.NoAction, operation.OnDelete);
                }),
            downOps => Assert.Collection(
                downOps,
                o =>
                {
                    var operation = Assert.IsType<DropForeignKeyOperation>(o);
                    Assert.Equal("FK_Animal_Mice_MouseId", operation.Name);
                    Assert.Equal("Animal", operation.Table);
                },
                o =>
                {
                    var operation = Assert.IsType<DropForeignKeyOperation>(o);
                    Assert.Equal("FK_Dogs_Animal_Id", operation.Name);
                    Assert.Equal("Dogs", operation.Table);
                },
                o =>
                {
                    var operation = Assert.IsType<DropForeignKeyOperation>(o);
                    Assert.Equal("FK_Dogs_Animal_PreyId", operation.Name);
                    Assert.Equal("Dogs", operation.Table);
                },
                o =>
                {
                    var operation = Assert.IsType<DropTableOperation>(o);
                    Assert.Equal("Cats", operation.Name);
                },
                o =>
                {
                    var operation = Assert.IsType<DropTableOperation>(o);
                    Assert.Equal("Mice", operation.Name);
                },
                o =>
                {
                    var operation = Assert.IsType<DropIndexOperation>(o);
                    Assert.Equal("IX_Dogs_PreyId", operation.Name);
                    Assert.Equal("Dogs", operation.Table);
                },
                o =>
                {
                    var operation = Assert.IsType<DeleteDataOperation>(o);
                    Assert.Equal("Dogs", operation.Table);

                    Assert.Equal(new[] { "Id" }, operation.KeyColumns);
                    Assert.Null(operation.KeyColumnTypes);
                    AssertMultidimensionalArray(
                        operation.KeyValues,
                        v => Assert.Equal(21, v));
                },
                o =>
                {
                    var operation = Assert.IsType<DeleteDataOperation>(o);
                    Assert.Equal("Dogs", operation.Table);

                    Assert.Equal(new[] { "Id" }, operation.KeyColumns);
                    Assert.Null(operation.KeyColumnTypes);
                    AssertMultidimensionalArray(
                        operation.KeyValues,
                        v => Assert.Equal(22, v));
                },
                o =>
                {
                    var operation = Assert.IsType<DeleteDataOperation>(o);
                    Assert.Equal("Dogs", operation.Table);

                    Assert.Equal(new[] { "Id" }, operation.KeyColumns);
                    Assert.Null(operation.KeyColumnTypes);
                    AssertMultidimensionalArray(
                        operation.KeyValues,
                        v => Assert.Equal(23, v));
                },
                o =>
                {
                    var operation = Assert.IsType<DeleteDataOperation>(o);
                    Assert.Equal("Animal", operation.Table);
                    Assert.Equal(new[] { "Id" }, operation.KeyColumns);
                    Assert.Null(operation.KeyColumnTypes);
                    AssertMultidimensionalArray(
                        operation.KeyValues,
                        v => Assert.Equal(11, v));
                },
                o =>
                {
                    var operation = Assert.IsType<DeleteDataOperation>(o);
                    Assert.Equal("Animal", operation.Table);
                    Assert.Equal(new[] { "Id" }, operation.KeyColumns);
                    Assert.Null(operation.KeyColumnTypes);
                    AssertMultidimensionalArray(
                        operation.KeyValues,
                        v => Assert.Equal(12, v));
                },
                o =>
                {
                    var operation = Assert.IsType<DeleteDataOperation>(o);
                    Assert.Equal("Animal", operation.Table);
                    Assert.Equal(new[] { "Id" }, operation.KeyColumns);
                    Assert.Null(operation.KeyColumnTypes);
                    AssertMultidimensionalArray(
                        operation.KeyValues,
                        v => Assert.Equal(13, v));
                },
                o =>
                {
                    var operation = Assert.IsType<DeleteDataOperation>(o);
                    Assert.Equal("Animal", operation.Table);
                    Assert.Equal(new[] { "Id" }, operation.KeyColumns);
                    Assert.Null(operation.KeyColumnTypes);
                    AssertMultidimensionalArray(
                        operation.KeyValues,
                        v => Assert.Equal(21, v));
                },
                o =>
                {
                    var operation = Assert.IsType<DeleteDataOperation>(o);
                    Assert.Equal("Animal", operation.Table);
                    Assert.Equal(new[] { "Id" }, operation.KeyColumns);
                    Assert.Null(operation.KeyColumnTypes);
                    AssertMultidimensionalArray(
                        operation.KeyValues,
                        v => Assert.Equal(22, v));
                },
                o =>
                {
                    var operation = Assert.IsType<DeleteDataOperation>(o);
                    Assert.Equal("Animal", operation.Table);
                    Assert.Equal(new[] { "Id" }, operation.KeyColumns);
                    Assert.Null(operation.KeyColumnTypes);
                    AssertMultidimensionalArray(
                        operation.KeyValues,
                        v => Assert.Equal(23, v));
                },
                o =>
                {
                    var operation = Assert.IsType<DeleteDataOperation>(o);
                    Assert.Equal("Animal", operation.Table);

                    Assert.Equal(new[] { "Id" }, operation.KeyColumns);
                    Assert.Null(operation.KeyColumnTypes);
                    AssertMultidimensionalArray(
                        operation.KeyValues,
                        v => Assert.Equal(33, v));
                },
                o =>
                {
                    var operation = Assert.IsType<DeleteDataOperation>(o);
                    Assert.Equal("Animal", operation.Table);
                    Assert.Equal(new[] { "Id" }, operation.KeyColumns);
                    Assert.Null(operation.KeyColumnTypes);
                    AssertMultidimensionalArray(
                        operation.KeyValues,
                        v => Assert.Equal(31, v));
                },
                o =>
                {
                    var operation = Assert.IsType<AddColumnOperation>(o);
                    Assert.Equal("Discriminator", operation.Name);
                    Assert.Equal("Animal", operation.Table);
                    Assert.Equal(typeof(string), operation.ClrType);
                },
                o =>
                {
                    var operation = Assert.IsType<AddColumnOperation>(o);
                    Assert.Equal("PreyId", operation.Name);
                    Assert.Equal("Animal", operation.Table);
                    Assert.Equal(typeof(int), operation.ClrType);
                },
                o =>
                {
                    var operation = Assert.IsType<InsertDataOperation>(o);
                    Assert.Equal("Animal", operation.Table);
                    Assert.Equal(new[] { "Id", "Discriminator", "MouseId", "PreyId" }, operation.Columns);
                    Assert.Null(operation.ColumnTypes);
                    AssertMultidimensionalArray(
                        operation.Values,
                        v => Assert.Equal(13, v),
                        v => Assert.Equal("Cat", v),
                        v => Assert.Null(v),
                        v => Assert.Null(v));
                },
                o =>
                {
                    var operation = Assert.IsType<InsertDataOperation>(o);
                    Assert.Equal("Animal", operation.Table);
                    Assert.Equal(new[] { "Id", "Discriminator", "MouseId" }, operation.Columns);
                    Assert.Null(operation.ColumnTypes);
                    AssertMultidimensionalArray(
                        operation.Values,
                        v => Assert.Equal(31, v),
                        v => Assert.Equal("Mouse", v),
                        v => Assert.Null(v));
                },
                o =>
                {
                    var operation = Assert.IsType<InsertDataOperation>(o);
                    Assert.Equal("Animal", operation.Table);
                    Assert.Equal(new[] { "Id", "Discriminator", "MouseId" }, operation.Columns);
                    AssertMultidimensionalArray(
                        operation.Values,
                        v => Assert.Equal(32, v),
                        v => Assert.Equal("Mouse", v),
                        v => Assert.Null(v));
                },
                o =>
                {
                    var operation = Assert.IsType<InsertDataOperation>(o);
                    Assert.Equal("Animal", operation.Table);
                    Assert.Equal(new[] { "Id", "Discriminator", "MouseId", "PreyId" }, operation.Columns);
                    Assert.Null(operation.ColumnTypes);
                    AssertMultidimensionalArray(
                        operation.Values,
                        v => Assert.Equal(11, v),
                        v => Assert.Equal("Cat", v),
                        v => Assert.Equal(31, v),
                        v => Assert.Null(v));
                },
                o =>
                {
                    var operation = Assert.IsType<InsertDataOperation>(o);
                    Assert.Equal("Animal", operation.Table);
                    Assert.Equal(new[] { "Id", "Discriminator", "MouseId", "PreyId" }, operation.Columns);
                    Assert.Null(operation.ColumnTypes);
                    AssertMultidimensionalArray(
                        operation.Values,
                        v => Assert.Equal(12, v),
                        v => Assert.Equal("Cat", v),
                        v => Assert.Equal(32, v),
                        v => Assert.Null(v));
                },
                o =>
                {
                    var operation = Assert.IsType<InsertDataOperation>(o);
                    Assert.Equal("Animal", operation.Table);
                    Assert.Equal(new[] { "Id", "Discriminator", "MouseId", "PreyId" }, operation.Columns);
                    Assert.Null(operation.ColumnTypes);
                    AssertMultidimensionalArray(
                        operation.Values,
                        v => Assert.Equal(21, v),
                        v => Assert.Equal("Dog", v),
                        v => Assert.Null(v),
                        v => Assert.Equal(31, v));
                },
                o =>
                {
                    var operation = Assert.IsType<InsertDataOperation>(o);
                    Assert.Equal("Animal", operation.Table);
                    Assert.Equal(new[] { "Id", "Discriminator", "MouseId", "PreyId" }, operation.Columns);
                    Assert.Null(operation.ColumnTypes);
                    AssertMultidimensionalArray(
                        operation.Values,
                        v => Assert.Equal(22, v),
                        v => Assert.Equal("Dog", v),
                        v => Assert.Null(v),
                        v => Assert.Equal(32, v));
                },
                o =>
                {
                    var operation = Assert.IsType<CreateIndexOperation>(o);
                    Assert.Equal("IX_Animal_PreyId", operation.Name);
                    Assert.Equal("Animal", operation.Table);
                    Assert.Equal(new[] { "PreyId" }, operation.Columns);
                },
                o =>
                {
                    var operation = Assert.IsType<AddForeignKeyOperation>(o);
                    Assert.Equal("FK_Animal_Animal_MouseId", operation.Name);
                    Assert.Equal("Animal", operation.Table);
                    Assert.Equal("Animal", operation.PrincipalTable);
                    Assert.Equal(new[] { "MouseId" }, operation.Columns);
                    Assert.Equal(new[] { "Id" }, operation.PrincipalColumns);
                    Assert.Equal(ReferentialAction.NoAction, operation.OnDelete);
                },
                o =>
                {
                    var operation = Assert.IsType<AddForeignKeyOperation>(o);
                    Assert.Equal("FK_Animal_Animal_PreyId", operation.Name);
                    Assert.Equal("Animal", operation.Table);
                    Assert.Equal("Animal", operation.PrincipalTable);
                    Assert.Equal(new[] { "PreyId" }, operation.Columns);
                    Assert.Equal(new[] { "Id" }, operation.PrincipalColumns);
                    Assert.Equal(ReferentialAction.NoAction, operation.OnDelete);
                }));

    [ConditionalFact]
    public void Add_foreign_key_on_base_type()
        => Execute(
            modelBuilder =>
            {
                modelBuilder.Entity("Person").Property<int>("Id");
                modelBuilder.Entity(
                    "Animal",
                    x =>
                    {
                        x.Property<int>("Id");
                        x.Property<int>("HandlerId");
                    });
                modelBuilder.Entity("Drakee").HasBaseType("Animal");
            },
            modelBuilder =>
            {
                modelBuilder.Entity("Person").Property<int>("Id");
                modelBuilder.Entity(
                    "Animal",
                    x =>
                    {
                        x.Property<int>("Id");
                        x.Property<int>("HandlerId");
                        x.HasOne("Person").WithMany().HasForeignKey("HandlerId");
                    });
                modelBuilder.Entity("Drakee").HasBaseType("Animal");
            },
            operations =>
            {
                Assert.Equal(2, operations.Count);

                var createIndexOperation = Assert.IsType<CreateIndexOperation>(operations[0]);
                Assert.Equal("Animal", createIndexOperation.Table);
                Assert.Equal("IX_Animal_HandlerId", createIndexOperation.Name);
                Assert.Equal(new[] { "HandlerId" }, createIndexOperation.Columns);

                var addFkOperation = Assert.IsType<AddForeignKeyOperation>(operations[1]);
                Assert.Equal("Animal", addFkOperation.Table);
                Assert.Equal("FK_Animal_Person_HandlerId", addFkOperation.Name);
                Assert.Equal(new[] { "HandlerId" }, addFkOperation.Columns);
                Assert.Equal("Person", addFkOperation.PrincipalTable);
                Assert.Equal(new[] { "Id" }, addFkOperation.PrincipalColumns);
            });

    [ConditionalFact]
    public void Add_shared_foreign_key_on_subtypes()
        => Execute(
            common =>
            {
                common.Entity("Person").Property<int>("Id");
                common.Entity("Animal").Property<int>("Id");
                common.Entity("GameAnimal").HasBaseType("Animal").Property<int>("HunterId").HasColumnName("HunterId");
                common.Entity("EndangeredAnimal").HasBaseType("Animal").Property<int>("HunterId").HasColumnName("HunterId");
            },
            source => { },
            target =>
            {
                target.Entity(
                    "GameAnimal",
                    x =>
                    {
                        x.HasOne("Person").WithMany().HasForeignKey("HunterId").HasConstraintName("FK_Animal_Person_HunterId");
                        x.HasIndex("HunterId").HasDatabaseName("IX_Animal_HunterId");
                    });
                target.Entity(
                    "EndangeredAnimal",
                    x =>
                    {
                        x.HasOne("Person").WithMany().HasForeignKey("HunterId").HasConstraintName("FK_Animal_Person_HunterId");
                        x.HasIndex("HunterId").HasDatabaseName("IX_Animal_HunterId");
                    });
            },
            operations =>
            {
                Assert.Equal(2, operations.Count);

                var createIndexOperation = Assert.IsType<CreateIndexOperation>(operations[0]);
                Assert.Equal("Animal", createIndexOperation.Table);
                Assert.Equal("IX_Animal_HunterId", createIndexOperation.Name);
                Assert.Equal(new[] { "HunterId" }, createIndexOperation.Columns);

                var addFkOperation = Assert.IsType<AddForeignKeyOperation>(operations[1]);
                Assert.Equal("Animal", addFkOperation.Table);
                Assert.Equal("FK_Animal_Person_HunterId", addFkOperation.Name);
                Assert.Equal(new[] { "HunterId" }, addFkOperation.Columns);
                Assert.Equal("Person", addFkOperation.PrincipalTable);
                Assert.Equal(new[] { "Id" }, addFkOperation.PrincipalColumns);
            });

    [ConditionalFact]
    public void Add_shared_property_with_foreign_key_on_subtypes()
        => Execute(
            common =>
            {
                common.Entity("Person").Property<int>("Id");
                common.Entity("Animal").Property<int>("Id");
                common.Entity("GameAnimal").HasBaseType("Animal").Property<int>("HunterId").HasColumnName("HunterId");
                common.Entity(
                    "GameAnimal",
                    x =>
                    {
                        x.HasOne("Person").WithMany().HasForeignKey("HunterId").HasConstraintName("FK_Animal_Person_HunterId");
                        x.HasIndex("HunterId").HasDatabaseName("IX_Animal_HunterId");
                    });
            },
            source => { },
            target =>
            {
                target.Entity("EndangeredAnimal").HasBaseType("Animal").Property<int>("HunterId").HasColumnName("HunterId");
                target.Entity(
                    "EndangeredAnimal",
                    x =>
                    {
                        x.HasOne("Person").WithMany().HasForeignKey("HunterId").HasConstraintName("FK_Animal_Person_HunterId");
                        x.HasIndex("HunterId").HasDatabaseName("IX_Animal_HunterId");
                    });
            },
            operations => Assert.Equal(0, operations.Count));

    [ConditionalFact]
    public void Add_foreign_key_to_subtype()
        => Execute(
            source =>
            {
                source.Entity("Animal").Property<int>("Id");
                source.Entity("TrophyAnimal").HasBaseType("Animal");
                source.Entity(
                    "Person",
                    x =>
                    {
                        x.Property<int>("Id");
                        x.Property<int>("TrophyId");
                    });
            },
            target =>
            {
                target.Entity("Animal").Property<int>("Id");
                target.Entity("TrophyAnimal").HasBaseType("Animal");
                target.Entity(
                    "Person",
                    x =>
                    {
                        x.Property<int>("Id");
                        x.Property<int>("TrophyId");
                        x.HasOne("TrophyAnimal").WithMany().HasForeignKey("TrophyId");
                    });
            },
            operations =>
            {
                Assert.Equal(2, operations.Count);

                var createIndexOperation = Assert.IsType<CreateIndexOperation>(operations[0]);
                Assert.Equal("Person", createIndexOperation.Table);
                Assert.Equal("IX_Person_TrophyId", createIndexOperation.Name);
                Assert.Equal(new[] { "TrophyId" }, createIndexOperation.Columns);

                var addFkOperation = Assert.IsType<AddForeignKeyOperation>(operations[1]);
                Assert.Equal("Person", addFkOperation.Table);
                Assert.Equal("FK_Person_Animal_TrophyId", addFkOperation.Name);
                Assert.Equal(new[] { "TrophyId" }, addFkOperation.Columns);
                Assert.Equal("Animal", addFkOperation.PrincipalTable);
                Assert.Equal(new[] { "Id" }, addFkOperation.PrincipalColumns);
            });

    [ConditionalFact]
    public void Drop_foreign_key_on_subtype()
        => Execute(
            source =>
            {
                source.Entity("Person").Property<int>("Id");
                source.Entity("Animal").Property<int>("Id");
                source.Entity(
                    "MountAnimal",
                    x =>
                    {
                        x.HasBaseType("Animal");
                        x.Property<int>("RiderId");
                        x.HasOne("Person").WithMany().HasForeignKey("RiderId");
                    });
            },
            target =>
            {
                target.Entity("Person").Property<int>("Id");
                target.Entity("Animal").Property<int>("Id");
                target.Entity("MountAnimal").HasBaseType("Animal").Property<int>("RiderId");
            },
            operations =>
            {
                Assert.Equal(2, operations.Count);

                var dropFkOperation = Assert.IsType<DropForeignKeyOperation>(operations[0]);
                Assert.Equal("Animal", dropFkOperation.Table);
                Assert.Equal("FK_Animal_Person_RiderId", dropFkOperation.Name);

                var dropIndexOperation = Assert.IsType<DropIndexOperation>(operations[1]);
                Assert.Equal("Animal", dropIndexOperation.Table);
                Assert.Equal("IX_Animal_RiderId", dropIndexOperation.Name);
            });

    [ConditionalFact]
    public void Create_shared_table_with_two_entity_types()
        => Execute(
            _ => { },
            modelBuilder =>
            {
                modelBuilder.Entity("Order").ToTable("Orders").Property<int>("Id");
                modelBuilder.Entity(
                    "OrderDetails", eb =>
                    {
                        eb.Property<int>("Id");
                        eb.Property<DateTime>("Time");
                        eb.HasOne("Order").WithOne().HasForeignKey("OrderDetails", "Id");
                        eb.ToTable("Orders");
                    });
            },
            operations =>
            {
                Assert.Equal(1, operations.Count);

                var createTableOperation = Assert.IsType<CreateTableOperation>(operations[0]);
                Assert.Equal(2, createTableOperation.Columns.Count);
                var timeColumn = createTableOperation.Columns[1];
                Assert.Equal("Time", timeColumn.Name);
                Assert.True(timeColumn.IsNullable);
            });

    [ConditionalFact]
    public void Create_shared_table_with_required_dependent()
        => Execute(
            _ => { },
            modelBuilder =>
            {
                modelBuilder.Entity("Order").ToTable("Orders").Property<int>("Id");
                modelBuilder.Entity(
                    "OrderDetails", eb =>
                    {
                        eb.Property<int>("Id");
                        eb.Property<DateTime>("Time");
                        eb.HasOne("Order").WithOne("OrderDetails").HasForeignKey("OrderDetails", "Id");
                        eb.ToTable("Orders");
                    });
                modelBuilder.Entity("Order").Navigation("OrderDetails").IsRequired();
            },
            operations =>
            {
                Assert.Equal(1, operations.Count);

                var createTableOperation = Assert.IsType<CreateTableOperation>(operations[0]);
                Assert.Equal(2, createTableOperation.Columns.Count);
                var timeColumn = createTableOperation.Columns[1];
                Assert.Equal("Time", timeColumn.Name);
                Assert.False(timeColumn.IsNullable);
            });

    [ConditionalFact]
    public void Create_shared_table_with_inheritance_and_three_entity_types()
        => Execute(
            _ => { },
            modelBuilder =>
            {
                modelBuilder.Entity("OrderBase").ToTable("Orders").Property<int>("Id");
                modelBuilder.Entity("Order").HasBaseType("OrderBase").ToTable("Orders");
                modelBuilder.Entity(
                    "OrderDetails",
                    eb =>
                    {
                        eb.Property<int>("Id");
                        eb.Property<DateTime>("Time");
                        eb.HasOne("Order").WithOne().HasForeignKey("OrderDetails", "Id");
                        eb.ToTable("Orders");
                    });
            },
            operations =>
            {
                Assert.Equal(1, operations.Count);

                var createTableOperation = Assert.IsType<CreateTableOperation>(operations[0]);
                Assert.Equal(3, createTableOperation.Columns.Count);
                var timeColumn = createTableOperation.Columns[2];
                Assert.Equal("Time", timeColumn.Name);
                Assert.True(timeColumn.IsNullable);
            });

    [ConditionalFact]
    public void Split_out_subtype_with_seed_data()
        => Execute(
            common =>
            {
                common.Entity<Animal>(
                    x =>
                    {
                        x.Property<int>("Id");
                        x.Property<string>("Name");
                        x.Property<int>("Discriminator");

                        x.HasDiscriminator<int>("Discriminator")
                            .HasValue(1)
                            .HasValue<Eagle>(2);

                        x.ToTable("Animal", "dbo");
                        x.HasData(
                            new { Id = 42 });
                    });

                common.Entity<Eagle>(
                    x =>
                    {
                        x.HasBaseType<Animal>();
                        x.HasData(
                            new { Id = 41 });
                    });
            },
            source => source.Entity<Animal>(
                x =>
                {
                    x.HasData(
                        new Animal { Id = 43, Name = "Bob" });
                }),
            target => target.Entity<Shark>(
                x =>
                {
                    x.HasBaseType<Animal>();

                    x.HasDiscriminator<int>("Discriminator")
                        .HasValue(3);

                    x.HasData(
                        new Shark { Id = 43, Name = "Bob" });
                }),
            upOps => Assert.Collection(
                upOps,
                o =>
                {
                    var operation = Assert.IsType<DeleteDataOperation>(o);
                    Assert.Equal("Animal", operation.Table);
                    Assert.Null(operation.KeyColumnTypes);
                    Assert.Collection(
                        operation.KeyColumns,
                        v => Assert.Equal("Id", v));
                    AssertMultidimensionalArray(
                        operation.KeyValues,
                        v => Assert.Equal(43, v));
                },
                o =>
                {
                    var operation = Assert.IsType<InsertDataOperation>(o);
                    Assert.Equal("Animal", operation.Table);
                    Assert.Collection(
                        operation.Columns,
                        v => Assert.Equal("Id", v),
                        v => Assert.Equal("Discriminator", v),
                        v => Assert.Equal("Name", v));
                    AssertMultidimensionalArray(
                        operation.Values,
                        v => Assert.Equal(43, v),
                        v => Assert.Equal(3, v),
                        v => Assert.Equal("Bob", v));
                }),
            downOps => Assert.Collection(
                downOps,
                o =>
                {
                    var operation = Assert.IsType<DeleteDataOperation>(o);
                    Assert.Equal("Animal", operation.Table);
                    Assert.Collection(
                        operation.KeyColumns,
                        v => Assert.Equal("Id", v));
                    Assert.Null(operation.KeyColumnTypes);
                    AssertMultidimensionalArray(
                        operation.KeyValues,
                        v => Assert.Equal(43, v));
                },
                o =>
                {
                    var operation = Assert.IsType<InsertDataOperation>(o);
                    Assert.Equal("Animal", operation.Table);
                    Assert.Collection(
                        operation.Columns,
                        v => Assert.Equal("Id", v),
                        v => Assert.Equal("Discriminator", v),
                        v => Assert.Equal("Name", v));
                    AssertMultidimensionalArray(
                        operation.Values,
                        v => Assert.Equal(43, v),
                        v => Assert.Equal(1, v),
                        v => Assert.Equal("Bob", v));
                }));

    private class Animal
    {
        public int Id { get; set; }
        public string Name { get; set; }
    }

    private class Eagle : Animal
    {
    }

    private class Shark : Animal
    {
    }

    [ConditionalFact] // See #2802
    public void Diff_IProperty_compares_values_not_references()
        => Execute(
            source => source.Entity(
                "Stork",
                x =>
                {
                    x.Property<int>("Id");
                    x.Property<bool>("Value").HasDefaultValue(true);
                }),
            target => target.Entity(
                "Stork",
                x =>
                {
                    x.Property<int>("Id");
                    x.Property<bool>("Value").HasDefaultValue(true);
                }),
            Assert.Empty);

    [ConditionalFact]
    public void Add_column_to_renamed_table()
        => Execute(
            source => source.Entity("Table").ToTable("Table", "old").Property<int>("Id"),
            target => target
                .Entity(
                    "Table",
                    x =>
                    {
                        x.ToTable("RenamedTable", "new");
                        x.Property<int>("Id");
                        x.HasKey("Id").HasName("PK_Table");
                        x.Property<string>("Value");
                    }),
            operations =>
            {
                Assert.Equal(3, operations.Count);

                Assert.IsType<EnsureSchemaOperation>(operations[0]);

                Assert.IsType<RenameTableOperation>(operations[1]);

                var addColumnOperation = Assert.IsType<AddColumnOperation>(operations[2]);
                Assert.Equal("new", addColumnOperation.Schema);
                Assert.Equal("RenamedTable", addColumnOperation.Table);
                Assert.Equal("Value", addColumnOperation.Name);
            });

    [ConditionalFact]
    public void Add_foreign_key_to_renamed_table()
        => Execute(
            source => source
                .Entity("ReferencedTable", x => x.Property<int>("Id"))
                .Entity(
                    "Table",
                    x =>
                    {
                        x.ToTable("Table", "old");
                        x.Property<int>("Id");
                        x.Property<int>("ForeignId");
                        x.HasIndex("ForeignId");
                    }),
            target => target
                .Entity("ReferencedTable", x => x.Property<int>("Id"))
                .Entity(
                    "Table",
                    x =>
                    {
                        x.ToTable("RenamedTable", "new");
                        x.Property<int>("Id");
                        x.HasKey("Id").HasName("PK_Table");
                        x.Property<int>("ForeignId");
                        x.HasIndex("ForeignId").HasDatabaseName("IX_Table_ForeignId");
                        x.HasOne("ReferencedTable").WithMany().HasForeignKey("ForeignId");
                    }),
            operations =>
            {
                Assert.Equal(3, operations.Count);

                Assert.IsType<EnsureSchemaOperation>(operations[0]);

                Assert.IsType<RenameTableOperation>(operations[1]);

                var addForeignKeyOperation = Assert.IsType<AddForeignKeyOperation>(operations[2]);
                Assert.Equal("new", addForeignKeyOperation.Schema);
                Assert.Equal("RenamedTable", addForeignKeyOperation.Table);
                Assert.Equal("FK_RenamedTable_ReferencedTable_ForeignId", addForeignKeyOperation.Name);
            });

    [ConditionalFact]
    public void Add_foreign_key_to_renamed_column()
        => Execute(
            source => source
                .Entity("ReferencedTable", x => x.Property<int>("Id"))
                .Entity(
                    "Table",
                    x =>
                    {
                        x.Property<int>("Id");
                        x.Property<int>("ForeignId");
                        x.HasIndex("ForeignId");
                    }),
            target => target
                .Entity("ReferencedTable", x => x.Property<int>("Id"))
                .Entity(
                    "Table",
                    x =>
                    {
                        x.Property<int>("Id");
                        x.HasKey("Id").HasName("PK_Table");
                        x.Property<int>("ForeignId").HasColumnName("RenamedForeignId");
                        x.HasIndex("ForeignId").HasDatabaseName("IX_Table_ForeignId");
                        x.HasOne("ReferencedTable").WithMany().HasForeignKey("ForeignId");
                    }),
            operations =>
            {
                Assert.Equal(2, operations.Count);

                Assert.IsType<RenameColumnOperation>(operations[0]);

                var addForeignKeyOperation = Assert.IsType<AddForeignKeyOperation>(operations[1]);
                Assert.Equal("FK_Table_ReferencedTable_RenamedForeignId", addForeignKeyOperation.Name);
                Assert.Equal(new[] { "RenamedForeignId" }, addForeignKeyOperation.Columns);
            });

    [ConditionalFact]
    public void Add_foreign_key_referencing_renamed_table()
        => Execute(
            source => source
                .Entity("ReferencedTable", x => x.ToTable("ReferencedTable", "old").Property<int>("Id"))
                .Entity(
                    "Table",
                    x =>
                    {
                        x.Property<int>("Id");
                        x.Property<int>("ForeignId");
                        x.HasIndex("ForeignId");
                    }),
            target => target
                .Entity(
                    "ReferencedTable",
                    x =>
                    {
                        x.ToTable("RenamedReferencedTable", "new");
                        x.Property<int>("Id");
                        x.HasKey("Id").HasName("PK_ReferencedTable");
                    })
                .Entity(
                    "Table",
                    x =>
                    {
                        x.Property<int>("Id");
                        x.Property<int>("ForeignId");
                        x.HasOne("ReferencedTable").WithMany().HasForeignKey("ForeignId");
                    }),
            operations =>
            {
                Assert.Equal(3, operations.Count);

                Assert.IsType<EnsureSchemaOperation>(operations[0]);

                Assert.IsType<RenameTableOperation>(operations[1]);

                var addForeignKeyOperation = Assert.IsType<AddForeignKeyOperation>(operations[2]);
                Assert.Equal("new", addForeignKeyOperation.PrincipalSchema);
                Assert.Equal("RenamedReferencedTable", addForeignKeyOperation.PrincipalTable);
                Assert.Equal("FK_Table_RenamedReferencedTable_ForeignId", addForeignKeyOperation.Name);
            });

    [ConditionalFact]
    public void Add_foreign_key_referencing_renamed_column_with_seed_data()
        => Execute(
            common => common
                .Entity("ReferencedTable", x => x.Property<int>("Id"))
                .Entity(
                    "Table",
                    x =>
                    {
                        x.Property<int>("Id");
                        x.Property<int>("ForeignId");
                        x.HasIndex("ForeignId");
                    }),
            source => source
                .Entity(
                    "Table",
                    x =>
                    {
                        x.HasIndex("ForeignId");
                        x.HasData(
                            new { Id = 43 });
                    }),
            target => target
                .Entity(
                    "ReferencedTable", x =>
                    {
                        x.Property<int>("Id").HasColumnName("ReferencedTableId");
                        x.HasData(
                            new { Id = 42 });
                    })
                .Entity(
                    "Table",
                    x =>
                    {
                        x.HasOne("ReferencedTable").WithMany().HasForeignKey("ForeignId");
                        x.HasData(
                            new { Id = 43, ForeignId = 42 });
                    }),
            upOps => Assert.Collection(
                upOps,
                o =>
                {
                    var operation = Assert.IsType<RenameColumnOperation>(o);
                    Assert.Equal("ReferencedTable", operation.Table);
                    Assert.Equal("Id", operation.Name);
                    Assert.Equal("ReferencedTableId", operation.NewName);
                },
                o =>
                {
                    var operation = Assert.IsType<InsertDataOperation>(o);
                    Assert.Equal("ReferencedTable", operation.Table);
                    AssertMultidimensionalArray(
                        operation.Values,
                        v => Assert.Equal(42, v));
                },
                o =>
                {
                    var operation = Assert.IsType<UpdateDataOperation>(o);
                    Assert.Equal("Table", operation.Table);
                    AssertMultidimensionalArray(
                        operation.KeyValues,
                        v => Assert.Equal(43, v));
                    AssertMultidimensionalArray(
                        operation.Values,
                        v => Assert.Equal(42, v));
                },
                o =>
                {
                    var operation = Assert.IsType<AddForeignKeyOperation>(o);
                    Assert.Equal(new[] { "ReferencedTableId" }, operation.PrincipalColumns);
                    Assert.Equal("FK_Table_ReferencedTable_ForeignId", operation.Name);
                }),
            downOps => Assert.Collection(
                downOps,
                o =>
                {
                    var operation = Assert.IsType<DropForeignKeyOperation>(o);
                    Assert.Equal("FK_Table_ReferencedTable_ForeignId", operation.Name);
                },
                o =>
                {
                    var operation = Assert.IsType<DeleteDataOperation>(o);
                    Assert.Equal("ReferencedTable", operation.Table);
                    Assert.Collection(
                        operation.KeyColumns,
                        v => Assert.Equal("ReferencedTableId", v));
                    Assert.Null(operation.KeyColumnTypes);
                    AssertMultidimensionalArray(
                        operation.KeyValues,
                        v => Assert.Equal(42, v));
                },
                o =>
                {
                    var operation = Assert.IsType<RenameColumnOperation>(o);
                    Assert.Equal("ReferencedTable", operation.Table);
                    Assert.Equal("ReferencedTableId", operation.Name);
                    Assert.Equal("Id", operation.NewName);
                },
                o =>
                {
                    var operation = Assert.IsType<UpdateDataOperation>(o);
                    Assert.Equal("Table", operation.Table);
                    AssertMultidimensionalArray(
                        operation.KeyValues,
                        v => Assert.Equal(43, v));
                    AssertMultidimensionalArray(
                        operation.Values,
                        v => Assert.Equal(0, v));
                }));

    [ConditionalFact]
    public void Create_table_with_foreign_key_referencing_renamed_table()
        => Execute(
            source => source.Entity("ReferencedTable").ToTable("ReferencedTable", "old").Property<int>("Id"),
            target => target
                .Entity(
                    "ReferencedTable",
                    x =>
                    {
                        x.ToTable("RenamedReferencedTable", "new");
                        x.Property<int>("Id");
                        x.HasKey("Id").HasName("PK_ReferencedTable");
                    })
                .Entity(
                    "Table",
                    x =>
                    {
                        x.Property<int>("Id");
                        x.Property<int>("ForeignId");
                        x.HasOne("ReferencedTable").WithMany().HasForeignKey("ForeignId");
                    }),
            operations =>
            {
                Assert.Equal(4, operations.Count);

                Assert.IsType<EnsureSchemaOperation>(operations[0]);

                Assert.IsType<RenameTableOperation>(operations[1]);

                var createTableOperation = Assert.IsType<CreateTableOperation>(operations[2]);
                Assert.Single(createTableOperation.ForeignKeys);

                var addForeignKeyOperation = createTableOperation.ForeignKeys[0];
                Assert.Equal("new", addForeignKeyOperation.PrincipalSchema);
                Assert.Equal("RenamedReferencedTable", addForeignKeyOperation.PrincipalTable);
                Assert.Equal("FK_Table_RenamedReferencedTable_ForeignId", addForeignKeyOperation.Name);

                Assert.IsType<CreateIndexOperation>(operations[3]);
            });

    [ConditionalFact]
    public void Create_table_with_foreign_key_referencing_renamed_column()
        => Execute(
            source => source.Entity("ReferencedTable").Property<int>("Id"),
            target => target
                .Entity("ReferencedTable", x => x.Property<int>("Id").HasColumnName("ReferencedTableId"))
                .Entity(
                    "Table",
                    x =>
                    {
                        x.Property<int>("Id");
                        x.Property<int>("ForeignId");
                        x.HasOne("ReferencedTable").WithMany().HasForeignKey("ForeignId");
                    }),
            operations =>
            {
                Assert.Equal(3, operations.Count);

                Assert.IsType<RenameColumnOperation>(operations[0]);

                var createTableOperation = Assert.IsType<CreateTableOperation>(operations[1]);
                Assert.Single(createTableOperation.ForeignKeys);

                var addForeignKeyOperation = createTableOperation.ForeignKeys[0];
                Assert.Equal(new[] { "ReferencedTableId" }, addForeignKeyOperation.PrincipalColumns);
                Assert.Equal("FK_Table_ReferencedTable_ForeignId", addForeignKeyOperation.Name);

                Assert.IsType<CreateIndexOperation>(operations[2]);
            });

    [ConditionalFact]
    public void Rename_primary_key_on_renamed_table()
        => Execute(
            source => source.Entity("Table").ToTable("Table", "old").Property<int>("Id"),
            target => target.Entity("Table").ToTable("RenamedTable", "new").Property<int>("Id"),
            operations =>
            {
                Assert.Equal(4, operations.Count);

                var dropPrimaryKeyOperation = Assert.IsType<DropPrimaryKeyOperation>(operations[0]);
                Assert.Equal("old", dropPrimaryKeyOperation.Schema);
                Assert.Equal("Table", dropPrimaryKeyOperation.Table);
                Assert.Equal("PK_Table", dropPrimaryKeyOperation.Name);

                Assert.IsType<EnsureSchemaOperation>(operations[1]);

                Assert.IsType<RenameTableOperation>(operations[2]);

                var addPrimaryKeyOperation = Assert.IsType<AddPrimaryKeyOperation>(operations[3]);
                Assert.Equal("new", addPrimaryKeyOperation.Schema);
                Assert.Equal("RenamedTable", addPrimaryKeyOperation.Table);
                Assert.Equal("PK_RenamedTable", addPrimaryKeyOperation.Name);
            });

    [ConditionalFact]
    public void Rename_primary_key_on_renamed_column()
        => Execute(
            source => source.Entity("Table").Property<int>("Id"),
            target => target.Entity(
                "Table",
                x =>
                {
                    x.Property<int>("Id").HasColumnName("RenamedId");
                    x.HasKey("Id").HasName("PK_Table_Renamed");
                }),
            operations =>
            {
                Assert.Equal(3, operations.Count);

                Assert.IsType<DropPrimaryKeyOperation>(operations[0]);

                Assert.IsType<RenameColumnOperation>(operations[1]);

                var addPrimaryKeyOperation = Assert.IsType<AddPrimaryKeyOperation>(operations[2]);
                Assert.Equal(new[] { "RenamedId" }, addPrimaryKeyOperation.Columns);
                Assert.Equal("PK_Table_Renamed", addPrimaryKeyOperation.Name);
            });

    [ConditionalFact]
    public void Add_alternate_key_to_renamed_table()
        => Execute(
            source => source.Entity(
                "Table",
                x =>
                {
                    x.ToTable("Table", "old");
                    x.Property<int>("Id");
                    x.Property<int>("AlternateId");
                }),
            target => target.Entity(
                "Table",
                x =>
                {
                    x.ToTable("RenamedTable", "new");
                    x.Property<int>("Id");
                    x.HasKey("Id").HasName("PK_Table");
                    x.Property<int>("AlternateId");
                    x.HasAlternateKey("AlternateId");
                }),
            operations =>
            {
                Assert.Equal(3, operations.Count);

                Assert.IsType<EnsureSchemaOperation>(operations[0]);

                Assert.IsType<RenameTableOperation>(operations[1]);

                var addUniqueConstraintOperation = Assert.IsType<AddUniqueConstraintOperation>(operations[2]);
                Assert.Equal("new", addUniqueConstraintOperation.Schema);
                Assert.Equal("RenamedTable", addUniqueConstraintOperation.Table);
                Assert.Equal("AK_RenamedTable_AlternateId", addUniqueConstraintOperation.Name);
            });

    [ConditionalFact]
    public void Add_alternate_key_to_renamed_column()
        => Execute(
            source => source.Entity(
                "Table",
                x =>
                {
                    x.Property<int>("Id");
                    x.Property<int>("AlternateId");
                }),
            target => target.Entity(
                "Table",
                x =>
                {
                    x.Property<int>("Id");
                    x.Property<int>("AlternateId").HasColumnName("RenamedAlternateId");
                    x.HasAlternateKey("AlternateId");
                }),
            operations =>
            {
                Assert.Equal(2, operations.Count);

                Assert.IsType<RenameColumnOperation>(operations[0]);

                var addUniqueConstraintOperation = Assert.IsType<AddUniqueConstraintOperation>(operations[1]);
                Assert.Equal(new[] { "RenamedAlternateId" }, addUniqueConstraintOperation.Columns);
                Assert.Equal("AK_Table_RenamedAlternateId", addUniqueConstraintOperation.Name);
            });

    [ConditionalFact]
    public void Alter_column_on_renamed_table()
        => Execute(
            source => source.Entity(
                "Table",
                x =>
                {
                    x.ToTable("Table", "old");
                    x.Property<int>("Id");
                    x.Property<string>("Value");
                }),
            target => target.Entity(
                "Table",
                x =>
                {
                    x.ToTable("RenamedTable", "new");
                    x.Property<int>("Id");
                    x.HasKey("Id").HasName("PK_Table");
                    x.Property<string>("Value").IsRequired();
                }),
            operations =>
            {
                Assert.Equal(3, operations.Count);

                Assert.IsType<EnsureSchemaOperation>(operations[0]);

                Assert.IsType<RenameTableOperation>(operations[1]);

                var alterColumnOperation = Assert.IsType<AlterColumnOperation>(operations[2]);
                Assert.Equal("new", alterColumnOperation.Schema);
                Assert.Equal("RenamedTable", alterColumnOperation.Table);
                Assert.Equal("Value", alterColumnOperation.Name);
            });

    [ConditionalFact]
    public void Alter_renamed_column()
        => Execute(
            source => source.Entity(
                "Table",
                x =>
                {
                    x.Property<int>("Id");
                    x.Property<string>("Value");
                }),
            target => target.Entity(
                "Table",
                x =>
                {
                    x.Property<int>("Id");
                    x.Property<string>("Value").HasColumnName("RenamedValue").IsRequired();
                }),
            operations =>
            {
                Assert.Equal(2, operations.Count);

                Assert.IsType<RenameColumnOperation>(operations[0]);

                var alterColumnOperation = Assert.IsType<AlterColumnOperation>(operations[1]);
                Assert.Equal("Table", alterColumnOperation.Table);
                Assert.Equal("RenamedValue", alterColumnOperation.Name);
            });

    [ConditionalFact]
    public void Alter_renamed_sequence()
        => Execute(
            source => source.HasSequence("Sequence", "old"),
            target => target.HasSequence("Sequence", "new").IncrementsBy(2),
            operations =>
            {
                Assert.Equal(3, operations.Count);

                Assert.IsType<EnsureSchemaOperation>(operations[0]);

                Assert.IsType<RenameSequenceOperation>(operations[1]);

                var alterSequenceOperation = Assert.IsType<AlterSequenceOperation>(operations[2]);
                Assert.Equal("new", alterSequenceOperation.Schema);
                Assert.Equal("Sequence", alterSequenceOperation.Name);
            },
            skipSourceConventions: true);

    [ConditionalFact]
    public void Create_index_on_renamed_table()
        => Execute(
            source => source.Entity(
                "Table",
                x =>
                {
                    x.ToTable("Table", "old");
                    x.Property<int>("Id");
                    x.Property<int>("Value");
                }),
            target => target.Entity(
                "Table",
                x =>
                {
                    x.ToTable("RenamedTable", "new");
                    x.Property<int>("Id");
                    x.HasKey("Id").HasName("PK_Table");
                    x.Property<int>("Value");
                    x.HasIndex("Value");
                }),
            operations =>
            {
                Assert.Equal(3, operations.Count);

                Assert.IsType<EnsureSchemaOperation>(operations[0]);

                Assert.IsType<RenameTableOperation>(operations[1]);

                var createIndexOperation = Assert.IsType<CreateIndexOperation>(operations[2]);
                Assert.Equal("new", createIndexOperation.Schema);
                Assert.Equal("RenamedTable", createIndexOperation.Table);
                Assert.Equal("IX_RenamedTable_Value", createIndexOperation.Name);
            });

    [ConditionalFact]
    public void Create_index_on_renamed_column()
        => Execute(
            source => source.Entity(
                "Table",
                x =>
                {
                    x.Property<int>("Id");
                    x.Property<int>("Value");
                }),
            target => target.Entity(
                "Table",
                x =>
                {
                    x.Property<int>("Id");
                    x.Property<int>("Value").HasColumnName("RenamedValue");
                    x.HasIndex("Value");
                }),
            operations =>
            {
                Assert.Equal(2, operations.Count);

                Assert.IsType<RenameColumnOperation>(operations[0]);

                var createIndexOperation = Assert.IsType<CreateIndexOperation>(operations[1]);
                Assert.Equal(new[] { "RenamedValue" }, createIndexOperation.Columns);
                Assert.Equal("IX_Table_RenamedValue", createIndexOperation.Name);
            });

    [ConditionalFact]
    public void Drop_column_on_renamed_table()
        => Execute(
            source => source
                .Entity(
                    "Table",
                    x =>
                    {
                        x.ToTable("Table", "old");
                        x.Property<int>("Id");
                        x.Property<string>("Value");
                    }),
            target => target
                .Entity(
                    "Table",
                    x =>
                    {
                        x.ToTable("RenamedTable", "new");
                        x.Property<int>("Id");
                        x.HasKey("Id").HasName("PK_Table");
                    }),
            operations =>
            {
                Assert.Equal(3, operations.Count);

                var dropColumnOperation = Assert.IsType<DropColumnOperation>(operations[0]);
                Assert.Equal("old", dropColumnOperation.Schema);
                Assert.Equal("Table", dropColumnOperation.Table);
                Assert.Equal("Value", dropColumnOperation.Name);

                Assert.IsType<EnsureSchemaOperation>(operations[1]);

                Assert.IsType<RenameTableOperation>(operations[2]);
            });

    [ConditionalFact]
    public void Drop_foreign_key_on_renamed_table()
        => Execute(
            source => source
                .Entity("ReferencedTable", x => x.Property<int>("Id"))
                .Entity(
                    "Table",
                    x =>
                    {
                        x.ToTable("Table", "old");
                        x.Property<int>("Id");
                        x.Property<int>("ForeignId");
                        x.HasIndex("ForeignId");
                        x.HasOne("ReferencedTable").WithMany().HasForeignKey("ForeignId");
                    }),
            target => target
                .Entity("ReferencedTable", x => x.Property<int>("Id"))
                .Entity(
                    "Table",
                    x =>
                    {
                        x.ToTable("RenamedTable", "new");
                        x.Property<int>("Id");
                        x.HasKey("Id").HasName("PK_Table");
                        x.Property<int>("ForeignId");
                        x.HasIndex("ForeignId").HasDatabaseName("IX_Table_ForeignId");
                    }),
            operations =>
            {
                Assert.Equal(3, operations.Count);

                var dropForeignKeyOperation = Assert.IsType<DropForeignKeyOperation>(operations[0]);
                Assert.Equal("old", dropForeignKeyOperation.Schema);
                Assert.Equal("Table", dropForeignKeyOperation.Table);
                Assert.Equal("FK_Table_ReferencedTable_ForeignId", dropForeignKeyOperation.Name);

                Assert.IsType<EnsureSchemaOperation>(operations[1]);

                Assert.IsType<RenameTableOperation>(operations[2]);
            });

    [ConditionalFact]
    public void Drop_alternate_key_on_renamed_table()
        => Execute(
            source => source.Entity(
                "Table",
                x =>
                {
                    x.ToTable("Table", "old");
                    x.Property<int>("Id");
                    x.Property<int>("AlternateId");
                    x.HasAlternateKey("AlternateId");
                }),
            target => target.Entity(
                "Table",
                x =>
                {
                    x.ToTable("RenamedTable", "new");
                    x.Property<int>("Id");
                    x.HasKey("Id").HasName("PK_Table");
                    x.Property<int>("AlternateId");
                }),
            operations =>
            {
                Assert.Equal(3, operations.Count);

                var dropUniqueConstraintOperation = Assert.IsType<DropUniqueConstraintOperation>(operations[0]);
                Assert.Equal("old", dropUniqueConstraintOperation.Schema);
                Assert.Equal("Table", dropUniqueConstraintOperation.Table);
                Assert.Equal("AK_Table_AlternateId", dropUniqueConstraintOperation.Name);

                Assert.IsType<EnsureSchemaOperation>(operations[1]);

                Assert.IsType<RenameTableOperation>(operations[2]);
            });

    [ConditionalFact]
    public void Drop_index_on_renamed_table()
        => Execute(
            source => source.Entity(
                "Table",
                x =>
                {
                    x.ToTable("Table", "old");
                    x.Property<int>("Id");
                    x.Property<int>("Value");
                    x.HasIndex("Value");
                }),
            target => target.Entity(
                "Table",
                x =>
                {
                    x.ToTable("RenamedTable", "new");
                    x.Property<int>("Id");
                    x.HasKey("Id").HasName("PK_Table");
                    x.Property<int>("Value");
                }),
            operations =>
            {
                Assert.Equal(3, operations.Count);

                var dropIndexOperation = Assert.IsType<DropIndexOperation>(operations[0]);
                Assert.Equal("old", dropIndexOperation.Schema);
                Assert.Equal("Table", dropIndexOperation.Table);
                Assert.Equal("IX_Table_Value", dropIndexOperation.Name);

                Assert.IsType<EnsureSchemaOperation>(operations[1]);

                Assert.IsType<RenameTableOperation>(operations[2]);
            });

    [ConditionalFact]
    public void Restart_renamed_sequence()
        => Execute(
            source => source.HasSequence("Sequence", "old"),
            target => target.HasSequence("Sequence", "new").StartsAt(2),
            operations =>
            {
                Assert.Equal(3, operations.Count);

                Assert.IsType<EnsureSchemaOperation>(operations[0]);

                Assert.IsType<RenameSequenceOperation>(operations[1]);

                var alterSequenceOperation = Assert.IsType<RestartSequenceOperation>(operations[2]);
                Assert.Equal("new", alterSequenceOperation.Schema);
                Assert.Equal("Sequence", alterSequenceOperation.Name);
            });

    [ConditionalFact]
    public void Rename_column_on_renamed_table()
        => Execute(
            source => source
                .Entity(
                    "Table",
                    x =>
                    {
                        x.ToTable("Table", "old");
                        x.Property<int>("Id");
                        x.Property<string>("Value");
                    }),
            target => target
                .Entity(
                    "Table",
                    x =>
                    {
                        x.ToTable("RenamedTable", "new");
                        x.Property<int>("Id");
                        x.HasKey("Id").HasName("PK_Table");
                        x.Property<string>("Value").HasColumnName("RenamedValue");
                    }),
            operations =>
            {
                Assert.Equal(3, operations.Count);

                Assert.IsType<EnsureSchemaOperation>(operations[0]);

                Assert.IsType<RenameTableOperation>(operations[1]);

                var renameColumnOperation = Assert.IsType<RenameColumnOperation>(operations[2]);
                Assert.Equal("new", renameColumnOperation.Schema);
                Assert.Equal("RenamedTable", renameColumnOperation.Table);
                Assert.Equal("RenamedValue", renameColumnOperation.NewName);
            });

    [ConditionalFact]
    public void Rename_index_on_renamed_table()
        => Execute(
            source => source.Entity(
                "Table",
                x =>
                {
                    x.ToTable("Table", "old");
                    x.Property<int>("Id");
                    x.Property<int>("Value");
                    x.HasIndex("Value");
                }),
            target => target.Entity(
                "Table",
                x =>
                {
                    x.ToTable("RenamedTable", "new");
                    x.Property<int>("Id");
                    x.HasKey("Id").HasName("PK_Table");
                    x.Property<int>("Value");
                    x.HasIndex("Value");
                }),
            operations =>
            {
                Assert.Equal(3, operations.Count);

                Assert.IsType<EnsureSchemaOperation>(operations[0]);

                Assert.IsType<RenameTableOperation>(operations[1]);

                var renameIndexOperation = Assert.IsType<RenameIndexOperation>(operations[2]);
                Assert.Equal("new", renameIndexOperation.Schema);
                Assert.Equal("RenamedTable", renameIndexOperation.Table);
                Assert.Equal("IX_RenamedTable_Value", renameIndexOperation.NewName);
            });

    [ConditionalFact]
    public void Add_alternate_key_on_added_column()
        => Execute(
            source => source.Entity("Table").Property<int>("Id"),
            target => target
                .Entity(
                    "Table",
                    x =>
                    {
                        x.Property<int>("Id");
                        x.Property<int>("AlternateId");
                        x.HasAlternateKey("AlternateId");
                    }),
            operations =>
            {
                Assert.Equal(2, operations.Count);

                Assert.IsType<AddColumnOperation>(operations[0]);
                Assert.IsType<AddUniqueConstraintOperation>(operations[1]);
            });

    [ConditionalFact]
    public void Add_foreign_key_referencing_added_alternate_key_with_seed_data()
        => Execute(
            common => common
                .Entity(
                    "Table",
                    x =>
                    {
                        x.Property<int>("Id");
                        x.Property<int>("AlternateId");
                    }),
            source => { },
            target => target
                .Entity(
                    "Table",
                    x =>
                    {
                        x.HasAlternateKey("AlternateId");
                        x.HasData(
                            new { Id = 42, AlternateId = 4242 });
                    })
                .Entity(
                    "ReferencingTable",
                    x =>
                    {
                        x.Property<int>("Id");
                        x.Property<int>("ReferencedAlternateId");
                        x.HasOne("Table").WithMany()
                            .HasForeignKey("ReferencedAlternateId")
                            .HasPrincipalKey("AlternateId");
                        x.HasData(
                            new { Id = 43, ReferencedAlternateId = 4242 });
                    }),
            upOps => Assert.Collection(
                upOps,
                o =>
                {
                    var operation = Assert.IsType<AddUniqueConstraintOperation>(o);
                    Assert.Equal("Table", operation.Table);
                    Assert.Equal(new[] { "AlternateId" }, operation.Columns);
                },
                o =>
                {
                    var operation = Assert.IsType<CreateTableOperation>(o);
                    Assert.Equal("ReferencingTable", operation.Name);
                    Assert.Single(operation.ForeignKeys);
                },
                o =>
                {
                    var operation = Assert.IsType<InsertDataOperation>(o);
                    Assert.Equal("Table", operation.Table);
                    AssertMultidimensionalArray(
                        operation.Values,
                        v => Assert.Equal(42, v),
                        v => Assert.Equal(4242, v));
                },
                o =>
                {
                    var operation = Assert.IsType<InsertDataOperation>(o);
                    Assert.Equal("ReferencingTable", operation.Table);
                    AssertMultidimensionalArray(
                        operation.Values,
                        v => Assert.Equal(43, v),
                        v => Assert.Equal(4242, v));
                },
                o =>
                {
                    var operation = Assert.IsType<CreateIndexOperation>(o);
                    Assert.Equal("ReferencingTable", operation.Table);
                    Assert.Equal(new[] { "ReferencedAlternateId" }, operation.Columns);
                }),
            downOps => Assert.Collection(
                downOps,
                o =>
                {
                    var operation = Assert.IsType<DropTableOperation>(o);
                    Assert.Equal("ReferencingTable", operation.Name);
                },
                o =>
                {
                    var operation = Assert.IsType<DropUniqueConstraintOperation>(o);
                    Assert.Equal("Table", operation.Table);
                },
                o =>
                {
                    var operation = Assert.IsType<DeleteDataOperation>(o);
                    Assert.Equal("Table", operation.Table);
                    Assert.Null(operation.KeyColumnTypes);
                    AssertMultidimensionalArray(
                        operation.KeyValues,
                        v => Assert.Equal(42, v));
                }));

    [ConditionalFact]
    public void Update_AK_seed_value_with_a_referencing_foreign_key()
        => Execute(
            common => common
                .Entity(
                    "ReferencedTable", x =>
                    {
                        x.Property<int>("Id");
                        x.Property<int>("AlternateId");
                        x.HasAlternateKey("AlternateId");
                    })
                .Entity(
                    "Table",
                    x =>
                    {
                        x.Property<int>("Id");
                        x.Property<int>("ForeignId");
                        x.HasIndex("ForeignId");
                        x.HasOne("ReferencedTable").WithMany().HasForeignKey("ForeignId").IsRequired();
                        x.HasData(
                            new { Id = 43, ForeignId = 42 });
                    }),
            source => source
                .Entity(
                    "ReferencedTable", x =>
                    {
                        x.HasData(
                            new { Id = 42, AlternateId = 4242 });
                    }),
            target => target
                .Entity(
                    "ReferencedTable", x =>
                    {
                        x.HasData(
                            new { Id = 42, AlternateId = 4343 });
                    }),
            upOps => Assert.Collection(
                upOps,
                o =>
                {
                    var operation = Assert.IsType<DeleteDataOperation>(o);
                    Assert.Equal("ReferencedTable", operation.Table);
                    Assert.Null(operation.KeyColumnTypes);
                    AssertMultidimensionalArray(
                        operation.KeyValues,
                        v => Assert.Equal(42, v));
                },
                o =>
                {
                    var operation = Assert.IsType<InsertDataOperation>(o);
                    Assert.Equal("ReferencedTable", operation.Table);
                    AssertMultidimensionalArray(
                        operation.Values,
                        v => Assert.Equal(42, v),
                        v => Assert.Equal(4343, v));
                }),
            downOps => Assert.Collection(
                downOps,
                o =>
                {
                    var operation = Assert.IsType<DeleteDataOperation>(o);
                    Assert.Equal("ReferencedTable", operation.Table);
                    Assert.Null(operation.KeyColumnTypes);
                    AssertMultidimensionalArray(
                        operation.KeyValues,
                        v => Assert.Equal(42, v));
                },
                o =>
                {
                    var operation = Assert.IsType<InsertDataOperation>(o);
                    Assert.Equal("ReferencedTable", operation.Table);
                    Assert.Null(operation.ColumnTypes);
                    AssertMultidimensionalArray(
                        operation.Values,
                        v => Assert.Equal(42, v),
                        v => Assert.Equal(4242, v));
                }));

    [ConditionalFact]
    public void SeedData_with_guid_AK_and_multiple_owned_types()
        => Execute(
            target =>
            {
                target.Entity<SomeEntity>(
                    builder =>
                    {
                        builder.HasAlternateKey(x => x.Guid);
                        builder.Property(x => x.Id).ValueGeneratedNever();

                        var data = new[] { new SomeEntity(1L, new Guid("74520CF7-0C78-447C-8FE0-ED97A16A13F5")) };

                        var owned = data.Select(x => new { SomeEntityId = x.Id, }).ToArray();

                        builder.OwnsOne(x => x.OwnedEntity).HasData(owned);
                        builder.HasData(data);
                    });

                target.Entity<ApplicationUser>(
                    builder =>
                    {
                        builder.HasAlternateKey(x => x.Guid);

                        var data = new[] { new ApplicationUser { Id = 12345, Guid = new Guid("4C85B629-732A-4724-AA33-6E8108134BAE") } };

                        var owned = data.Select(x => new { ApplicationUserId = x.Id, }).ToArray();

                        builder.OwnsOne(x => x.OwnedEntity).HasData(owned);
                        builder.HasData(data);
                    });
            },
            target => { },
            source => { },
            Assert.Empty,
            Assert.Empty);

    protected class SomeEntity
    {
        public SomeEntity(long id, Guid guid)
        {
            Id = id;
            Guid = guid;
        }

        public virtual SomeOwnedEntity OwnedEntity { get; } = new();

        public Guid Guid { get; protected set; }

        public long Id { get; protected set; }
    }

    protected class ApplicationUser
    {
        private readonly SomeOwnedEntity _ownedEntity;

        public ApplicationUser()
        {
            _ownedEntity = null!;
        }

        public virtual long Id { get; set; }

        public virtual SomeOwnedEntity OwnedEntity
            => _ownedEntity;

        public Guid Guid { get; set; }
    }

    protected class SomeOwnedEntity
    {
    }

    [ConditionalFact]
    public void SeedData_and_PK_rename()
        => Execute(
            _ => { },
            source => source.Entity(
                "EntityWithTwoProperties",
                x =>
                {
                    x.Property<int>("Key");
                    x.Property<int>("Value1");
                    x.Property<string>("Value2");
                    x.HasKey("Key");
                }),
            target => target.Entity(
                "EntityWithTwoProperties",
                x =>
                {
                    x.Property<int>("Id");
                    x.Property<int>("Value1");
                    x.Property<string>("Value2");
                    x.HasData(
                        new { Id = 42, Value1 = 32 });
                }),
            upOps => Assert.Collection(
                upOps,
                o =>
                {
                    var operation = Assert.IsType<RenameColumnOperation>(o);
                    Assert.Equal("EntityWithTwoProperties", operation.Table);
                    Assert.Equal("Key", operation.Name);
                    Assert.Equal("Id", operation.NewName);
                },
                o =>
                {
                    var m = Assert.IsType<InsertDataOperation>(o);
                    Assert.Equal(new[] { "Id", "Value1", "Value2" }, m.Columns);
                    Assert.Null(m.ColumnTypes);
                    AssertMultidimensionalArray(
                        m.Values,
                        v => Assert.Equal(42, v),
                        v => Assert.Equal(32, v),
                        Assert.Null);
                }),
            downOps => Assert.Collection(
                downOps,
                o =>
                {
                    var m = Assert.IsType<DeleteDataOperation>(o);
                    Assert.Equal(new[] { "Id" }, m.KeyColumns);
                    Assert.Null(m.KeyColumnTypes);
                    AssertMultidimensionalArray(
                        m.KeyValues,
                        v => Assert.Equal(42, v));
                },
                o =>
                {
                    var operation = Assert.IsType<RenameColumnOperation>(o);
                    Assert.Equal("EntityWithTwoProperties", operation.Table);
                    Assert.Equal("Id", operation.Name);
                    Assert.Equal("Key", operation.NewName);
                }));

    [ConditionalFact]
    public void SeedData_and_change_PK_type()
        => Execute(
            _ => { },
            source => source.Entity(
                "EntityWithTwoProperties",
                x =>
                {
                    x.Property<string>("Key");
                    x.Property<int>("Value1");
                    x.Property<string>("Value2");
                    x.HasKey("Key");
                }),
            target => target.Entity(
                "EntityWithTwoProperties",
                x =>
                {
                    x.Property<int>("Id");
                    x.Property<int>("Value1");
                    x.Property<string>("Value2");
                    x.HasData(
                        new { Id = 42, Value1 = 32 });
                }),
            upOps => Assert.Collection(
                upOps,
                o =>
                {
                    var operation = Assert.IsType<DropPrimaryKeyOperation>(o);
                    Assert.Equal("EntityWithTwoProperties", operation.Table);
                    Assert.Equal("PK_EntityWithTwoProperties", operation.Name);
                },
                o =>
                {
                    var operation = Assert.IsType<DropColumnOperation>(o);
                    Assert.Equal("EntityWithTwoProperties", operation.Table);
                    Assert.Equal("Key", operation.Name);
                },
                o =>
                {
                    var operation = Assert.IsType<AddColumnOperation>(o);
                    Assert.Equal("EntityWithTwoProperties", operation.Table);
                    Assert.Equal("Id", operation.Name);
                },
                o =>
                {
                    var operation = Assert.IsType<AddPrimaryKeyOperation>(o);
                    Assert.Equal("EntityWithTwoProperties", operation.Table);
                    Assert.Equal("PK_EntityWithTwoProperties", operation.Name);
                    Assert.Equal(new[] { "Id" }, operation.Columns);
                },
                o =>
                {
                    var m = Assert.IsType<InsertDataOperation>(o);
                    AssertMultidimensionalArray(
                        m.Values,
                        v => Assert.Equal(42, v),
                        v => Assert.Equal(32, v),
                        Assert.Null);
                }),
            downOps => Assert.Collection(
                downOps,
                o =>
                {
                    var operation = Assert.IsType<DropPrimaryKeyOperation>(o);
                    Assert.Equal("EntityWithTwoProperties", operation.Table);
                    Assert.Equal("PK_EntityWithTwoProperties", operation.Name);
                },
                o =>
                {
                    var m = Assert.IsType<DeleteDataOperation>(o);
                    Assert.Equal(new[] { "Id" }, m.KeyColumns);
                    Assert.Equal(new[] { "default_int_mapping" }, m.KeyColumnTypes);
                    AssertMultidimensionalArray(
                        m.KeyValues,
                        v => Assert.Equal(42, v));
                },
                o =>
                {
                    var operation = Assert.IsType<DropColumnOperation>(o);
                    Assert.Equal("EntityWithTwoProperties", operation.Table);
                    Assert.Equal("Id", operation.Name);
                },
                o =>
                {
                    var operation = Assert.IsType<AddColumnOperation>(o);
                    Assert.Equal("EntityWithTwoProperties", operation.Table);
                    Assert.Equal("Key", operation.Name);
                },
                o =>
                {
                    var operation = Assert.IsType<AddPrimaryKeyOperation>(o);
                    Assert.Equal("EntityWithTwoProperties", operation.Table);
                    Assert.Equal("PK_EntityWithTwoProperties", operation.Name);
                    Assert.Equal(new[] { "Key" }, operation.Columns);
                }));

    [ConditionalFact]
    public void SeedData_binary_change()
        => Execute(
            _ => { },
            source => source.Entity(
                "EntityWithTwoProperties",
                x =>
                {
                    x.Property<int>("Id");
                    x.Property<byte[]>("Value1");
                    x.HasData(
                        new { Id = 42, Value1 = new byte[] { 2, 1 } });
                }),
            target => target.Entity(
                "EntityWithTwoProperties",
                x =>
                {
                    x.Property<int>("Id");
                    x.Property<byte[]>("Value1");
                    x.HasData(
                        new { Id = 42, Value1 = new byte[] { 1, 2 } });
                }),
            upOps => Assert.Collection(
                upOps,
                o =>
                {
                    var m = Assert.IsType<UpdateDataOperation>(o);
                    AssertMultidimensionalArray(
                        m.KeyValues,
                        v => Assert.Equal(42, v));
                    AssertMultidimensionalArray(
                        m.Values,
                        v => Assert.Equal(new byte[] { 1, 2 }, v));
                }),
            downOps => Assert.Collection(
                downOps,
                o =>
                {
                    var m = Assert.IsType<UpdateDataOperation>(o);
                    AssertMultidimensionalArray(
                        m.KeyValues,
                        v => Assert.Equal(42, v));
                    AssertMultidimensionalArray(
                        m.Values,
                        v => Assert.Equal(new byte[] { 2, 1 }, v));
                }));

    [ConditionalFact]
    public void SeedData_binary_no_change()
        => Execute(
            _ => { },
            source => source.Entity(
                "EntityWithTwoProperties",
                x =>
                {
                    x.Property<int>("Id");
                    x.Property<byte[]>("Value1");
                    x.HasData(
                        new { Id = 42, Value1 = new byte[] { 1, 2 } });
                }),
            target => target.Entity(
                "EntityWithTwoProperties",
                x =>
                {
                    x.Property<int>("Id");
                    x.Property<byte[]>("Value1");
                    x.HasData(
                        new { Id = 42, Value1 = new byte[] { 1, 2 } });
                }),
            upOps => Assert.Empty(upOps),
            downOps => Assert.Empty(downOps));

    [ConditionalFact]
    public void SeedData_update_with_table_rename()
        => Execute(
            _ => { },
            source => source.Entity(
                "EntityWithTwoProperties",
                x =>
                {
                    x.ToTable("Cat", "dbo");
                    x.Property<int>("Id");
                    x.HasKey("Id").HasName("PK_Cat");
                    x.Property<int>("Value1");
                    x.Property<string>("Value2");
                    x.HasData(
                        new
                        {
                            Id = 42,
                            Value1 = 32,
                            Value2 = "equal"
                        }, // modified
                        new
                        {
                            Id = 24,
                            Value1 = 72,
                            Value2 = "not equal1"
                        }); // modified
                }),
            target => target.Entity(
                "EntityWithTwoProperties",
                x =>
                {
                    x.ToTable("Cats", "dbo");
                    x.Property<int>("Id");
                    x.HasKey("Id").HasName("PK_Cat");
                    x.Property<int>("Value1");
                    x.Property<string>("Value2");
                    x.HasData(
                        new
                        {
                            Id = 42,
                            Value1 = 27,
                            Value2 = "equal"
                        }, // modified
                        new
                        {
                            Id = 24,
                            Value1 = 99,
                            Value2 = "not equal2"
                        }); // modified
                }),
            upOps => Assert.Collection(
                upOps,
                o =>
                {
                    var operation = Assert.IsType<RenameTableOperation>(o);
                    Assert.Equal("Cat", operation.Name);
                    Assert.Equal("dbo", operation.Schema);
                    Assert.Equal("Cats", operation.NewName);
                    Assert.Equal("dbo", operation.NewSchema);
                },
                o =>
                {
                    var m = Assert.IsType<UpdateDataOperation>(o);
                    Assert.Equal("Cats", m.Table);
                    Assert.Equal("dbo", m.Schema);
                    AssertMultidimensionalArray(
                        m.KeyValues,
                        v => Assert.Equal(24, v));
                    AssertMultidimensionalArray(
                        m.Values,
                        v => Assert.Equal(99, v),
                        v => Assert.Equal("not equal2", v));
                },
                o =>
                {
                    var m = Assert.IsType<UpdateDataOperation>(o);
                    Assert.Equal("Cats", m.Table);
                    Assert.Equal("dbo", m.Schema);
                    AssertMultidimensionalArray(
                        m.KeyValues,
                        v => Assert.Equal(42, v));
                    AssertMultidimensionalArray(
                        m.Values,
                        v => Assert.Equal(27, v));
                }),
            downOps => Assert.Collection(
                downOps,
                o =>
                {
                    var operation = Assert.IsType<RenameTableOperation>(o);
                    Assert.Equal("Cats", operation.Name);
                    Assert.Equal("dbo", operation.Schema);
                    Assert.Equal("Cat", operation.NewName);
                    Assert.Equal("dbo", operation.NewSchema);
                },
                o =>
                {
                    var m = Assert.IsType<UpdateDataOperation>(o);
                    Assert.Equal("Cat", m.Table);
                    Assert.Equal("dbo", m.Schema);
                    AssertMultidimensionalArray(
                        m.KeyValues,
                        v => Assert.Equal(24, v));
                    AssertMultidimensionalArray(
                        m.Values,
                        v => Assert.Equal(72, v),
                        v => Assert.Equal("not equal1", v));
                },
                o =>
                {
                    var m = Assert.IsType<UpdateDataOperation>(o);
                    Assert.Equal("Cat", m.Table);
                    Assert.Equal("dbo", m.Schema);
                    AssertMultidimensionalArray(
                        m.KeyValues,
                        v => Assert.Equal(42, v));
                    AssertMultidimensionalArray(
                        m.Values,
                        v => Assert.Equal(32, v));
                }));

    [ConditionalFact]
    public void SeedData_nonkey_refactoring_value_conversion()
        => Execute(
            common => common.Entity(
                "EntityWithOneProperty",
                x => x.Property<int>("Id")),
            source => source.Entity(
                "EntityWithOneProperty",
                x =>
                {
                    x.Property<string>("Value1").IsRequired();
                    x.HasData(
                        new { Id = 42, Value1 = "32" });
                }),
            target => target.Entity(
                "EntityWithOneProperty",
                x =>
                {
                    x.Property<int>("Value1")
                        .HasConversion(e => e.ToString(), e => int.Parse(e));
                    x.HasData(
                        new { Id = 42, Value1 = 32 });
                }),
            Assert.Empty,
            Assert.Empty);

    [ConditionalFact]
    public void SeedData_nonkey_refactoring_value_conversion_to_value_type()
        => Execute(
            common => common.Entity(
                "EntityWithOneProperty",
                x => x.Property<int>("Id")),
            source => source.Entity(
                "EntityWithOneProperty",
                x =>
                {
                    x.Property<DateTime>("Value1");
                    x.HasData(
                        new { Id = 42 });
                }),
            target => target.Entity(
                "EntityWithOneProperty",
                x =>
                {
                    x.Property<byte[]>("Value1")
                        .IsRequired()
                        .HasConversion(e => new DateTime(), e => new byte[0]);
                    x.HasData(
                        new { Id = 42 });
                }),
            Assert.Empty,
            Assert.Empty);

    [ConditionalFact]
    public void SeedData_nonkey_refactoring_value_conversion_to_value_type_store_generated()
        => Execute(
            common => common.Entity(
                "EntityWithOneProperty",
                x => x.Property<int>("Id")),
            source => source.Entity(
                "EntityWithOneProperty",
                x =>
                {
                    x.Property<DateTime>("Value1")
                        .ValueGeneratedOnAddOrUpdate()
                        .IsConcurrencyToken();
                    x.HasData(
                        new { Id = 42, Value1 = DateTime.Now });
                }),
            target => target.Entity(
                "EntityWithOneProperty",
                x =>
                {
                    x.Property<byte[]>("Value1")
                        .IsRequired()
                        .ValueGeneratedOnAddOrUpdate()
                        .IsConcurrencyToken()
                        .HasConversion(e => new DateTime(), e => new byte[0]);
                    x.HasData(
                        new { Id = 42, Value1 = new byte[0] });
                }),
            Assert.Empty,
            Assert.Empty);

    [ConditionalFact]
    public void SeedData_nonkey_refactoring_value_conversion_with_structural_provider_type()
        => Execute(
            common => common.Entity(
                "EntityWithOneProperty",
                x => x.Property<int>("Id")),
            source => source.Entity(
                "EntityWithOneProperty",
                x =>
                {
                    x.Property<int>("Value1")
                        .IsRequired()
                        .HasConversion(e => new[] { e }, e => e[0]);
                    x.HasData(
                        new { Id = 42, Value1 = 32 });
                }),
            target => target.Entity(
                "EntityWithOneProperty",
                x =>
                {
                    x.Property<string>("Value1")
                        .IsRequired()
                        .HasConversion(e => new[] { int.Parse(e) }, e => e[0].ToString());
                    x.HasData(
                        new { Id = 42, Value1 = "32" });
                }),
            Assert.Empty,
            Assert.Empty);

    [ConditionalFact]
    public void SeedData_key_refactoring_value_conversion()
        => Execute(
            common => common.Entity(
                "EntityWithOneProperty",
                x => x.Property<int>("Value1")),
            source => source.Entity(
                "EntityWithOneProperty",
                x =>
                {
                    x.Property<string>("Id");
                    x.HasData(
                        new { Id = "42", Value1 = 32 });
                }),
            target => target.Entity(
                "EntityWithOneProperty",
                x =>
                {
                    x.Property<int>("Id")
                        .HasConversion(e => e.ToString(), e => int.Parse(e));
                    x.HasData(
                        new { Id = 42, Value1 = 32 });
                }),
            Assert.Empty,
            Assert.Empty);

    [ConditionalFact]
    public void SeedData_change_enum_conversion()
        => Execute(
            common => common.Entity(
                "EntityWithEnumProperty",
                x =>
                {
                    x.ToTable("EntityWithEnumProperty", "schema");
                    x.Property<int>("Id");
                    x.HasKey("Id");
                    x.Property<SomeEnum?>("Enum").HasDefaultValue(SomeEnum.Default);
                    x.HasData(
                        new { Id = 1, Enum = SomeEnum.NonDefault });
                }),
            _ => { },
            target => target.Entity(
                "EntityWithEnumProperty",
                x =>
                {
                    x.Property<SomeEnum?>("Enum")
                        .HasConversion(e => e.ToString(), e => (SomeEnum)Enum.Parse(typeof(SomeEnum), e));
                }),
            upOps => Assert.Collection(
                upOps,
                o =>
                {
                    var operation = Assert.IsType<AlterColumnOperation>(o);
                    Assert.Equal("Enum", operation.Name);
                    Assert.Equal("EntityWithEnumProperty", operation.Table);
                    Assert.Equal("schema", operation.Schema);
                    Assert.Equal(typeof(string), operation.ClrType);
                    Assert.Equal(nameof(SomeEnum.Default), operation.DefaultValue);
                },
                o =>
                {
                    var m = Assert.IsType<UpdateDataOperation>(o);
                    Assert.Equal("EntityWithEnumProperty", m.Table);
                    Assert.Equal("schema", m.Schema);
                    AssertMultidimensionalArray(
                        m.KeyValues,
                        v => Assert.Equal(1, v));
                    AssertMultidimensionalArray(
                        m.Values,
                        v => Assert.Equal(nameof(SomeEnum.NonDefault), v));
                }),
            downOps => Assert.Collection(
                downOps,
                o =>
                {
                    var operation = Assert.IsType<AlterColumnOperation>(o);
                    Assert.Equal("Enum", operation.Name);
                    Assert.Equal("EntityWithEnumProperty", operation.Table);
                    Assert.Equal("schema", operation.Schema);
                    Assert.Equal(typeof(int), operation.ClrType);
                    Assert.Equal((int)SomeEnum.Default, operation.DefaultValue);
                },
                o =>
                {
                    var m = Assert.IsType<UpdateDataOperation>(o);
                    Assert.Equal("EntityWithEnumProperty", m.Table);
                    Assert.Equal("schema", m.Schema);
                    AssertMultidimensionalArray(
                        m.KeyValues,
                        v => Assert.Equal(1, v));
                    AssertMultidimensionalArray(
                        m.Values,
                        v => Assert.Equal((int)SomeEnum.NonDefault, v));
                }));

    [ConditionalFact]
    public void SeedData_no_change_enum_key()
        => Execute(
            _ => { },
            source => source.Entity(
                "EntityWithEnumKey",
                x =>
                {
                    x.ToTable("EntityWithEnumKey", "schema");
                    x.Property<int>("Enum");
                    x.HasKey("Enum");
                    x.HasData(
                        new { Enum = 1 });
                }),
            target => target.Entity(
                "EntityWithEnumKey",
                x =>
                {
                    x.ToTable("EntityWithEnumKey", "schema");
                    x.Property<SomeEnum>("Enum");
                    x.HasKey("Enum");
                    x.HasData(
                        new { Enum = SomeEnum.NonDefault });
                }),
            Assert.Empty,
            Assert.Empty);

    [ConditionalFact]
    public void SeedData_all_operations()
        => Execute(
            _ => { },
            source => source.Entity(
                "EntityWithTwoProperties",
                x =>
                {
                    x.Property<int>("Id");
                    x.Property<int>("Value1");
                    x.Property<string>("Value2");
                    x.HasData(
                        new
                        {
                            Id = 99999,
                            Value1 = 0,
                            Value2 = ""
                        }, // deleted
                        new
                        {
                            Id = 42,
                            Value1 = 32,
                            Value2 = "equal",
                            InvalidProperty = "is ignored"
                        }, // modified
                        new
                        {
                            Id = 8,
                            Value1 = 100,
                            Value2 = "equal"
                        }, // unchanged
                        new
                        {
                            Id = 24,
                            Value1 = 72,
                            Value2 = "not equal1"
                        }); // modified
                }),
            target => target.Entity(
                "EntityWithTwoProperties",
                x =>
                {
                    x.Property<int>("Id");
                    x.Property<int>("Value1");
                    x.Property<string>("Value2");
                    x.HasData(
                        new
                        {
                            Id = 11111,
                            Value1 = 0,
                            Value2 = ""
                        }, // added
                        new
                        {
                            Id = 11112,
                            Value1 = 1,
                            Value2 = "new"
                        }, // added
                        new
                        {
                            Id = 42,
                            Value1 = 27,
                            Value2 = "equal",
                            InvalidProperty = "is ignored here too"
                        }, // modified
                        new
                        {
                            Id = 8,
                            Value1 = 100,
                            Value2 = "equal"
                        }, // unchanged
                        new
                        {
                            Id = 24,
                            Value1 = 99,
                            Value2 = "not equal2"
                        }); // modified
                }),
            upOps => Assert.Collection(
                upOps,
                o =>
                {
                    var m = Assert.IsType<DeleteDataOperation>(o);
                    Assert.Null(m.KeyColumnTypes);
                    AssertMultidimensionalArray(
                        m.KeyValues,
                        v => Assert.Equal(99999, v));
                },
                o =>
                {
                    var m = Assert.IsType<UpdateDataOperation>(o);
                    Assert.Null(m.KeyColumnTypes);
                    AssertMultidimensionalArray(
                        m.KeyValues,
                        v => Assert.Equal(24, v));
                    AssertMultidimensionalArray(
                        m.Values,
                        v => Assert.Equal(99, v),
                        v => Assert.Equal("not equal2", v));
                },
                o =>
                {
                    var m = Assert.IsType<UpdateDataOperation>(o);
                    Assert.Null(m.KeyColumnTypes);
                    AssertMultidimensionalArray(
                        m.KeyValues,
                        v => Assert.Equal(42, v));
                    AssertMultidimensionalArray(
                        m.Values,
                        v => Assert.Equal(27, v));
                },
                o =>
                {
                    var m = Assert.IsType<InsertDataOperation>(o);
                    Assert.Null(m.ColumnTypes);
                    AssertMultidimensionalArray(
                        m.Values,
                        v => Assert.Equal(11111, v),
                        v => Assert.Equal(0, v),
                        v => Assert.Equal("", v));
                },
                o =>
                {
                    var m = Assert.IsType<InsertDataOperation>(o);
                    Assert.Null(m.ColumnTypes);
                    AssertMultidimensionalArray(
                        m.Values,
                        v => Assert.Equal(11112, v),
                        v => Assert.Equal(1, v),
                        v => Assert.Equal("new", v));
                }),
            downOps => Assert.Collection(
                downOps,
                o =>
                {
                    var m = Assert.IsType<DeleteDataOperation>(o);
                    Assert.Null(m.KeyColumnTypes);
                    AssertMultidimensionalArray(
                        m.KeyValues,
                        v => Assert.Equal(11111, v));
                },
                o =>
                {
                    var m = Assert.IsType<DeleteDataOperation>(o);
                    Assert.Null(m.KeyColumnTypes);
                    AssertMultidimensionalArray(
                        m.KeyValues,
                        v => Assert.Equal(11112, v));
                },
                o =>
                {
                    var m = Assert.IsType<UpdateDataOperation>(o);
                    Assert.Null(m.KeyColumnTypes);
                    AssertMultidimensionalArray(
                        m.KeyValues,
                        v => Assert.Equal(24, v));
                    AssertMultidimensionalArray(
                        m.Values,
                        v => Assert.Equal(72, v),
                        v => Assert.Equal("not equal1", v));
                },
                o =>
                {
                    var m = Assert.IsType<UpdateDataOperation>(o);
                    Assert.Null(m.KeyColumnTypes);
                    AssertMultidimensionalArray(
                        m.KeyValues,
                        v => Assert.Equal(42, v));
                    AssertMultidimensionalArray(
                        m.Values,
                        v => Assert.Equal(32, v));
                },
                o =>
                {
                    var m = Assert.IsType<InsertDataOperation>(o);
                    Assert.Null(m.ColumnTypes);
                    AssertMultidimensionalArray(
                        m.Values,
                        v => Assert.Equal(99999, v),
                        v => Assert.Equal(0, v),
                        v => Assert.Equal("", v));
                }));

    [ConditionalFact]
    public void SeedData_with_timestamp_column()
        => Execute(
            _ => { },
            source => source.Entity(
                "EntityWithTimeStamp",
                x =>
                {
                    x.Property<int>("Id");
                    x.Property<string>("Value");
                    x.Property<int>("DefaultValue").HasDefaultValue(42);
                    x.Property<int>("DefaultValueSql").HasDefaultValueSql("1");
                    x.Property<int>("ComputedValueSql").HasComputedColumnSql("5");
                    x.Property<byte[]>("TimeStamp").IsRowVersion();
                    x.HasData(
                        new { Id = 11, Value = "Value" }, //Modified
                        new
                        {
                            Id = 12,
                            Value = "Value",
                            DefaultValue = 5,
                            DefaultValueSql = 5,
                            ComputedValueSql = 5
                        }, //Modified
                        new { Id = 21, Value = "Deleted" }); //Deleted
                }),
            target => target.Entity(
                "EntityWithTimeStamp",
                x =>
                {
                    x.Property<int>("Id");
                    x.Property<string>("Value");
                    x.Property<int>("DefaultValue").HasDefaultValue(42);
                    x.Property<int>("DefaultValueSql").HasDefaultValueSql("1");
                    x.Property<int>("ComputedValueSql").HasComputedColumnSql("5");
                    x.Property<byte[]>("TimeStamp").IsRowVersion();
                    x.HasData(
                        new { Id = 11, Value = "Modified" }, //Modified
                        new
                        {
                            Id = 12,
                            Value = "Modified",
                            DefaultValue = 6,
                            DefaultValueSql = 6,
                            ComputedValueSql = 5
                        }, //Modified
                        new { Id = 31, Value = "Added" }, //Added
                        new
                        {
                            Id = 32,
                            Value = "DefaultValuesProvided",
                            DefaultValue = 42,
                            DefaultValueSql = 42,
                            ComputedValueSql = 42
                        }); //Added
                }),
            upOps =>
            {
                Assert.Collection(
                    upOps,
                    o =>
                    {
                        var m = Assert.IsType<DeleteDataOperation>(o);
                        Assert.Null(m.KeyColumnTypes);
                        AssertMultidimensionalArray(
                            m.KeyValues,
                            v => Assert.Equal(21, v));
                    },
                    o =>
                    {
                        var m = Assert.IsType<UpdateDataOperation>(o);
                        Assert.Null(m.KeyColumnTypes);
                        AssertMultidimensionalArray(
                            m.KeyValues,
                            v => Assert.Equal(11, v));
                        AssertMultidimensionalArray(
                            m.Values,
                            v => Assert.Equal("Modified", v));
                    },
                    o =>
                    {
                        var m = Assert.IsType<UpdateDataOperation>(o);
                        Assert.Null(m.KeyColumnTypes);
                        AssertMultidimensionalArray(
                            m.KeyValues,
                            v => Assert.Equal(12, v));
                        AssertMultidimensionalArray(
                            m.Values,
                            v => Assert.Equal(6, v),
                            v => Assert.Equal(6, v),
                            v => Assert.Equal("Modified", v));
                    },
                    o =>
                    {
                        var m = Assert.IsType<InsertDataOperation>(o);
                        Assert.Null(m.ColumnTypes);
                        AssertMultidimensionalArray(
                            m.Values,
                            v => Assert.Equal(31, v),
                            v => Assert.Equal("Added", v));
                    },
                    o =>
                    {
                        var m = Assert.IsType<InsertDataOperation>(o);
                        Assert.Null(m.ColumnTypes);
                        AssertMultidimensionalArray(
                            m.Values,
                            v => Assert.Equal(32, v),
                            v => Assert.Equal(42, v),
                            v => Assert.Equal(42, v),
                            v => Assert.Equal("DefaultValuesProvided", v));
                    });
            },
            downOps =>
            {
                Assert.Collection(
                    downOps,
                    o =>
                    {
                        var m = Assert.IsType<DeleteDataOperation>(o);
                        Assert.Null(m.KeyColumnTypes);
                        AssertMultidimensionalArray(
                            m.KeyValues,
                            v => Assert.Equal(31, v));
                    },
                    o =>
                    {
                        var m = Assert.IsType<DeleteDataOperation>(o);
                        Assert.Null(m.KeyColumnTypes);
                        AssertMultidimensionalArray(
                            m.KeyValues,
                            v => Assert.Equal(32, v));
                    },
                    o =>
                    {
                        var m = Assert.IsType<UpdateDataOperation>(o);
                        AssertMultidimensionalArray(
                            m.KeyValues,
                            v => Assert.Equal(11, v));
                        AssertMultidimensionalArray(
                            m.Values,
                            v => Assert.Equal("Value", v));
                    },
                    o =>
                    {
                        var m = Assert.IsType<UpdateDataOperation>(o);
                        AssertMultidimensionalArray(
                            m.KeyValues,
                            v => Assert.Equal(12, v));
                        AssertMultidimensionalArray(
                            m.Values,
                            v => Assert.Equal(5, v),
                            v => Assert.Equal(5, v),
                            v => Assert.Equal("Value", v));
                    },
                    o =>
                    {
                        var m = Assert.IsType<InsertDataOperation>(o);
                        AssertMultidimensionalArray(
                            m.Values,
                            v => Assert.Equal(21, v),
                            v => Assert.Equal("Deleted", v));
                    });
            });

    [ConditionalFact]
    public void SeedData_with_shadow_navigation_properties()
        => SeedData_with_navigation_properties(
            target =>
            {
                target.Entity(
                    "Blog",
                    x =>
                    {
                        x.Property<int>("BlogId");
                        x.Property<string>("Url");
                        x.HasData(
                            new { BlogId = 32, Url = "updated.url" },
                            new { BlogId = 38, Url = "newblog.url" },
                            new { BlogId = 316, Url = "nowitexists.blog" });
                    });
                target.Entity(
                    "Post",
                    x =>
                    {
                        x.Property<int>("PostId");
                        x.Property<string>("Title");
                        x.HasOne("Blog", "Blog")
                            .WithMany("Posts")
                            .HasForeignKey("BlogId")
                            .OnDelete(DeleteBehavior.Cascade);
                        x.HasData(
                            new
                            {
                                PostId = 416,
                                Title = "Post To Non-existent BlogId",
                                BlogId = 316
                            },
                            new
                            {
                                PostId = 545,
                                Title = "Updated Title",
                                BlogId = 38
                            },
                            new
                            {
                                PostId = 546,
                                Title = "New Post",
                                BlogId = 32
                            });
                    });
            });

    [ConditionalFact]
    public void SeedData_with_CLR_navigation_properties()
        => SeedData_with_navigation_properties(
            target =>
            {
                target.Entity<Blog>(
                    x =>
                    {
                        x.Property<int>("BlogId");
                        x.Property<string>("Url");
                        x.HasData(
                            new { BlogId = 32, Url = "updated.url" },
                            new { BlogId = 38, Url = "newblog.url" },
                            new { BlogId = 316, Url = "nowitexists.blog" });
                    });
                target.Entity<Post>(
                    x =>
                    {
                        x.Property<int>("PostId");
                        x.Property<string>("Title");
                        x.HasOne(p => p.Blog)
                            .WithMany("Posts")
                            .HasForeignKey("BlogId")
                            .OnDelete(DeleteBehavior.Cascade);
                        x.HasData(
                            new
                            {
                                PostId = 416,
                                Title = "Post To Non-existent BlogId",
                                BlogId = 316
                            },
                            new
                            {
                                PostId = 545,
                                Title = "Updated Title",
                                BlogId = 38
                            },
                            new
                            {
                                PostId = 546,
                                Title = "New Post",
                                BlogId = 32
                            });
                    });
            });

    private void SeedData_with_navigation_properties(Action<ModelBuilder> buildTargetAction)
        => Execute(
            _ => { },
            source =>
            {
                source.Entity(
                    "Blog",
                    x =>
                    {
                        x.Property<int>("BlogId");
                        x.Property<string>("Url");
                        x.HasData(
                            new { BlogId = 32, Url = "original.url" });
                    });
                source.Entity(
                    "Post",
                    x =>
                    {
                        x.Property<int>("PostId");
                        x.Property<string>("Title");
                        x.HasOne("Blog", "Blog")
                            .WithMany("Posts")
                            .HasForeignKey("BlogId")
                            .OnDelete(DeleteBehavior.Cascade);
                        x.HasData(
                            new
                            {
                                PostId = 545,
                                Title = "Original Title",
                                BlogId = 32
                            },
                            new
                            {
                                PostId = 416,
                                Title = "Post To Non-existent BlogId",
                                BlogId = 316
                            },
                            new
                            {
                                PostId = 390,
                                Title = "Post To Be Removed",
                                BlogId = 32
                            });
                    });
            },
            buildTargetAction,
            upOps => Assert.Collection(
                upOps,
                o =>
                {
                    var m = Assert.IsType<DeleteDataOperation>(o);
                    Assert.Equal("Post", m.Table);
                    Assert.Null(m.KeyColumnTypes);
                    AssertMultidimensionalArray(
                        m.KeyValues,
                        v => Assert.Equal(390, v));
                },
                o =>
                {
                    var m = Assert.IsType<UpdateDataOperation>(o);
                    Assert.Equal("Blog", m.Table);
                    Assert.Null(m.KeyColumnTypes);
                    AssertMultidimensionalArray(
                        m.KeyValues,
                        v => Assert.Equal(32, v));
                    AssertMultidimensionalArray(
                        m.Values,
                        v => Assert.Equal("updated.url", v));
                },
                o =>
                {
                    var m = Assert.IsType<InsertDataOperation>(o);
                    Assert.Equal("Blog", m.Table);
                    AssertMultidimensionalArray(
                        m.Values,
                        v => Assert.Equal(38, v),
                        v => Assert.Equal("newblog.url", v));
                },
                o =>
                {
                    var m = Assert.IsType<InsertDataOperation>(o);
                    Assert.Equal("Blog", m.Table);
                    AssertMultidimensionalArray(
                        m.Values,
                        v => Assert.Equal(316, v),
                        v => Assert.Equal("nowitexists.blog", v));
                },
                o =>
                {
                    var m = Assert.IsType<InsertDataOperation>(o);
                    Assert.Equal("Post", m.Table);
                    AssertMultidimensionalArray(
                        m.Values,
                        v => Assert.Equal(546, v),
                        v => Assert.Equal(32, v),
                        v => Assert.Equal("New Post", v));
                },
                o =>
                {
                    var m = Assert.IsType<UpdateDataOperation>(o);
                    Assert.Equal("Post", m.Table);
                    AssertMultidimensionalArray(
                        m.KeyValues,
                        v => Assert.Equal(545, v));
                    AssertMultidimensionalArray(
                        m.Values,
                        v => Assert.Equal(38, v),
                        v => Assert.Equal("Updated Title", v));
                }),
            downOps => Assert.Collection(
                downOps,
                o =>
                {
                    var m = Assert.IsType<DeleteDataOperation>(o);
                    Assert.Equal("Blog", m.Table);
                    Assert.Null(m.KeyColumnTypes);
                    AssertMultidimensionalArray(
                        m.KeyValues,
                        v => Assert.Equal(38, v));
                },
                o =>
                {
                    var m = Assert.IsType<DeleteDataOperation>(o);
                    Assert.Equal("Blog", m.Table);
                    AssertMultidimensionalArray(
                        m.KeyValues,
                        v => Assert.Equal(316, v));
                },
                o =>
                {
                    var m = Assert.IsType<DeleteDataOperation>(o);
                    Assert.Equal("Post", m.Table);
                    Assert.Null(m.KeyColumnTypes);
                    AssertMultidimensionalArray(
                        m.KeyValues,
                        v => Assert.Equal(546, v));
                },
                o =>
                {
                    var m = Assert.IsType<UpdateDataOperation>(o);
                    Assert.Equal("Blog", m.Table);
                    Assert.Null(m.KeyColumnTypes);
                    AssertMultidimensionalArray(
                        m.KeyValues,
                        v => Assert.Equal(32, v));
                    AssertMultidimensionalArray(
                        m.Values,
                        v => Assert.Equal("original.url", v));
                },
                o =>
                {
                    var m = Assert.IsType<UpdateDataOperation>(o);
                    Assert.Equal("Post", m.Table);
                    Assert.Null(m.KeyColumnTypes);
                    AssertMultidimensionalArray(
                        m.KeyValues,
                        v => Assert.Equal(545, v));
                    AssertMultidimensionalArray(
                        m.Values,
                        v => Assert.Equal(32, v),
                        v => Assert.Equal("Original Title", v));
                },
                o =>
                {
                    var m = Assert.IsType<InsertDataOperation>(o);
                    Assert.Equal("Post", m.Table);
                    Assert.Null(m.ColumnTypes);
                    AssertMultidimensionalArray(
                        m.Values,
                        v => Assert.Equal(390, v),
                        v => Assert.Equal(32, v),
                        v => Assert.Equal("Post To Be Removed", v));
                }));

    private class OldOrder
    {
        public int Id { get; set; }

        public string AddressLine1 { get; set; }
        public string AddressLine2 { get; set; }

        public Address Billing { get; set; }
    }

    private class Order
    {
        private readonly int _secretId;

        public Order()
        {
        }

        public Order(int secretId)
        {
            _secretId = secretId;
        }

        public int Id { get; set; }

        public Address Billing { get; set; }
        public Address Shipping { get; set; }
    }

    private class Customer
    {
        public int Id { get; set; }

        public Address Mailing { get; set; }
        public ICollection<Order> Orders { get; set; }
    }

    private class Address
    {
        public string AddressLine1 { get; set; }
        public string AddressLine2 { get; set; }
    }

    [ConditionalFact]
    public void Add_property_on_owned_type()
        => Execute(
            common => common.Entity<Order>(
                x =>
                {
                    x.OwnsOne(y => y.Billing);
                    x.OwnsOne(y => y.Shipping);
                }),
            source => source.Entity<Order>().OwnsOne(y => y.Shipping).Ignore("AddressLine2"),
            target => { },
            upOperations =>
            {
                var operation = Assert.IsType<AddColumnOperation>(Assert.Single(upOperations));
                Assert.Equal("Order", operation.Table);
                Assert.Equal("Shipping_AddressLine2", operation.Name);
            },
            downOperations =>
            {
                var operation = Assert.IsType<DropColumnOperation>(Assert.Single(downOperations));
                Assert.Equal("Order", operation.Table);
                Assert.Equal("Shipping_AddressLine2", operation.Name);
            });

    [ConditionalFact]
    public void Add_ownership()
        => Execute(
            common => { },
            source => source.Entity<OldOrder>().ToTable("Order").Ignore(x => x.AddressLine1)
                .Ignore(x => x.AddressLine2).OwnsOne(y => y.Billing),
            target => target.Entity<Order>(
                x =>
                {
                    x.OwnsOne(y => y.Billing);
                    x.OwnsOne(y => y.Shipping);
                }),
            upOperations =>
            {
                Assert.Equal(2, upOperations.Count);

                var operation1 = Assert.IsType<AddColumnOperation>(upOperations[0]);
                Assert.Equal("Order", operation1.Table);
                Assert.Equal("Shipping_AddressLine1", operation1.Name);

                var operation2 = Assert.IsType<AddColumnOperation>(upOperations[1]);
                Assert.Equal("Order", operation2.Table);
                Assert.Equal("Shipping_AddressLine2", operation2.Name);
            },
            downOperations =>
            {
                Assert.Equal(2, downOperations.Count);

                var operation1 = Assert.IsType<DropColumnOperation>(downOperations[0]);
                Assert.Equal("Order", operation1.Table);
                Assert.Equal("Shipping_AddressLine1", operation1.Name);

                var operation2 = Assert.IsType<DropColumnOperation>(downOperations[1]);
                Assert.Equal("Order", operation2.Table);
                Assert.Equal("Shipping_AddressLine2", operation2.Name);
            });

    [ConditionalFact]
    public void Add_type_with_additional_ownership()
        => Execute(
            source => source
                .Entity<Customer>()
                .Ignore(c => c.Orders)
                .OwnsOne(y => y.Mailing),
            target => target
                .Entity<Order>(
                    x =>
                    {
                        x.OwnsOne(y => y.Billing);
                        x.OwnsOne(y => y.Shipping);
                    })
                .Entity<Customer>()
                .Ignore(c => c.Orders)
                .OwnsOne(y => y.Mailing),
            operations =>
            {
                var operation = Assert.IsType<CreateTableOperation>(Assert.Single(operations));
                Assert.Equal("Order", operation.Name);
            });

    [ConditionalFact]
    public void Add_type_with_ownership_SeedData()
        => Execute(
            common => common.Ignore<Customer>(),
            _ => { },
            target => target
                .Entity<Order>(
                    x =>
                    {
                        x.Property<int>("_secretId");
                        x.HasData(
                            new Order(42) { Id = 1 });
                        x.OwnsOne(y => y.Billing).HasData(
                            new { OrderId = 1, AddressLine1 = "billing" });
                        x.OwnsOne(y => y.Shipping).HasData(
                            new { OrderId = 1, AddressLine2 = "shipping" });
                    }),
            upOps => Assert.Collection(
                upOps,
                o =>
                {
                    var m = Assert.IsType<CreateTableOperation>(o);
                    Assert.Equal("Order", m.Name);
                },
                o =>
                {
                    var m = Assert.IsType<InsertDataOperation>(o);
                    Assert.Equal("Order", m.Table);
                    AssertMultidimensionalArray(
                        m.Values,
                        v => Assert.Equal(1, v),
                        v => Assert.Equal(42, v),
                        v => Assert.Equal("billing", v),
                        Assert.Null,
                        Assert.Null,
                        v => Assert.Equal("shipping", v));
                }),
            downOps => Assert.Collection(
                downOps,
                o =>
                {
                    var m = Assert.IsType<DropTableOperation>(o);
                    Assert.Equal("Order", m.Name);
                }),
            skipSourceConventions: true);

    [ConditionalFact]
    public void SeedData_type_with_ownership_no_changes()
        => Execute(
            common =>
            {
                common.Ignore<Customer>();
                common.Entity<Order>(
                    x =>
                    {
                        x.Property<int>("_secretId");
                        x.HasData(
                            new Order(42) { Id = 1 });
                        x.OwnsOne(y => y.Billing).HasData(
                            new { OrderId = 1, AddressLine1 = "billing" });
                        x.OwnsOne(y => y.Shipping).HasData(
                            new { OrderId = 1, AddressLine2 = "shipping" });
                    });
            },
            _ => { },
            _ => { },
            Assert.Empty,
            Assert.Empty);

    [ConditionalFact]
    public void SeedData_type_with_owned_collection_no_changes()
        => Execute(
            common =>
            {
                common.Entity<Customer>(
                    c =>
                    {
                        c.Ignore(x => x.Mailing);

                        c.HasKey(x => x.Id);
                        c.HasData(new Customer { Id = 1 });

                        c.OwnsMany(
                            y => y.Orders, x =>
                            {
                                x.Ignore(o => o.Billing);
                                x.Ignore(o => o.Shipping);

                                x.WithOwner()
                                    .HasForeignKey("CustomerId");

                                x.HasKey("CustomerId", "Id");
                                x.HasData(new { Id = 2, CustomerId = 1 });
                            });
                    });
            },
            _ => { },
            _ => { },
            Assert.Empty,
            Assert.Empty,
            skipSourceConventions: true);

    [ConditionalFact]
    public void SeedData_type_with_excluded_owned_collection()
        => Execute(
            common =>
            {
                common.Entity<Customer>(
                    c =>
                    {
                        c.Ignore(x => x.Mailing);

                        c.HasKey(x => x.Id);
                        c.HasData(new Customer { Id = 1 });

                        c.OwnsMany(
                            y => y.Orders, x =>
                            {
                                x.Ignore(o => o.Billing);
                                x.Ignore(o => o.Shipping);

                                x.WithOwner()
                                    .HasForeignKey("CustomerId");

                                x.HasKey("CustomerId", "Id");
                                x.HasData(new { Id = 2, CustomerId = 1 });
                            });
                    });
            },
            _ => { },
            target =>
            {
                target.Entity<Customer>(
                    c =>
                    {
                        c.OwnsMany(
                            y => y.Orders, x =>
                            {
                                x.ToTable("Order", t => t.ExcludeFromMigrations());
                            });
                        c.ToTable("Customer", t => t.ExcludeFromMigrations());
                    });
            },
            Assert.Empty,
            Assert.Empty,
            skipSourceConventions: true);

    public class Parent
    {
        public Guid Id { get; set; }
        public string Name { get; set; }

        public IEnumerable<Child> Children { get; set; }
    }

    public class Child
    {
        public Guid Id { get; set; }
        public string ChildName { get; set; }
    }

    [ConditionalFact]
    public void Old_style_ownership_to_new_style()
        => Execute(
            common =>
            {
                common.Entity(
                    "Order", b =>
                    {
                        b.Property<int>("Id")
                            .ValueGeneratedOnAdd();

                        b.HasKey("Id");

                        b.ToTable("Order");
                    });
            },
            source =>
            {
                source.HasAnnotation("ProductVersion", "2.2.6-servicing-10079");
                source.Entity(
                    "Order", b =>
                    {
                        b.OwnsOne(
                            "OrderInfo", "OrderInfo", b1 =>
                            {
                                b1.Property<int>("OrderId")
                                    .ValueGeneratedOnAdd();

                                b1.HasKey("OrderId");

                                b1.ToTable("Order");

                                b1.HasOne("Order", "Order")
                                    .WithOne("OrderInfo")
                                    .HasForeignKey("OrderInfo", "OrderId")
                                    .OnDelete(DeleteBehavior.Cascade);

                                b1.OwnsOne(
                                    "Address", "ShippingAddress", b2 =>
                                    {
                                        b2.Property<int>("OrderId")
                                            .ValueGeneratedOnAdd();

                                        b2.HasKey("OrderId");

                                        b2.ToTable("Order");

                                        b2.HasOne("OrderInfo")
                                            .WithOne("ShippingAddress")
                                            .HasForeignKey("Address", "OrderId")
                                            .OnDelete(DeleteBehavior.Cascade);
                                    });

                                b1.OwnsOne(
                                    "Address", "BillingAddress", b2 =>
                                    {
                                        b2.Property<int>("OrderId")
                                            .ValueGeneratedOnAdd();

                                        b2.HasKey("OrderId");

                                        b2.ToTable("Order");

                                        b2.HasOne("OrderInfo")
                                            .WithOne("BillingAddress")
                                            .HasForeignKey("Address", "OrderId")
                                            .OnDelete(DeleteBehavior.Cascade);
                                    });
                            });
                    });
            },
            target =>
            {
                target.Entity(
                    "Order", b =>
                    {
                        b.OwnsOne(
                            "OrderInfo", "OrderInfo", b1 =>
                            {
                                b1.Property<int>("OrderId")
                                    .ValueGeneratedOnAdd();

                                b1.HasKey("OrderId");

                                b1.ToTable("Order");

                                b1.WithOwner("Order")
                                    .HasForeignKey("OrderId");

                                b1.OwnsOne(
                                    "Address", "ShippingAddress", b2 =>
                                    {
                                        b2.Property<int>("OrderId")
                                            .ValueGeneratedOnAdd();

                                        b2.HasKey("OrderId");

                                        b2.ToTable("Order");

                                        b2.WithOwner()
                                            .HasForeignKey("OrderId");
                                    });

                                b1.OwnsOne(
                                    "Address", "BillingAddress", b2 =>
                                    {
                                        b2.Property<int>("OrderId")
                                            .ValueGeneratedOnAdd();

                                        b2.HasKey("OrderId");

                                        b2.ToTable("Order");

                                        b2.WithOwner()
                                            .HasForeignKey("OrderId");
                                    });
                            });
                    });
            },
            Assert.Empty,
            Assert.Empty);

    [ConditionalFact]
    public void Move_properties_to_owned_type()
        => Execute(
            source => source.Ignore<Address>().Entity<OldOrder>(),
            target => target.Entity<OldOrder>().Ignore(x => x.AddressLine1).Ignore(x => x.AddressLine2)
                .OwnsOne(y => y.Billing),
            operations =>
            {
                Assert.Equal(2, operations.Count);

                var operation1 = Assert.IsType<RenameColumnOperation>(operations[0]);
                Assert.Equal("OldOrder", operation1.Table);
                Assert.Equal("AddressLine2", operation1.Name);
                Assert.Equal("Billing_AddressLine2", operation1.NewName);

                var operation2 = Assert.IsType<RenameColumnOperation>(operations[1]);
                Assert.Equal("OldOrder", operation2.Table);
                Assert.Equal("AddressLine1", operation2.Name);
                Assert.Equal("Billing_AddressLine1", operation2.NewName);
            });

    [ConditionalFact]
    public void Move_properties_to_owned_type_with_existing_ownership()
        => Execute(
            source => source.Entity<OldOrder>().ToTable("Order").OwnsOne(o => o.Billing),
            target => target.Entity<Order>(
                x =>
                {
                    x.OwnsOne(o => o.Billing);
                    x.OwnsOne(o => o.Shipping);
                }),
            operations =>
            {
                Assert.Equal(2, operations.Count);

                var operation1 = Assert.IsType<RenameColumnOperation>(operations[0]);
                Assert.Equal("Order", operation1.Table);
                Assert.Equal("AddressLine2", operation1.Name);
                Assert.Equal("Shipping_AddressLine2", operation1.NewName);

                var operation2 = Assert.IsType<RenameColumnOperation>(operations[1]);
                Assert.Equal("Order", operation2.Table);
                Assert.Equal("AddressLine1", operation2.Name);
                Assert.Equal("Shipping_AddressLine1", operation2.NewName);
            });

    [ConditionalFact]
    public void Rename_property_on_owned_type_and_add_similar_to_owner()
        => Execute(
            source => source.Entity<Order>(
                x =>
                {
                    x.OwnsOne(o => o.Billing).Property<int>("OldZip");
                    x.Ignore(o => o.Shipping);
                }),
            target => target.Entity<Order>(
                x =>
                {
                    x.Property<int>("NotZip");
                    x.OwnsOne(o => o.Billing).Property<int>("NewZip");
                    x.Ignore(o => o.Shipping);
                }),
            operations =>
            {
                Assert.Equal(2, operations.Count);

                var operation1 = Assert.IsType<RenameColumnOperation>(operations[0]);
                Assert.Equal("Order", operation1.Table);
                Assert.Equal("Billing_OldZip", operation1.Name);
                Assert.Equal("Billing_NewZip", operation1.NewName);

                var operation2 = Assert.IsType<AddColumnOperation>(operations[1]);
                Assert.Equal("Order", operation2.Table);
                Assert.Equal("NotZip", operation2.Name);
            });

    [ConditionalFact]
    public void Rename_property_on_owning_type_and_add_similar_to_owned()
        => Execute(
            source => source.Entity<Order>(
                x =>
                {
                    x.Property<DateTime>("OldDate");
                    x.OwnsOne(o => o.Billing);
                    x.Ignore(o => o.Shipping);
                }),
            target => target.Entity<Order>(
                x =>
                {
                    x.Property<DateTime>("NewDate");
                    x.OwnsOne(o => o.Billing).Property<DateTime>("AnotherDate");
                    x.Ignore(o => o.Shipping);
                }),
            operations =>
            {
                Assert.Equal(2, operations.Count);

                var operation1 = Assert.IsType<RenameColumnOperation>(operations[0]);
                Assert.Equal("Order", operation1.Table);
                Assert.Equal("OldDate", operation1.Name);
                Assert.Equal("NewDate", operation1.NewName);

                var operation2 = Assert.IsType<AddColumnOperation>(operations[1]);
                Assert.Equal("Order", operation2.Table);
                Assert.Equal("Billing_AnotherDate", operation2.Name);
            });

    [ConditionalFact]
    public void Rename_property_on_dependent_and_add_similar_to_principal_with_shared_table()
        => Execute(
            common => common
                .Entity<OldOrder>(x => x.HasOne(o => o.Billing).WithOne().HasForeignKey<Address>("Id"))
                .Entity<Address>().ToTable("OldOrder"),
            source => source
                .Entity<OldOrder>(x => { })
                .Entity<Address>().Property<int>("OldZip"),
            target => target
                .Entity<OldOrder>(x => x.Property<int>("NotZip"))
                .Entity<Address>().Property<int>("NewZip"),
            operations =>
            {
                Assert.Equal(2, operations.Count);

                var operation1 = Assert.IsType<RenameColumnOperation>(operations[0]);
                Assert.Equal("OldOrder", operation1.Table);
                Assert.Equal("OldZip", operation1.Name);
                Assert.Equal("NewZip", operation1.NewName);

                var operation2 = Assert.IsType<AddColumnOperation>(operations[1]);
                Assert.Equal("OldOrder", operation2.Table);
                Assert.Equal("NotZip", operation2.Name);
            });

    [ConditionalFact]
    public void Rename_property_on_subtype_and_add_similar_to_base()
        => Execute(
            source => source
                .Entity("AddressBase", x => x.Property<int>("Id"))
                .Entity("Address").HasBaseType("AddressBase").Property<int>("OldZip"),
            target => target
                .Entity(
                    "AddressBase",
                    x =>
                    {
                        x.Property<int>("Id");
                        x.Property<int>("NotZip");
                    })
                .Entity("Address").HasBaseType("AddressBase").Property<int>("NewZip"),
            operations =>
            {
                Assert.Equal(2, operations.Count);

                var operation1 = Assert.IsType<RenameColumnOperation>(operations[0]);
                Assert.Equal("AddressBase", operation1.Table);
                Assert.Equal("OldZip", operation1.Name);
                Assert.Equal("NewZip", operation1.NewName);

                var operation2 = Assert.IsType<AddColumnOperation>(operations[1]);
                Assert.Equal("AddressBase", operation2.Table);
                Assert.Equal("NotZip", operation2.Name);
            });

    [ConditionalFact]
    public void Owner_pk_properties_appear_before_owned_pk_which_preserves_annotations()
        => Execute(
            _ => { },
            target => target.Entity<Customer13300>(
                builder =>
                {
                    builder.OwnsOne(
                        o => o.Created,
                        sa => sa.Property(p => p.Reason).HasMaxLength(255).IsUnicode(false));

                    builder.Property(x => x.TenantId).IsRequired();
                    builder.HasKey(x => new { x.TenantId, x.ProviderKey });
                    builder.Property(x => x.ProviderKey).HasMaxLength(50).IsUnicode(false);
                }),
            operations =>
            {
                var createTableOperation = Assert.IsType<CreateTableOperation>(Assert.Single(operations));

                Assert.Collection(
                    createTableOperation.Columns,
                    c =>
                    {
                        Assert.Equal("TenantId", c.Name);
                        Assert.False(c.IsNullable);
                    },
                    c =>
                    {
                        Assert.Equal("ProviderKey", c.Name);
                        Assert.Equal(50, c.MaxLength);
                        Assert.False(c.IsUnicode);
                    },
                    c => Assert.Equal("DisplayName", c.Name),
                    c =>
                    {
                        Assert.Equal("Created_Reason", c.Name);
                        Assert.Equal(255, c.MaxLength);
                        Assert.False(c.IsUnicode);
                    }
                );
            });

    [ConditionalFact]
    public void Alter_database_collation()
        => Execute(
            source => source.UseCollation("Some collation"),
            target => target.UseCollation("Some other collation"),
            operations =>
            {
                Assert.Equal(1, operations.Count);

                var operation = Assert.IsType<AlterDatabaseOperation>(operations[0]);
                Assert.Equal("Some other collation", operation.Collation);
                Assert.Equal("Some collation", operation.OldDatabase.Collation);
            });

    public class Customer13300 : ProviderTenantEntity13300
    {
        public string DisplayName { get; set; }
    }

    public abstract class ProviderTenantEntity13300 : TenantEntity13300
    {
        public string ProviderKey { get; set; }
    }

    public abstract class TenantEntity13300
    {
        public Guid TenantId { get; set; }
        public ReferencePoint13300 Created { get; set; } = new();
    }

    public class ReferencePoint13300
    {
        public string Reason { get; set; }
    }

    [ConditionalFact]
    public void Primary_key_properties_are_sorted_first()
        => Execute(
            _ => { },
            target =>
            {
                target.Entity<Principal>();
                target.Entity<Dependent>(
                    b =>
                    {
                        b.Property<int>("ShadowPk");
                        b.Property<int>("AnotherShadowProperty");
                        b.HasKey("Id1", "Id2", "Id3", "ShadowPk");
                    });
            },
            operations =>
            {
                var dependentTableCreation
                    = (CreateTableOperation)operations.Single(o => o is CreateTableOperation ct && ct.Name == "Dependent");

                Assert.Collection(
                    dependentTableCreation.Columns,
                    c => Assert.Equal("Id3", c.Name),
                    c => Assert.Equal("Id2", c.Name),
                    c => Assert.Equal("Id1", c.Name),
                    c => Assert.Equal("ShadowPk", c.Name),
                    c => Assert.Equal("Value", c.Name),
                    c => Assert.Equal("AnotherShadowProperty", c.Name),
                    c => Assert.Equal("RealFkNavigationId", c.Name),
                    c => Assert.Equal("ShadowFkNavigationId", c.Name));
            });

    public abstract class Base
    {
        public int? RealFkNavigationId { get; set; }
        public Principal ShadowFkNavigation { get; set; }
        public Principal RealFkNavigation { get; set; }
        public int Id3 { get; set; }
    }

    public class Dependent : Base
    {
        public int Id2 { get; set; }
        public int Id1 { get; set; }
        public string Value { get; set; }
    }

    public class Principal
    {
        public int Id { get; set; }
    }

    private class Blog
    {
        private readonly Action<object, string> _loader;
        private ICollection<Post> _posts;

        public Blog()
        {
        }

        private Blog(Action<object, string> lazyLoader)
        {
            _loader = lazyLoader;
        }

        public int BlogId { get; set; }
        public string Url { get; set; }

        public ICollection<Post> Posts
        {
            get => _loader.Load(this, ref _posts);
            set => _posts = value;
        }
    }

    private class Post
    {
        private readonly ILazyLoader _loader;
        private Blog _blog;

        public Post()
        {
        }

        private Post(ILazyLoader loader)
        {
            _loader = loader;
        }

        public int PostId { get; set; }
        public string Title { get; set; }
        public int? BlogId { get; set; }

        public Blog Blog
        {
            get => _loader.Load(this, ref _blog);
            set => _blog = value;
        }
    }

    [ConditionalFact]
    public void Create_table_handles_same_name_but_different_schemas_and_identifying_relationship()
        => Execute(
            _ => { },
            modelBuilder => modelBuilder
                .Entity(
                    "Entity1",
                    x =>
                    {
                        x.ToTable("Entity");

                        x.Property<int>("Id");
                        x.Property<string>("Property1");
                    })
                .Entity(
                    "Entity2",
                    x =>
                    {
                        x.ToTable("Entity", "other");

                        x.Property<int>("Id");
                        x.Property<string>("Property2");

                        x.HasOne("Entity1", null).WithMany().HasForeignKey("Id");
                    }),
            operations =>
            {
                Assert.Equal(3, operations.Count);

                Assert.IsType<EnsureSchemaOperation>(operations[0]);

                var operation1 = Assert.IsType<CreateTableOperation>(operations[1]);
                Assert.Equal("Entity", operation1.Name);
                Assert.Null(operation1.Schema);
                Assert.Collection(
                    operation1.Columns,
                    x => Assert.Equal("Id", x.Name),
                    x => Assert.Equal("Property1", x.Name));

                var operation2 = Assert.IsType<CreateTableOperation>(operations[2]);
                Assert.Equal("Entity", operation2.Name);
                Assert.Equal("other", operation2.Schema);
                Assert.Collection(
                    operation2.Columns,
                    x => Assert.Equal("Id", x.Name),
                    x => Assert.Equal("Property2", x.Name));
            });

    [ConditionalFact]
    public void Construction_of_shadow_values_buffer_account_for_shadow_navigations_1()
        => Execute(
            modelBuilder => modelBuilder
                .Entity(
                    "User",
                    b =>
                    {
                        b.Property<int>("Id");
                        b.ToTable("Users");
                        b.HasData(new { Id = 1 });
                    })
                .Entity(
                    "BaseType",
                    b =>
                    {
                        b.Property<int>("Id");
                        b.Property<string>("Discriminator");
                        b.Property<int>("UserId");
                        b.ToTable("Type");
                        b.HasDiscriminator<string>("Discriminator").HasValue("BaseType");
                    })
                .Entity(
                    "DerivedType",
                    b =>
                    {
                        b.HasBaseType("BaseType");
                        b.Property<int>("LevelId");
                        b.HasDiscriminator().HasValue("DerivedType");
                        b.HasData(
                            new
                            {
                                Id = 1,
                                UserId = 1,
                                LevelId = 1
                            });
                    })
                .Entity("BaseType")
                .HasOne("User", "User")
                .WithMany()
                .HasForeignKey("UserId"),
            modelBuilder => modelBuilder
                .Entity(
                    "User",
                    b =>
                    {
                        b.Property<int>("Id");
                        b.ToTable("Users");
                        b.HasData(new { Id = 1 });
                    })
                .Entity(
                    "BaseType",
                    b =>
                    {
                        b.Property<int>("Id");
                        b.Property<string>("Discriminator");
                        b.Property<int>("UserId");
                        b.ToTable("Type");
                        b.HasDiscriminator<string>("Discriminator").HasValue("BaseType");
                    })
                .Entity(
                    "DerivedType",
                    b =>
                    {
                        b.HasBaseType("BaseType");
                        b.Property<int>("LevelId");
                        b.HasDiscriminator().HasValue("DerivedType");
                        b.HasData(
                            new
                            {
                                Id = 1,
                                UserId = 1,
                                LevelId = 1
                            });
                    })
                .Entity("BaseType")
                .HasOne("User", "User")
                .WithMany()
                .HasForeignKey("UserId"),
            ops => { });

    [ConditionalFact]
    public void Construction_of_shadow_values_buffer_account_for_shadow_navigations_2()
        => Execute(
            modelBuilder => modelBuilder
                .Entity(
                    "User",
                    b =>
                    {
                        b.Property<int>("Id");
                        b.ToTable("Users");
                        b.HasData(new { Id = 1 });
                    })
                .Entity(
                    "BaseType",
                    b =>
                    {
                        b.Property<int>("Id");
                        b.Property<string>("Discriminator");
                        b.Property<int>("UserId");
                        b.ToTable("Type");
                        b.HasDiscriminator<string>("Discriminator").HasValue("BaseType");
                    })
                .Entity(
                    "DerivedType",
                    b =>
                    {
                        b.HasBaseType("BaseType");
                        b.Property<int>("Level1Id");
                        b.Property<double>("Level2Id");
                        b.HasDiscriminator().HasValue("DerivedType");
                        b.HasData(
                            new
                            {
                                Id = 1,
                                UserId = 1,
                                Level1Id = 1,
                                Level2Id = 1.0
                            });
                    })
                .Entity("BaseType")
                .HasOne("User", "User")
                .WithMany()
                .HasForeignKey("UserId"),
            modelBuilder => modelBuilder
                .Entity(
                    "User",
                    b =>
                    {
                        b.Property<int>("Id");
                        b.ToTable("Users");
                        b.HasData(new { Id = 1 });
                    })
                .Entity(
                    "BaseType",
                    b =>
                    {
                        b.Property<int>("Id");
                        b.Property<string>("Discriminator");
                        b.Property<int>("UserId");
                        b.ToTable("Type");
                        b.HasDiscriminator<string>("Discriminator").HasValue("BaseType");
                    })
                .Entity(
                    "DerivedType",
                    b =>
                    {
                        b.HasBaseType("BaseType");
                        b.Property<int>("Level1Id");
                        b.Property<double>("Level2Id");
                        b.HasDiscriminator().HasValue("DerivedType");
                        b.HasData(
                            new
                            {
                                Id = 1,
                                UserId = 1,
                                Level1Id = 1,
                                Level2Id = 1.0
                            });
                    })
                .Entity("BaseType")
                .HasOne("User", "User")
                .WithMany()
                .HasForeignKey("UserId"),
            ops => { });

    private class TestKeylessType
    {
        public string Something { get; set; }
    }

    private static IQueryable<TestKeylessType> GetCountByYear(int id)
        => throw new NotImplementedException();

    [ConditionalFact]
    public void Model_differ_does_not_detect_entity_type_mapped_to_TVF()
        => Execute(
            _ => { },
            modelBuilder =>
            {
                var function = modelBuilder.HasDbFunction(
                    typeof(MigrationsModelDifferTest).GetMethod(
                        nameof(GetCountByYear),
                        BindingFlags.NonPublic | BindingFlags.Static)).Metadata;

                modelBuilder.Entity<TestKeylessType>().ToFunction(function.ModelName);
            },
            result => Assert.Equal(0, result.Count),
            skipSourceConventions: true);

    protected override TestHelpers TestHelpers
        => RelationalTestHelpers.Instance;
}<|MERGE_RESOLUTION|>--- conflicted
+++ resolved
@@ -1,19 +1,6 @@
 // Licensed to the .NET Foundation under one or more agreements.
 // The .NET Foundation licenses this file to you under the MIT license.
 
-<<<<<<< HEAD
-=======
-using System;
-using System.Collections.Generic;
-using System.ComponentModel.DataAnnotations.Schema;
-using System.Linq;
-using System.Reflection;
-using Microsoft.EntityFrameworkCore.ChangeTracking;
-using Microsoft.EntityFrameworkCore.Infrastructure;
-using Microsoft.EntityFrameworkCore.Metadata;
-using Microsoft.EntityFrameworkCore.Migrations.Operations;
-using Microsoft.EntityFrameworkCore.TestUtilities;
->>>>>>> eac367ae
 using Microsoft.EntityFrameworkCore.TestUtilities.FakeProvider;
 
 // ReSharper disable UnusedAutoPropertyAccessor.Local
@@ -324,6 +311,94 @@
             });
 
     [ConditionalFact]
+    public void Model_differ_breaks_multiple_foreign_key_cycles_in_create_table_operations()
+        => Execute(
+            _ => { },
+            modelBuilder =>
+            {
+                modelBuilder.Entity<Book>(
+                    entity =>
+                    {
+                        entity.HasOne(d => d.Album)
+                            .WithMany(p => p.Books);
+                        entity.HasOne(d => d.User)
+                            .WithMany(p => p.Books);
+                    });
+                modelBuilder.Entity<Album>(
+                    entity =>
+                    {
+                        entity.HasOne(d => d.OwnerUser)
+                            .WithMany(p => p.AlbumOwnerUsers);
+                        entity.HasOne(d => d.Book)
+                            .WithMany(p => p.Albums);
+                    });
+                modelBuilder.Entity<User>(
+                    entity =>
+                    {
+                        entity.HasOne(d => d.Book)
+                            .WithMany(p => p.Users);
+                        entity.HasOne(d => d.ReaderGroup)
+                            .WithMany(p => p.UserReaderGroups);
+                    });
+                modelBuilder.Entity<Group>(
+                    entity =>
+                    {
+                        entity.HasOne(d => d.OwnerAlbum)
+                            .WithMany(p => p.Groups);
+                        entity.HasOne(d => d.OwnerUser)
+                            .WithMany(p => p.Groups);
+                    });
+            },
+            result =>
+            {
+                Assert.Equal(4, result.OfType<CreateTableOperation>().Count());
+                Assert.Equal(8, result.OfType<CreateIndexOperation>().Count());
+                Assert.Equal(
+                    8, result.OfType<CreateTableOperation>().SelectMany(t => t.ForeignKeys).Count()
+                    + result.OfType<AddForeignKeyOperation>().Count());
+            });
+
+    private class Book
+    {
+        public int Id { get; set; }
+
+        public Album Album { get; set; }
+        public User User { get; set; }
+        public ICollection<Album> Albums { get; set; }
+        public ICollection<User> Users { get; set; }
+    }
+
+    private class Album
+    {
+        public int Id { get; set; }
+
+        public User OwnerUser { get; set; }
+        public Book Book { get; set; }
+        public ICollection<Book> Books { get; set; }
+        public ICollection<Group> Groups { get; set; }
+    }
+
+    private class User
+    {
+        public int Id { get; set; }
+
+        public Book Book { get; set; }
+        public Group ReaderGroup { get; set; }
+        public ICollection<Album> AlbumOwnerUsers { get; set; }
+        public ICollection<Book> Books { get; set; }
+        public ICollection<Group> Groups { get; set; }
+    }
+
+    private class Group
+    {
+        public int Id { get; set; }
+
+        public Album OwnerAlbum { get; set; }
+        public User OwnerUser { get; set; }
+        public ICollection<User> UserReaderGroups { get; set; }
+    }
+
+    [ConditionalFact]
     public void Create_table()
         => Execute(
             _ => { },
@@ -585,7 +660,6 @@
                     x => Assert.Equal("A", x.Name));
             });
 
-<<<<<<< HEAD
     [ConditionalFact]
     public void Create_table_columns_handles_shadow_dependent_to_principal()
         => Execute(
@@ -594,101 +668,6 @@
                 .Entity("X", x => x.Property<int>("Id"))
                 .Entity(
                     "Y",
-=======
-        [ConditionalFact]
-        public void Model_differ_breaks_multiple_foreign_key_cycles_in_create_table_operations()
-        {
-            Execute(
-                _ => { },
-                modelBuilder =>
-                {
-                    modelBuilder.Entity<Book>(entity =>
-                    {
-                        entity.HasOne(d => d.Album)
-                            .WithMany(p => p.Books);
-                        entity.HasOne(d => d.User)
-                            .WithMany(p => p.Books);
-                    });
-                    modelBuilder.Entity<Album>(entity =>
-                    {
-                        entity.HasOne(d => d.OwnerUser)
-                            .WithMany(p => p.AlbumOwnerUsers);
-                        entity.HasOne(d => d.Book)
-                            .WithMany(p => p.Albums);
-                    });
-                    modelBuilder.Entity<User>(entity =>
-                    {
-                        entity.HasOne(d => d.Book)
-                            .WithMany(p => p.Users);
-                        entity.HasOne(d => d.ReaderGroup)
-                            .WithMany(p => p.UserReaderGroups);
-                    });
-                    modelBuilder.Entity<Group>(entity =>
-                    {
-                        entity.HasOne(d => d.OwnerAlbum)
-                            .WithMany(p => p.Groups);
-                        entity.HasOne(d => d.OwnerUser)
-                            .WithMany(p => p.Groups);
-                    });
-                },
-                result =>
-                {
-                    Assert.Equal(4, result.OfType<CreateTableOperation>().Count());
-                    Assert.Equal(8, result.OfType<CreateIndexOperation>().Count());
-                    Assert.Equal(8, result.OfType<CreateTableOperation>().SelectMany(t => t.ForeignKeys).Count()
-                        + result.OfType<AddForeignKeyOperation>().Count());
-                });
-        }
-
-        private class Book
-        {
-            public int Id { get; set; }
-
-            public Album Album { get; set; }
-            public User User { get; set; }
-            public ICollection<Album> Albums { get; set; }
-            public ICollection<User> Users { get; set; }
-        }
-
-        private class Album
-        {
-            public int Id { get; set; }
-
-            public User OwnerUser { get; set; }
-            public Book Book { get; set; }
-            public ICollection<Book> Books { get; set; }
-            public ICollection<Group> Groups { get; set; }
-        }
-
-        private class User
-        {
-            public int Id { get; set; }
-
-            public Book Book { get; set; }
-            public Group ReaderGroup { get; set; }
-            public ICollection<Album> AlbumOwnerUsers { get; set; }
-            public ICollection<Book> Books { get; set; }
-            public ICollection<Group> Groups { get; set; }
-        }
-
-        private class Group
-        {
-            public int Id { get; set; }
-
-            public Album OwnerAlbum { get; set; }
-            public User OwnerUser { get; set; }
-            public ICollection<User> UserReaderGroups { get; set; }
-        }
-
-        [ConditionalFact]
-        public void Create_table()
-        {
-            Execute(
-                _ => { },
-                _ => { },
-                modelBuilder => modelBuilder.Entity(
-                    "Node",
->>>>>>> eac367ae
                     x =>
                     {
                         x.Property<int>("Id");
@@ -973,6 +952,144 @@
                 Assert.Equal("Cats", operation.NewName);
                 Assert.Equal("dbo", operation.NewSchema);
             });
+
+    [ConditionalFact]
+    public void Rename_table_with_foreign_keys()
+        => Execute(
+            modelBuilder =>
+            {
+                modelBuilder
+                    .HasAnnotation("ProductVersion", "6.0.0");
+
+                modelBuilder.Entity(
+                    "TableRename.Entity1", b =>
+                    {
+                        b.Property<int>("Id")
+                            .ValueGeneratedOnAdd();
+
+                        b.Property<int>("Entity2Id");
+
+                        b.Property<int>("Entity3Id");
+
+                        b.HasKey("Id");
+
+                        b.HasIndex("Entity2Id");
+
+                        b.HasIndex("Entity3Id");
+
+                        b.ToTable("Entity1");
+                    });
+
+                modelBuilder.Entity(
+                    "TableRename.Entity2", b =>
+                    {
+                        b.Property<int>("Id")
+                            .ValueGeneratedOnAdd();
+
+                        b.HasKey("Id");
+
+                        b.ToTable("Entity2");
+                    });
+
+                modelBuilder.Entity(
+                    "TableRename.Entity3", b =>
+                    {
+                        b.Property<int>("Id")
+                            .ValueGeneratedOnAdd();
+
+                        b.HasKey("Id");
+
+                        b.ToTable("Entity3");
+                    });
+
+                modelBuilder.Entity(
+                    "TableRename.Entity1", b =>
+                    {
+                        b.HasOne("TableRename.Entity2", "Entity2Navigation")
+                            .WithMany("Entity1s")
+                            .HasForeignKey("Entity2Id")
+                            .OnDelete(DeleteBehavior.Cascade)
+                            .IsRequired();
+
+                        b.HasOne("TableRename.Entity3", "Entity3Navigation")
+                            .WithMany("Entity1s")
+                            .HasForeignKey("Entity3Id")
+                            .OnDelete(DeleteBehavior.Cascade)
+                            .IsRequired();
+                    });
+            },
+            modelBuilder =>
+            {
+                modelBuilder.Entity(
+                    "TableRename.Entity4", b =>
+                    {
+                        b.Property<int>("Id");
+
+                        b.Property<int>("Entity2Id");
+
+                        b.Property<int>("Entity3Id");
+                    });
+
+                modelBuilder.Entity(
+                    "TableRename.Entity2", b =>
+                    {
+                        b.Property<int>("Id");
+                    });
+
+                modelBuilder.Entity(
+                    "TableRename.Entity3", b =>
+                    {
+                        b.Property<int>("Id");
+                    });
+
+                modelBuilder.Entity(
+                    "TableRename.Entity4", b =>
+                    {
+                        b.HasOne("TableRename.Entity2", "Entity2Navigation")
+                            .WithMany("Entity4s")
+                            .HasForeignKey("Entity2Id")
+                            .OnDelete(DeleteBehavior.Cascade)
+                            .IsRequired();
+
+                        b.HasOne("TableRename.Entity3", "Entity3Navigation")
+                            .WithMany("Entity4s")
+                            .HasForeignKey("Entity3Id")
+                            .OnDelete(DeleteBehavior.Cascade)
+                            .IsRequired();
+                    });
+            },
+            upOps => Assert.Collection(
+                upOps,
+                o =>
+                {
+                    var m = Assert.IsType<DropTableOperation>(o);
+                    Assert.Equal("Entity1", m.Name);
+                    Assert.Null(m.Schema);
+                },
+                o =>
+                {
+                    var m = Assert.IsType<CreateTableOperation>(o);
+                    Assert.Equal("Entity4", m.Name);
+                    Assert.Null(m.Schema);
+                },
+                o =>
+                {
+                    var m = Assert.IsType<CreateIndexOperation>(o);
+                    Assert.Equal("Entity4", m.Table);
+                    Assert.Equal("IX_Entity4_Entity2Id", m.Name);
+                    Assert.Collection(
+                        m.Columns,
+                        v => Assert.Equal("Entity2Id", v));
+                },
+                o =>
+                {
+                    var m = Assert.IsType<CreateIndexOperation>(o);
+                    Assert.Equal("Entity4", m.Table);
+                    Assert.Equal("IX_Entity4_Entity3Id", m.Name);
+                    Assert.Collection(
+                        m.Columns,
+                        v => Assert.Equal("Entity3Id", v));
+                }), skipSourceConventions: true);
 
     [ConditionalFact]
     public void Move_table()
@@ -1239,187 +1356,12 @@
                     x =>
                     {
                         x.Property<int>("Id");
-<<<<<<< HEAD
                         x.Property<string>("MouseId");
                         x.ToTable("Animal");
                         x.HasData(
                             new { Id = 42, MouseId = "1" });
                     });
                 modelBuilder.Entity(
-=======
-                        x.HasKey("Id").HasName("PK_Cat");
-                    }),
-                operations =>
-                {
-                    Assert.Equal(1, operations.Count);
-
-                    var operation = Assert.IsType<RenameTableOperation>(operations[0]);
-                    Assert.Equal("Cat", operation.Name);
-                    Assert.Equal("dbo", operation.Schema);
-                    Assert.Equal("Cats", operation.NewName);
-                    Assert.Equal("dbo", operation.NewSchema);
-                });
-        }
-
-        [ConditionalFact]
-        public void Rename_table_with_foreign_keys()
-        {
-            Execute(
-                modelBuilder =>
-                {
-                    modelBuilder
-                        .HasAnnotation("ProductVersion", "6.0.0");
-
-                    modelBuilder.Entity("TableRename.Entity1", b =>
-                    {
-                        b.Property<int>("Id")
-                            .ValueGeneratedOnAdd();
-
-                        b.Property<int>("Entity2Id");
-
-                        b.Property<int>("Entity3Id");
-
-                        b.HasKey("Id");
-
-                        b.HasIndex("Entity2Id");
-
-                        b.HasIndex("Entity3Id");
-
-                        b.ToTable("Entity1");
-                    });
-
-                    modelBuilder.Entity("TableRename.Entity2", b =>
-                    {
-                        b.Property<int>("Id")
-                            .ValueGeneratedOnAdd();
-
-                        b.HasKey("Id");
-
-                        b.ToTable("Entity2");
-                    });
-
-                    modelBuilder.Entity("TableRename.Entity3", b =>
-                    {
-                        b.Property<int>("Id")
-                            .ValueGeneratedOnAdd();
-
-                        b.HasKey("Id");
-
-                        b.ToTable("Entity3");
-                    });
-
-                    modelBuilder.Entity("TableRename.Entity1", b =>
-                    {
-                        b.HasOne("TableRename.Entity2", "Entity2Navigation")
-                            .WithMany("Entity1s")
-                            .HasForeignKey("Entity2Id")
-                            .OnDelete(DeleteBehavior.Cascade)
-                            .IsRequired();
-
-                        b.HasOne("TableRename.Entity3", "Entity3Navigation")
-                            .WithMany("Entity1s")
-                            .HasForeignKey("Entity3Id")
-                            .OnDelete(DeleteBehavior.Cascade)
-                            .IsRequired();
-                    });
-                },
-                modelBuilder =>
-                {
-                    modelBuilder.Entity("TableRename.Entity4", b =>
-                    {
-                        b.Property<int>("Id");
-
-                        b.Property<int>("Entity2Id");
-
-                        b.Property<int>("Entity3Id");
-                    });
-
-                    modelBuilder.Entity("TableRename.Entity2", b =>
-                    {
-                        b.Property<int>("Id");
-                    });
-
-                    modelBuilder.Entity("TableRename.Entity3", b =>
-                    {
-                        b.Property<int>("Id");
-                    });
-
-                    modelBuilder.Entity("TableRename.Entity4", b =>
-                    {
-                        b.HasOne("TableRename.Entity2", "Entity2Navigation")
-                            .WithMany("Entity4s")
-                            .HasForeignKey("Entity2Id")
-                            .OnDelete(DeleteBehavior.Cascade)
-                            .IsRequired();
-
-                        b.HasOne("TableRename.Entity3", "Entity3Navigation")
-                            .WithMany("Entity4s")
-                            .HasForeignKey("Entity3Id")
-                            .OnDelete(DeleteBehavior.Cascade)
-                            .IsRequired();
-                    });
-                },
-                upOps => Assert.Collection(
-                    upOps,
-                    o =>
-                    {
-                        var m = Assert.IsType<DropTableOperation>(o);
-                        Assert.Equal("Entity1", m.Name);
-                        Assert.Null(m.Schema);
-                    },
-                    o =>
-                    {
-                        var m = Assert.IsType<CreateTableOperation>(o);
-                        Assert.Equal("Entity4", m.Name);
-                        Assert.Null(m.Schema);
-                    },
-                    o =>
-                    {
-                        var m = Assert.IsType<CreateIndexOperation>(o);
-                        Assert.Equal("Entity4", m.Table);
-                        Assert.Equal("IX_Entity4_Entity2Id", m.Name);
-                        Assert.Collection(
-                            m.Columns,
-                            v => Assert.Equal("Entity2Id", v));
-                    },
-                    o =>
-                    {
-                        var m = Assert.IsType<CreateIndexOperation>(o);
-                        Assert.Equal("Entity4", m.Table);
-                        Assert.Equal("IX_Entity4_Entity3Id", m.Name);
-                        Assert.Collection(
-                            m.Columns,
-                            v => Assert.Equal("Entity3Id", v));
-                    }), skipSourceConventions: true);
-        }
-
-        [ConditionalFact]
-        public void Move_table()
-        {
-            Execute(
-                source => source.Entity("Person").ToTable("People", "dbo").Property<int>("Id"),
-                target => target.Entity("Person").ToTable("People", "public").Property<int>("Id"),
-                operations =>
-                {
-                    Assert.Equal(2, operations.Count);
-
-                    var ensureSchemaOperation = Assert.IsType<EnsureSchemaOperation>(operations[0]);
-                    Assert.Equal("public", ensureSchemaOperation.Name);
-
-                    var renameTableOperation = Assert.IsType<RenameTableOperation>(operations[1]);
-                    Assert.Equal("People", renameTableOperation.Name);
-                    Assert.Equal("dbo", renameTableOperation.Schema);
-                    Assert.Equal("People", renameTableOperation.NewName);
-                    Assert.Equal("public", renameTableOperation.NewSchema);
-                });
-        }
-
-        [ConditionalFact]
-        public void Rename_entity_type()
-        {
-            Execute(
-                source => source.Entity(
->>>>>>> eac367ae
                     "Dog",
                     x =>
                     {
