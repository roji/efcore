﻿// Copyright (c) .NET Foundation. All rights reserved.
// Licensed under the Apache License, Version 2.0. See License.txt in the project root for license information.

<<<<<<< HEAD
=======
using System;
>>>>>>> 6d9007d1
using System.Text;
using Microsoft.EntityFrameworkCore.Update;

namespace Microsoft.EntityFrameworkCore.TestUtilities.FakeProvider
{
    public class FakeSqlGenerator : UpdateSqlGenerator
    {
        public FakeSqlGenerator(UpdateSqlGeneratorDependencies dependencies)
            : base(dependencies)
        {
        }

<<<<<<< HEAD
        public override ResultSetMapping AppendInsertOperation(StringBuilder commandStringBuilder, ModificationCommand command, int commandPosition)
        {
            AppendInsertOperationCalls++;

            if (!string.IsNullOrEmpty(command.Schema))
            {
                commandStringBuilder.Append(command.Schema + ".");
            }
            commandStringBuilder.Append(command.TableName);

            return ResultSetMapping.LastInResultSet;
        }

        public override ResultSetMapping AppendUpdateOperation(StringBuilder commandStringBuilder, ModificationCommand command, int commandPosition)
        {
            AppendUpdateOperationCalls++;
            return base.AppendUpdateOperation(commandStringBuilder, command, commandPosition);
        }

        public override ResultSetMapping AppendDeleteOperation(StringBuilder commandStringBuilder, ModificationCommand command, int commandPosition)
        {
            AppendDeleteOperationCalls++;
            return base.AppendDeleteOperation(commandStringBuilder, command, commandPosition);
        }

=======
>>>>>>> 6d9007d1
        public int AppendBatchHeaderCalls { get; set; }
        public int AppendInsertOperationCalls { get; set; }
        public int AppendUpdateOperationCalls { get; set; }
        public int AppendDeleteOperationCalls { get; set; }

        public override void AppendBatchHeader(StringBuilder commandStringBuilder)
        {
            AppendBatchHeaderCalls++;
            base.AppendBatchHeader(commandStringBuilder);
        }

        protected override void AppendIdentityWhereCondition(StringBuilder commandStringBuilder, ColumnModificationBase columnModification)
            => commandStringBuilder
                .Append(SqlGenerationHelper.DelimitIdentifier(columnModification.ColumnName))
                .Append(" = ")
                .Append("provider_specific_identity()");

        protected override ResultSetMapping AppendSelectAffectedCountCommand(StringBuilder commandStringBuilder, string name, string schema, int commandPosition)
        {
            commandStringBuilder
                .Append("SELECT provider_specific_rowcount();" + Environment.NewLine + Environment.NewLine);

            return ResultSetMapping.LastInResultSet;
        }

        protected override void AppendRowsAffectedWhereCondition(StringBuilder commandStringBuilder, int expectedRowsAffected)
            => commandStringBuilder
                .Append("provider_specific_rowcount() = " + expectedRowsAffected);
    }
}<|MERGE_RESOLUTION|>--- conflicted
+++ resolved
@@ -1,10 +1,7 @@
 ﻿// Copyright (c) .NET Foundation. All rights reserved.
 // Licensed under the Apache License, Version 2.0. See License.txt in the project root for license information.
 
-<<<<<<< HEAD
-=======
 using System;
->>>>>>> 6d9007d1
 using System.Text;
 using Microsoft.EntityFrameworkCore.Update;
 
@@ -17,18 +14,10 @@
         {
         }
 
-<<<<<<< HEAD
         public override ResultSetMapping AppendInsertOperation(StringBuilder commandStringBuilder, ModificationCommand command, int commandPosition)
         {
             AppendInsertOperationCalls++;
-
-            if (!string.IsNullOrEmpty(command.Schema))
-            {
-                commandStringBuilder.Append(command.Schema + ".");
-            }
-            commandStringBuilder.Append(command.TableName);
-
-            return ResultSetMapping.LastInResultSet;
+            return base.AppendInsertOperation(commandStringBuilder, command, commandPosition);
         }
 
         public override ResultSetMapping AppendUpdateOperation(StringBuilder commandStringBuilder, ModificationCommand command, int commandPosition)
@@ -43,8 +32,6 @@
             return base.AppendDeleteOperation(commandStringBuilder, command, commandPosition);
         }
 
-=======
->>>>>>> 6d9007d1
         public int AppendBatchHeaderCalls { get; set; }
         public int AppendInsertOperationCalls { get; set; }
         public int AppendUpdateOperationCalls { get; set; }
@@ -56,7 +43,7 @@
             base.AppendBatchHeader(commandStringBuilder);
         }
 
-        protected override void AppendIdentityWhereCondition(StringBuilder commandStringBuilder, ColumnModificationBase columnModification)
+        protected override void AppendIdentityWhereCondition(StringBuilder commandStringBuilder, ColumnModification columnModification)
             => commandStringBuilder
                 .Append(SqlGenerationHelper.DelimitIdentifier(columnModification.ColumnName))
                 .Append(" = ")
