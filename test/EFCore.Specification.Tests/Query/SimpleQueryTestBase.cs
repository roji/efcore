﻿// Licensed to the .NET Foundation under one or more agreements.
// The .NET Foundation licenses this file to you under the MIT license.

using System.ComponentModel.DataAnnotations;

namespace Microsoft.EntityFrameworkCore;

public abstract class SimpleQueryTestBase : NonSharedModelTestBase
{
    public static IEnumerable<object[]> IsAsyncData = new[] { new object[] { false }, new object[] { true } };

    protected override string StoreName
        => "SimpleQueryTests";

    [ConditionalTheory]
    [MemberData(nameof(IsAsyncData))]
    public virtual async Task Multiple_nested_reference_navigations(bool async)
    {
        var contextFactory = await InitializeAsync<Context24368>();
        using var context = contextFactory.CreateContext();
        var id = 1;
        var staff = await context.Staff.FindAsync(3);

        Assert.Equal(1, staff.ManagerId);

        var query = context.Appraisals
            .Include(ap => ap.Staff).ThenInclude(s => s.Manager)
            .Include(ap => ap.Staff).ThenInclude(s => s.SecondaryManager)
            .Where(ap => ap.Id == id);

        var appraisal = async
            ? await query.SingleOrDefaultAsync()
            : query.SingleOrDefault();

        Assert.Equal(1, staff.ManagerId);

        Assert.NotNull(appraisal);
        Assert.Same(staff, appraisal.Staff);
        Assert.NotNull(appraisal.Staff.Manager);
        Assert.Equal(1, appraisal.Staff.ManagerId);
        Assert.NotNull(appraisal.Staff.SecondaryManager);
        Assert.Equal(2, appraisal.Staff.SecondaryManagerId);
    }

    protected class Context24368 : DbContext
    {
        public Context24368(DbContextOptions options)
            : base(options)
        {
        }

        public DbSet<Appraisal> Appraisals { get; set; }
        public DbSet<Staff> Staff { get; set; }

        protected override void OnModelCreating(ModelBuilder modelBuilder)
        {
            modelBuilder.Entity<Staff>().HasIndex(e => e.ManagerId).IsUnique(false);
            modelBuilder.Entity<Staff>()
                .HasOne(a => a.Manager)
                .WithOne()
                .HasForeignKey<Staff>(s => s.ManagerId)
                .IsRequired(false)
                .OnDelete(DeleteBehavior.NoAction);

            modelBuilder.Entity<Staff>().HasIndex(e => e.SecondaryManagerId).IsUnique(false);
            modelBuilder.Entity<Staff>()
                .HasOne(a => a.SecondaryManager)
                .WithOne()
                .HasForeignKey<Staff>(s => s.SecondaryManagerId)
                .IsRequired(false)
                .OnDelete(DeleteBehavior.NoAction);

            modelBuilder.Entity<Staff>().HasData(
                new Staff
                {
                    Id = 1,
                    Email = "mgr1@company.com",
                    Logon = "mgr1",
                    Name = "Manager 1"
                },
                new Staff
                {
                    Id = 2,
                    Email = "mgr2@company.com",
                    Logon = "mgr2",
                    Name = "Manager 2",
                    ManagerId = 1
                },
                new Staff
                {
                    Id = 3,
                    Email = "emp@company.com",
                    Logon = "emp",
                    Name = "Employee",
                    ManagerId = 1,
                    SecondaryManagerId = 2
                }
            );

            modelBuilder.Entity<Appraisal>().HasData(
                new Appraisal
                {
                    Id = 1,
                    PeriodStart = new DateTimeOffset(new DateTime(2020, 1, 1).ToUniversalTime()),
                    PeriodEnd = new DateTimeOffset(new DateTime(2020, 12, 31).ToUniversalTime()),
                    StaffId = 3
                });
        }
    }

    protected class Appraisal
    {
        public int Id { get; set; }

        public int StaffId { get; set; }
        public Staff Staff { get; set; }

        public DateTimeOffset PeriodStart { get; set; }
        public DateTimeOffset PeriodEnd { get; set; }

        public bool Complete { get; set; }
        public bool Deleted { get; set; }
    }

    protected class Staff
    {
        public int Id { get; set; }

        [MaxLength(100)]
        public string Logon { get; set; }

        [MaxLength(150)]
        public string Email { get; set; }

        [MaxLength(100)]
        public string Name { get; set; }

        public int? ManagerId { get; set; }
        public Staff Manager { get; set; }

        public int? SecondaryManagerId { get; set; }
        public Staff SecondaryManager { get; set; }
    }

    [ConditionalTheory]
    [MemberData(nameof(IsAsyncData))]
    public virtual async Task Comparing_enum_casted_to_byte_with_int_parameter(bool async)
    {
        var contextFactory = await InitializeAsync<Context21770>();
        using var context = contextFactory.CreateContext();
        var bitterTaste = Taste.Bitter;
        var query = context.IceCreams.Where(i => i.Taste == (byte)bitterTaste);

        var bitterIceCreams = async
            ? await query.ToListAsync()
            : query.ToList();

        Assert.Single(bitterIceCreams);
    }

    [ConditionalTheory]
    [MemberData(nameof(IsAsyncData))]
    public virtual async Task Comparing_enum_casted_to_byte_with_int_constant(bool async)
    {
        var contextFactory = await InitializeAsync<Context21770>();
        using var context = contextFactory.CreateContext();
        var query = context.IceCreams.Where(i => i.Taste == (byte)Taste.Bitter);

        var bitterIceCreams = async
            ? await query.ToListAsync()
            : query.ToList();

        Assert.Single(bitterIceCreams);
    }

    [ConditionalTheory]
    [MemberData(nameof(IsAsyncData))]
    public virtual async Task Comparing_byte_column_to_enum_in_vb_creating_double_cast(bool async)
    {
        var contextFactory = await InitializeAsync<Context21770>();
        using var context = contextFactory.CreateContext();
        Expression<Func<Food, byte?>> memberAccess = i => i.Taste;
        var predicate = Expression.Lambda<Func<Food, bool>>(
            Expression.Equal(
                Expression.Convert(memberAccess.Body, typeof(int?)),
                Expression.Convert(
                    Expression.Convert(Expression.Constant(Taste.Bitter, typeof(Taste)), typeof(int)),
                    typeof(int?))),
            memberAccess.Parameters);
        var query = context.Food.Where(predicate);

        var bitterFood = async
            ? await query.ToListAsync()
            : query.ToList();
    }

    [ConditionalTheory]
    [MemberData(nameof(IsAsyncData))]
    public virtual async Task Null_check_removal_in_ternary_maintain_appropriate_cast(bool async)
    {
        var contextFactory = await InitializeAsync<Context21770>();
        using var context = contextFactory.CreateContext();

        var query = from f in context.Food
                    select new { Bar = f.Taste != null ? (Taste)f.Taste : (Taste?)null };

        var bitterFood = async
            ? await query.ToListAsync()
            : query.ToList();
    }

    protected class Context21770 : DbContext
    {
        public Context21770(DbContextOptions options)
            : base(options)
        {
        }

        public DbSet<IceCream> IceCreams { get; set; }
        public DbSet<Food> Food { get; set; }

        protected override void OnModelCreating(ModelBuilder modelBuilder)
        {
            modelBuilder.Entity<IceCream>(
                entity =>
                {
                    entity.HasData(
                        new IceCream
                        {
                            IceCreamId = 1,
                            Name = "Vanilla",
                            Taste = (byte)Taste.Sweet
                        },
                        new IceCream
                        {
                            IceCreamId = 2,
                            Name = "Chocolate",
                            Taste = (byte)Taste.Sweet
                        },
                        new IceCream
                        {
                            IceCreamId = 3,
                            Name = "Match",
                            Taste = (byte)Taste.Bitter
                        });
                });

            modelBuilder.Entity<Food>(
                entity =>
                {
                    entity.HasData(new Food { Id = 1, Taste = null });
                });
        }
    }

    protected enum Taste : byte
    {
        Sweet = 0,
        Bitter = 1,
    }

    protected class IceCream
    {
        public int IceCreamId { get; set; }
        public string Name { get; set; }
        public int Taste { get; set; }
    }

    protected class Food
    {
        public int Id { get; set; }
        public byte? Taste { get; set; }
    }

    [ConditionalTheory]
    [MemberData(nameof(IsAsyncData))]
    public virtual async Task Bool_discriminator_column_works(bool async)
    {
        var contextFactory = await InitializeAsync<Context24657>(seed: c => c.Seed());
        using var context = contextFactory.CreateContext();

        var query = context.Authors.Include(e => e.Blog);

        var authors = async
            ? await query.ToListAsync()
            : query.ToList();

        Assert.Equal(2, authors.Count);
    }

    protected class Context24657 : DbContext
    {
        public Context24657(DbContextOptions options)
            : base(options)
        {
        }

        public DbSet<Author> Authors { get; set; }

        protected override void OnModelCreating(ModelBuilder modelBuilder)
            => modelBuilder.Entity<Blog>()
                .HasDiscriminator<bool>(nameof(Blog.IsPhotoBlog))
                .HasValue<DevBlog>(false)
                .HasValue<PhotoBlog>(true);

        public void Seed()
        {
            Add(new Author { Blog = new DevBlog { Title = "Dev Blog", } });
            Add(new Author { Blog = new PhotoBlog { Title = "Photo Blog", } });

            SaveChanges();
        }
    }

    protected class Author
    {
        public int Id { get; set; }
        public Blog Blog { get; set; }
    }

    protected abstract class Blog
    {
        public int Id { get; set; }
        public bool IsPhotoBlog { get; set; }
        public string Title { get; set; }
    }

    protected class DevBlog : Blog
    {
        public DevBlog()
        {
            IsPhotoBlog = false;
        }
    }

    protected class PhotoBlog : Blog
    {
        public PhotoBlog()
        {
            IsPhotoBlog = true;
        }

        public int NumberOfPhotos { get; set; }
    }

    [ConditionalTheory]
    [MemberData(nameof(IsAsyncData))]
    public virtual async Task Count_member_over_IReadOnlyCollection_works(bool async)
    {
        var contextFactory = await InitializeAsync<Context26433>(seed: c => c.Seed());
        using var context = contextFactory.CreateContext();

        var query = context.Authors
            .Select(a => new { BooksCount = a.Books.Count });

        var authors = async
            ? await query.ToListAsync()
            : query.ToList();

        Assert.Equal(3, Assert.Single(authors).BooksCount);
    }

    protected class Context26433 : DbContext
    {
        public Context26433(DbContextOptions options)
            : base(options)
        {
        }

        public DbSet<Book26433> Books { get; set; }
        public DbSet<Author26433> Authors { get; set; }

        public void Seed()
        {
            base.Add(
                new Author26433
                {
                    FirstName = "William",
                    LastName = "Shakespeare",
                    Books = new List<Book26433>
                    {
                        new() { Title = "Hamlet" },
                        new() { Title = "Othello" },
                        new() { Title = "MacBeth" }
                    }
                });

            SaveChanges();
        }
    }

    protected class Author26433
    {
        [Key]
        public int AuthorId { get; set; }

        public string FirstName { get; set; }
        public string LastName { get; set; }
        public IReadOnlyCollection<Book26433> Books { get; set; }
    }

    protected class Book26433
    {
        [Key]
        public int BookId { get; set; }

        public string Title { get; set; }
        public int AuthorId { get; set; }
        public Author26433 Author { get; set; }
    }

#nullable enable

    [ConditionalTheory]
    [MemberData(nameof(IsAsyncData))]
    public virtual async Task IsDeleted_query_filter_with_conversion_to_int_works(bool async)
    {
        var contextFactory = await InitializeAsync<Context26428>(seed: c => c.Seed());
        using var context = contextFactory.CreateContext();

        var query = context.Suppliers.Include(s => s.Location).OrderBy(s => s.Name);

        var suppliers = async
            ? await query.ToListAsync()
            : query.ToList();

        Assert.Equal(4, suppliers.Count);
        Assert.Single(suppliers.Where(e => e.Location != null));
    }

    protected class Context26428 : DbContext
    {
        public Context26428(DbContextOptions options)
            : base(options)
        {
        }

        public DbSet<Supplier> Suppliers
            => Set<Supplier>();

        public DbSet<Location> Locations
            => Set<Location>();

        protected override void OnModelCreating(ModelBuilder modelBuilder)
        {
            modelBuilder.Entity<Supplier>().Property(s => s.IsDeleted).HasConversion<int>();
            modelBuilder.Entity<Supplier>().HasQueryFilter(s => !s.IsDeleted);

            modelBuilder.Entity<Location>().Property(l => l.IsDeleted).HasConversion<int>();
            modelBuilder.Entity<Location>().HasQueryFilter(l => !l.IsDeleted);
        }

        public void Seed()
        {
            var activeAddress = new Location { Address = "Active address", IsDeleted = false };
            var deletedAddress = new Location { Address = "Deleted address", IsDeleted = true };

            var activeSupplier1 = new Supplier
            {
                Name = "Active supplier 1",
                IsDeleted = false,
                Location = activeAddress
            };
            var activeSupplier2 = new Supplier
            {
                Name = "Active supplier 2",
                IsDeleted = false,
                Location = deletedAddress
            };
            var activeSupplier3 = new Supplier { Name = "Active supplier 3", IsDeleted = false };
            var deletedSupplier = new Supplier { Name = "Deleted supplier", IsDeleted = false };

            AddRange(activeAddress, deletedAddress);
            AddRange(activeSupplier1, activeSupplier2, activeSupplier3, deletedSupplier);

            SaveChanges();
        }
    }

    protected class Supplier
    {
        public Guid SupplierId { get; set; }
        public string Name { get; set; } = null!;
        public Location? Location { get; set; }
        public bool IsDeleted { get; set; }
    }

    protected class Location
    {
        public Guid LocationId { get; set; }
        public string Address { get; set; } = null!;
        public bool IsDeleted { get; set; }
    }

#nullable disable

    [ConditionalTheory]
    [MemberData(nameof(IsAsyncData))]
    public virtual async Task Unwrap_convert_node_over_projection_when_translating_contains_over_subquery(bool async)
    {
        var contextFactory = await InitializeAsync<Context26593>(seed: c => c.Seed());
        using var context = contextFactory.CreateContext();

        var currentUserId = 1;

        var currentUserGroupIds = context.Memberships
            .Where(m => m.UserId == currentUserId)
            .Select(m => m.GroupId);

        var hasMembership = context.Memberships
            .Where(m => currentUserGroupIds.Contains(m.GroupId))
            .Select(m => m.User);

        var query = context.Users
            .Select(u => new { HasAccess = hasMembership.Contains(u) });

        var users = async
            ? await query.ToListAsync()
            : query.ToList();
    }

    [ConditionalTheory]
    [MemberData(nameof(IsAsyncData))]
    public virtual async Task Unwrap_convert_node_over_projection_when_translating_contains_over_subquery_2(bool async)
    {
        var contextFactory = await InitializeAsync<Context26593>(seed: c => c.Seed());
        using var context = contextFactory.CreateContext();

        var currentUserId = 1;

        var currentUserGroupIds = context.Memberships
            .Where(m => m.UserId == currentUserId)
            .Select(m => m.Group);

        var hasMembership = context.Memberships
            .Where(m => currentUserGroupIds.Contains(m.Group))
            .Select(m => m.User);

        var query = context.Users
            .Select(u => new { HasAccess = hasMembership.Contains(u) });

        var users = async
            ? await query.ToListAsync()
            : query.ToList();
    }

    [ConditionalTheory]
    [MemberData(nameof(IsAsyncData))]
    public virtual async Task Unwrap_convert_node_over_projection_when_translating_contains_over_subquery_3(bool async)
    {
        var contextFactory = await InitializeAsync<Context26593>(seed: c => c.Seed());
        using var context = contextFactory.CreateContext();

        var currentUserId = 1;

        var currentUserGroupIds = context.Memberships
            .Where(m => m.UserId == currentUserId)
            .Select(m => m.GroupId);

        var hasMembership = context.Memberships
            .Where(m => currentUserGroupIds.Contains(m.GroupId))
            .Select(m => m.User);

        var query = context.Users
            .Select(u => new { HasAccess = hasMembership.Any(e => e == u) });

        var users = async
            ? await query.ToListAsync()
            : query.ToList();
    }

    protected class Context26593 : DbContext
    {
        public Context26593(DbContextOptions options)
            : base(options)
        {
        }

        public DbSet<User> Users { get; set; }
        public DbSet<Group> Groups { get; set; }
        public DbSet<Membership> Memberships { get; set; }

        public void Seed()
        {
            var user = new User();
            var group = new Group();
            var membership = new Membership { Group = group, User = user };
            AddRange(user, group, membership);

            SaveChanges();
        }
    }

    protected class User
    {
        public int Id { get; set; }

        public ICollection<Membership> Memberships { get; set; }
    }

    protected class Group
    {
        public int Id { get; set; }

        public ICollection<Membership> Memberships { get; set; }
    }

    protected class Membership
    {
        public int Id { get; set; }
        public User User { get; set; }
        public int UserId { get; set; }
        public Group Group { get; set; }
        public int GroupId { get; set; }
    }

    [ConditionalTheory]
    [MemberData(nameof(IsAsyncData))]
    public virtual async Task GroupBy_aggregate_on_right_side_of_join(bool async)
    {
        var contextFactory = await InitializeAsync<Context26587>();
        using var context = contextFactory.CreateContext();

        var orderId = 123456;

        var orderItems = context.OrderItems.Where(o => o.OrderId == orderId);
        var items = orderItems
            .GroupBy(
                o => o.OrderId,
                (o, g) => new
                {
                    Key = o, IsPending = g.Max(y => y.ShippingDate == null && y.CancellationDate == null ? o : (o - 10000000))
                })
            .OrderBy(e => e.Key);

        var query = orderItems
            .Join(items, x => x.OrderId, x => x.Key, (x, y) => x)
            .OrderBy(x => x.OrderId);

        var users = async
            ? await query.ToListAsync()
            : query.ToList();
    }

    protected class Context26587 : DbContext
    {
        public Context26587(DbContextOptions options)
            : base(options)
        {
        }

        public DbSet<OrderItem> OrderItems { get; set; }
    }

    protected class OrderItem
    {
        public int Id { get; set; }
        public int OrderId { get; set; }
        public DateTime? ShippingDate { get; set; }
        public DateTime? CancellationDate { get; set; }
    }

    [ConditionalTheory]
    [MemberData(nameof(IsAsyncData))]
    public virtual async Task Enum_with_value_converter_matching_take_value(bool async)
    {
        var contextFactory = await InitializeAsync<Context26472>();
        using var context = contextFactory.CreateContext();
        var orderItemType = OrderItemType.MyType1;
        var query = context.Orders.Where(x => x.Items.Any()).OrderBy(e => e.Id).Take(1)
            .Select(e => e.Id)
            .Join(context.Orders, o => o, i => i.Id, (o, i) => i)
            .Select(entity => new
            {
                entity.Id,
                SpecialSum = entity.Items.Where(x => x.Type == orderItemType)
                    .Select(x => x.Price)
                    .FirstOrDefault()
            });

        var result = async
            ? await query.ToListAsync()
            : query.ToList();
    }

    protected class Context26472 : DbContext
    {
        public Context26472(DbContextOptions options)
               : base(options)
        {
        }

        public virtual DbSet<Order26472> Orders { get; set; }
        public virtual DbSet<OrderItem26472> OrderItems { get; set; }

        protected override void OnModelCreating(ModelBuilder modelBuilder)
        {
            modelBuilder.Entity<OrderItem26472>().Property(x => x.Type).HasConversion<string>();
        }
    }

    protected class Order26472
    {
        public int Id { get; set; }

        public virtual ICollection<OrderItem26472> Items { get; set; }
    }

    protected class OrderItem26472
    {
        public int Id { get; set; }
        public int OrderId { get; set; }
        public OrderItemType Type { get; set; }
        public double Price { get; set; }
    }

    protected enum OrderItemType
    {
        Undefined = 0,
        MyType1 = 1,
        MyType2 = 2
    }

    [ConditionalTheory]
    [MemberData(nameof(IsAsyncData))]
    public virtual async Task GroupBy_Aggregate_over_navigations_repeated(bool async)
    {
        var contextFactory = await InitializeAsync<Context27083>(seed: c => c.Seed());
        using var context = contextFactory.CreateContext();

        var query = context
            .Set<TimeSheet>()
            .Where(x => x.OrderId != null)
            .GroupBy(x => x.OrderId)
            .Select(x => new
            {
                HourlyRate = x.Min(f => f.Order.HourlyRate),
                CustomerId = x.Min(f => f.Project.Customer.Id),
                CustomerName = x.Min(f => f.Project.Customer.Name),
            });

        var timeSheets = async
            ? await query.ToListAsync()
            : query.ToList();

        Assert.Equal(2, timeSheets.Count);
    }

    [ConditionalTheory]
    [MemberData(nameof(IsAsyncData))]
    public virtual async Task Aggregate_over_subquery_in_group_by_projection(bool async)
    {
        var contextFactory = await InitializeAsync<Context27083>(seed: c => c.Seed());
        using var context = contextFactory.CreateContext();

        Expression<Func<Order, bool>> someFilterFromOutside = x => x.Number != "A1";

        var query = context
            .Set<Order>()
            .Where(someFilterFromOutside)
            .GroupBy(x => new { x.CustomerId, x.Number })
            .Select(x => new
            {
                x.Key.CustomerId,
                CustomerMinHourlyRate = context.Set<Order>().Where(n => n.CustomerId == x.Key.CustomerId).Min(h => h.HourlyRate),
                HourlyRate = x.Min(f => f.HourlyRate),
                Count = x.Count()
            });

        var orders = async
            ? await query.ToListAsync()
            : query.ToList();

        Assert.Collection(orders,
            t => Assert.Equal(10, t.CustomerMinHourlyRate),
            t => Assert.Equal(20, t.CustomerMinHourlyRate));
    }

    protected class Context27083 : DbContext
    {
        public Context27083(DbContextOptions options)
            : base(options)
        {
        }

        public DbSet<TimeSheet> TimeSheets { get; set; }
        public DbSet<Customer> Customers { get; set; }

        public void Seed()
        {
            var customerA = new Customer { Name = "Customer A" };
            var customerB = new Customer { Name = "Customer B" };

            var projectA = new Project { Customer = customerA };
            var projectB = new Project { Customer = customerB };

            var orderA1 = new Order { Number = "A1", Customer = customerA, HourlyRate = 10 };
            var orderA2 = new Order { Number = "A2", Customer = customerA, HourlyRate = 11 };
            var orderB1 = new Order { Number = "B1", Customer = customerB, HourlyRate = 20 };

            var timeSheetA = new TimeSheet { Order = orderA1, Project = projectA };
            var timeSheetB = new TimeSheet { Order = orderB1, Project = projectB };

            AddRange(customerA, customerB);
            AddRange(projectA, projectB);
            AddRange(orderA1, orderA2, orderB1);
            AddRange(timeSheetA, timeSheetB);
            SaveChanges();
        }
    }

    protected class Customer
    {
        public int Id { get; set; }

        public string Name { get; set; }

        public List<Project> Projects { get; set; }
        public List<Order> Orders { get; set; }
    }

    protected class Order
    {
        public int Id { get; set; }
        public string Number { get; set; }

        public int CustomerId { get; set; }
        public Customer Customer { get; set; }

        public int HourlyRate { get; set; }
    }

    protected class Project
    {
        public int Id { get; set; }
        public int CustomerId { get; set; }

        public Customer Customer { get; set; }
    }

    protected class TimeSheet
    {
        public int Id { get; set; }

        public int ProjectId { get; set; }
        public Project Project { get; set; }

        public int? OrderId { get; set; }
        public Order Order { get; set; }
    }

    [ConditionalTheory]
    [MemberData(nameof(IsAsyncData))]
    public virtual async Task Aggregate_over_subquery_in_group_by_projection_2(bool async)
    {
        var contextFactory = await InitializeAsync<Context27094>();
        using var context = contextFactory.CreateContext();

        var query = from t in context.Table
                    group t.Id by t.Value into tg
                    select new
                    {
                        A = tg.Key,
                        B = context.Table.Where(t => t.Value == tg.Max() * 6).Max(t => (int?)t.Id),
                    };

        var orders = async
            ? await query.ToListAsync()
            : query.ToList();
    }

    [ConditionalTheory]
    [MemberData(nameof(IsAsyncData))]
    public virtual async Task Group_by_aggregate_in_subquery_projection_after_group_by(bool async)
    {
        var contextFactory = await InitializeAsync<Context27094>();
        using var context = contextFactory.CreateContext();

        var query = from t in context.Table
                    group t.Id by t.Value into tg
                    select new
                    {
                        A = tg.Key,
                        B = tg.Sum(),
                        C = (from t in context.Table
                             group t.Id by t.Value into tg2
                             select tg.Sum() + tg2.Sum()
                             ).OrderBy(e => 1).FirstOrDefault()
                    };

        var orders = async
            ? await query.ToListAsync()
            : query.ToList();
    }

    protected class Context27094 : DbContext
    {
        public Context27094(DbContextOptions options)
            : base(options)
        {
        }

<<<<<<< HEAD
        public DbSet<Table> Table { get; set; }
    }

    protected class Table
    {
        public int Id { get; set; }
        public int? Value { get; set; }
=======
        [ConditionalTheory]
        [MemberData(nameof(IsAsyncData))]
        public virtual async Task Group_by_multiple_aggregate_joining_different_tables(bool async)
        {
            var contextFactory = await InitializeAsync<Context27163>();
            using var context = contextFactory.CreateContext();

            var query = context.Parents
                .GroupBy(x => new { })
                .Select(g => new
                {
                    Test1 = g
                        .Select(x => x.Child1.Value1)
                        .Distinct()
                        .Count(),
                    Test2 = g
                        .Select(x => x.Child2.Value2)
                        .Distinct()
                        .Count()
                });

            var orders = async
                ? await query.ToListAsync()
                : query.ToList();
        }

        [ConditionalTheory]
        [MemberData(nameof(IsAsyncData))]
        public virtual async Task Group_by_multiple_aggregate_joining_different_tables_with_query_filter(bool async)
        {
            var contextFactory = await InitializeAsync<Context27163>();
            using var context = contextFactory.CreateContext();

            var query = context.Parents
                .GroupBy(x => new { })
                .Select(g => new
                {
                    Test1 = g
                        .Select(x => x.ChildFilter1.Value1)
                        .Distinct()
                        .Count(),
                    Test2 = g
                        .Select(x => x.ChildFilter2.Value2)
                        .Distinct()
                        .Count()
                });

            var orders = async
                ? await query.ToListAsync()
                : query.ToList();
        }

        protected class Context27163 : DbContext
        {
            public Context27163(DbContextOptions options)
                : base(options)
            {
            }

            public DbSet<Parent> Parents { get; set; }

            protected override void OnModelCreating(ModelBuilder modelBuilder)
            {
                modelBuilder.Entity<ChildFilter1>().HasQueryFilter(e => e.Filter1 == "Filter1");
                modelBuilder.Entity<ChildFilter2>().HasQueryFilter(e => e.Filter2 == "Filter2");
            }
        }

        public class Parent
        {
            public int Id { get; set; }
            public Child1 Child1 { get; set; }
            public Child2 Child2 { get; set; }
            public ChildFilter1 ChildFilter1 { get; set; }
            public ChildFilter2 ChildFilter2 { get; set; }
        }

        public class Child1
        {
            public int Id { get; set; }
            public string Value1 { get; set; }
        }

        public class Child2
        {
            public int Id { get; set; }
            public string Value2 { get; set; }
        }

        public class ChildFilter1
        {
            public int Id { get; set; }
            public string Filter1 { get; set; }
            public string Value1 { get; set; }
        }

        public class ChildFilter2
        {
            public int Id { get; set; }
            public string Filter2 { get; set; }
            public string Value2 { get; set; }
        }
>>>>>>> 10b44333
    }
}<|MERGE_RESOLUTION|>--- conflicted
+++ resolved
@@ -900,7 +900,6 @@
         {
         }
 
-<<<<<<< HEAD
         public DbSet<Table> Table { get; set; }
     }
 
@@ -908,7 +907,8 @@
     {
         public int Id { get; set; }
         public int? Value { get; set; }
-=======
+    }
+
         [ConditionalTheory]
         [MemberData(nameof(IsAsyncData))]
         public virtual async Task Group_by_multiple_aggregate_joining_different_tables(bool async)
@@ -1011,6 +1011,4 @@
             public string Filter2 { get; set; }
             public string Value2 { get; set; }
         }
->>>>>>> 10b44333
-    }
 }