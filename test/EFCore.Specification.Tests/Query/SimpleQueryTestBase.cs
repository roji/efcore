﻿// Licensed to the .NET Foundation under one or more agreements.
// The .NET Foundation licenses this file to you under the MIT license.

using System.ComponentModel.DataAnnotations;

namespace Microsoft.EntityFrameworkCore;

public abstract class SimpleQueryTestBase : NonSharedModelTestBase
{
    public static IEnumerable<object[]> IsAsyncData = new[] { new object[] { false }, new object[] { true } };

    protected override string StoreName
        => "SimpleQueryTests";

    [ConditionalTheory]
    [MemberData(nameof(IsAsyncData))]
    public virtual async Task Multiple_nested_reference_navigations(bool async)
    {
        var contextFactory = await InitializeAsync<Context24368>();
        using var context = contextFactory.CreateContext();
        var id = 1;
        var staff = await context.Staff.FindAsync(3);

        Assert.Equal(1, staff.ManagerId);

        var query = context.Appraisals
            .Include(ap => ap.Staff).ThenInclude(s => s.Manager)
            .Include(ap => ap.Staff).ThenInclude(s => s.SecondaryManager)
            .Where(ap => ap.Id == id);

        var appraisal = async
            ? await query.SingleOrDefaultAsync()
            : query.SingleOrDefault();

        Assert.Equal(1, staff.ManagerId);

        Assert.NotNull(appraisal);
        Assert.Same(staff, appraisal.Staff);
        Assert.NotNull(appraisal.Staff.Manager);
        Assert.Equal(1, appraisal.Staff.ManagerId);
        Assert.NotNull(appraisal.Staff.SecondaryManager);
        Assert.Equal(2, appraisal.Staff.SecondaryManagerId);
    }

    protected class Context24368 : DbContext
    {
        public Context24368(DbContextOptions options)
            : base(options)
        {
        }

        public DbSet<Appraisal> Appraisals { get; set; }
        public DbSet<Staff> Staff { get; set; }

        protected override void OnModelCreating(ModelBuilder modelBuilder)
        {
            modelBuilder.Entity<Staff>().HasIndex(e => e.ManagerId).IsUnique(false);
            modelBuilder.Entity<Staff>()
                .HasOne(a => a.Manager)
                .WithOne()
                .HasForeignKey<Staff>(s => s.ManagerId)
                .IsRequired(false)
                .OnDelete(DeleteBehavior.NoAction);

            modelBuilder.Entity<Staff>().HasIndex(e => e.SecondaryManagerId).IsUnique(false);
            modelBuilder.Entity<Staff>()
                .HasOne(a => a.SecondaryManager)
                .WithOne()
                .HasForeignKey<Staff>(s => s.SecondaryManagerId)
                .IsRequired(false)
                .OnDelete(DeleteBehavior.NoAction);

            modelBuilder.Entity<Staff>().HasData(
                new Staff
                {
                    Id = 1,
                    Email = "mgr1@company.com",
                    Logon = "mgr1",
                    Name = "Manager 1"
                },
                new Staff
                {
                    Id = 2,
                    Email = "mgr2@company.com",
                    Logon = "mgr2",
                    Name = "Manager 2",
                    ManagerId = 1
                },
                new Staff
                {
                    Id = 3,
                    Email = "emp@company.com",
                    Logon = "emp",
                    Name = "Employee",
                    ManagerId = 1,
                    SecondaryManagerId = 2
                }
            );

            modelBuilder.Entity<Appraisal>().HasData(
                new Appraisal
                {
                    Id = 1,
                    PeriodStart = new DateTimeOffset(new DateTime(2020, 1, 1).ToUniversalTime()),
                    PeriodEnd = new DateTimeOffset(new DateTime(2020, 12, 31).ToUniversalTime()),
                    StaffId = 3
                });
        }
    }

    protected class Appraisal
    {
        public int Id { get; set; }

        public int StaffId { get; set; }
        public Staff Staff { get; set; }

        public DateTimeOffset PeriodStart { get; set; }
        public DateTimeOffset PeriodEnd { get; set; }

        public bool Complete { get; set; }
        public bool Deleted { get; set; }
    }

    protected class Staff
    {
        public int Id { get; set; }

        [MaxLength(100)]
        public string Logon { get; set; }

        [MaxLength(150)]
        public string Email { get; set; }

        [MaxLength(100)]
        public string Name { get; set; }

        public int? ManagerId { get; set; }
        public Staff Manager { get; set; }

        public int? SecondaryManagerId { get; set; }
        public Staff SecondaryManager { get; set; }
    }

    [ConditionalTheory]
    [MemberData(nameof(IsAsyncData))]
    public virtual async Task Comparing_enum_casted_to_byte_with_int_parameter(bool async)
    {
        var contextFactory = await InitializeAsync<Context21770>();
        using var context = contextFactory.CreateContext();
        var bitterTaste = Taste.Bitter;
        var query = context.IceCreams.Where(i => i.Taste == (byte)bitterTaste);

        var bitterIceCreams = async
            ? await query.ToListAsync()
            : query.ToList();

        Assert.Single(bitterIceCreams);
    }

    [ConditionalTheory]
    [MemberData(nameof(IsAsyncData))]
    public virtual async Task Comparing_enum_casted_to_byte_with_int_constant(bool async)
    {
        var contextFactory = await InitializeAsync<Context21770>();
        using var context = contextFactory.CreateContext();
        var query = context.IceCreams.Where(i => i.Taste == (byte)Taste.Bitter);

        var bitterIceCreams = async
            ? await query.ToListAsync()
            : query.ToList();

        Assert.Single(bitterIceCreams);
    }

    [ConditionalTheory]
    [MemberData(nameof(IsAsyncData))]
    public virtual async Task Comparing_byte_column_to_enum_in_vb_creating_double_cast(bool async)
    {
        var contextFactory = await InitializeAsync<Context21770>();
        using var context = contextFactory.CreateContext();
        Expression<Func<Food, byte?>> memberAccess = i => i.Taste;
        var predicate = Expression.Lambda<Func<Food, bool>>(
            Expression.Equal(
                Expression.Convert(memberAccess.Body, typeof(int?)),
                Expression.Convert(
                    Expression.Convert(Expression.Constant(Taste.Bitter, typeof(Taste)), typeof(int)),
                    typeof(int?))),
            memberAccess.Parameters);
        var query = context.Food.Where(predicate);

        var bitterFood = async
            ? await query.ToListAsync()
            : query.ToList();
    }

    [ConditionalTheory]
    [MemberData(nameof(IsAsyncData))]
    public virtual async Task Null_check_removal_in_ternary_maintain_appropriate_cast(bool async)
    {
        var contextFactory = await InitializeAsync<Context21770>();
        using var context = contextFactory.CreateContext();

        var query = from f in context.Food
                    select new { Bar = f.Taste != null ? (Taste)f.Taste : (Taste?)null };

        var bitterFood = async
            ? await query.ToListAsync()
            : query.ToList();
    }

    protected class Context21770 : DbContext
    {
        public Context21770(DbContextOptions options)
            : base(options)
        {
        }

        public DbSet<IceCream> IceCreams { get; set; }
        public DbSet<Food> Food { get; set; }

        protected override void OnModelCreating(ModelBuilder modelBuilder)
        {
            modelBuilder.Entity<IceCream>(
                entity =>
                {
                    entity.HasData(
                        new IceCream
                        {
                            IceCreamId = 1,
                            Name = "Vanilla",
                            Taste = (byte)Taste.Sweet
                        },
                        new IceCream
                        {
                            IceCreamId = 2,
                            Name = "Chocolate",
                            Taste = (byte)Taste.Sweet
                        },
                        new IceCream
                        {
                            IceCreamId = 3,
                            Name = "Match",
                            Taste = (byte)Taste.Bitter
                        });
                });

            modelBuilder.Entity<Food>(
                entity =>
                {
                    entity.HasData(new Food { Id = 1, Taste = null });
                });
        }
    }

    protected enum Taste : byte
    {
        Sweet = 0,
        Bitter = 1,
    }

    protected class IceCream
    {
        public int IceCreamId { get; set; }
        public string Name { get; set; }
        public int Taste { get; set; }
    }

    protected class Food
    {
        public int Id { get; set; }
        public byte? Taste { get; set; }
    }

    [ConditionalTheory]
    [MemberData(nameof(IsAsyncData))]
    public virtual async Task Bool_discriminator_column_works(bool async)
    {
        var contextFactory = await InitializeAsync<Context24657>(seed: c => c.Seed());
        using var context = contextFactory.CreateContext();

        var query = context.Authors.Include(e => e.Blog);

        var authors = async
            ? await query.ToListAsync()
            : query.ToList();

        Assert.Equal(2, authors.Count);
    }

    protected class Context24657 : DbContext
    {
        public Context24657(DbContextOptions options)
            : base(options)
        {
        }

        public DbSet<Author> Authors { get; set; }

        protected override void OnModelCreating(ModelBuilder modelBuilder)
            => modelBuilder.Entity<Blog>()
                .HasDiscriminator<bool>(nameof(Blog.IsPhotoBlog))
                .HasValue<DevBlog>(false)
                .HasValue<PhotoBlog>(true);

        public void Seed()
        {
            Add(new Author { Blog = new DevBlog { Title = "Dev Blog", } });
            Add(new Author { Blog = new PhotoBlog { Title = "Photo Blog", } });

            SaveChanges();
        }
    }

    protected class Author
    {
        public int Id { get; set; }
        public Blog Blog { get; set; }
    }

    protected abstract class Blog
    {
        public int Id { get; set; }
        public bool IsPhotoBlog { get; set; }
        public string Title { get; set; }
    }

    protected class DevBlog : Blog
    {
        public DevBlog()
        {
            IsPhotoBlog = false;
        }
    }

    protected class PhotoBlog : Blog
    {
        public PhotoBlog()
        {
            IsPhotoBlog = true;
        }

        public int NumberOfPhotos { get; set; }
    }

    [ConditionalTheory]
    [MemberData(nameof(IsAsyncData))]
    public virtual async Task Count_member_over_IReadOnlyCollection_works(bool async)
    {
        var contextFactory = await InitializeAsync<Context26433>(seed: c => c.Seed());
        using var context = contextFactory.CreateContext();

        var query = context.Authors
            .Select(a => new { BooksCount = a.Books.Count });

        var authors = async
            ? await query.ToListAsync()
            : query.ToList();

        Assert.Equal(3, Assert.Single(authors).BooksCount);
    }

    protected class Context26433 : DbContext
    {
        public Context26433(DbContextOptions options)
            : base(options)
        {
        }

        public DbSet<Book26433> Books { get; set; }
        public DbSet<Author26433> Authors { get; set; }

        public void Seed()
        {
            base.Add(
                new Author26433
                {
                    FirstName = "William",
                    LastName = "Shakespeare",
                    Books = new List<Book26433>
                    {
                        new() { Title = "Hamlet" },
                        new() { Title = "Othello" },
                        new() { Title = "MacBeth" }
                    }
                });

            SaveChanges();
        }
    }

    protected class Author26433
    {
        [Key]
        public int AuthorId { get; set; }

        public string FirstName { get; set; }
        public string LastName { get; set; }
        public IReadOnlyCollection<Book26433> Books { get; set; }
    }

    protected class Book26433
    {
        [Key]
        public int BookId { get; set; }

        public string Title { get; set; }
        public int AuthorId { get; set; }
        public Author26433 Author { get; set; }
    }

#nullable enable

    [ConditionalTheory]
    [MemberData(nameof(IsAsyncData))]
    public virtual async Task IsDeleted_query_filter_with_conversion_to_int_works(bool async)
    {
        var contextFactory = await InitializeAsync<Context26428>(seed: c => c.Seed());
        using var context = contextFactory.CreateContext();

        var query = context.Suppliers.Include(s => s.Location).OrderBy(s => s.Name);

        var suppliers = async
            ? await query.ToListAsync()
            : query.ToList();

        Assert.Equal(4, suppliers.Count);
        Assert.Single(suppliers.Where(e => e.Location != null));
    }

    protected class Context26428 : DbContext
    {
        public Context26428(DbContextOptions options)
            : base(options)
        {
        }

        public DbSet<Supplier> Suppliers
            => Set<Supplier>();

        public DbSet<Location> Locations
            => Set<Location>();

        protected override void OnModelCreating(ModelBuilder modelBuilder)
        {
            modelBuilder.Entity<Supplier>().Property(s => s.IsDeleted).HasConversion<int>();
            modelBuilder.Entity<Supplier>().HasQueryFilter(s => !s.IsDeleted);

            modelBuilder.Entity<Location>().Property(l => l.IsDeleted).HasConversion<int>();
            modelBuilder.Entity<Location>().HasQueryFilter(l => !l.IsDeleted);
        }

        public void Seed()
        {
            var activeAddress = new Location { Address = "Active address", IsDeleted = false };
            var deletedAddress = new Location { Address = "Deleted address", IsDeleted = true };

            var activeSupplier1 = new Supplier
            {
                Name = "Active supplier 1",
                IsDeleted = false,
                Location = activeAddress
            };
            var activeSupplier2 = new Supplier
            {
                Name = "Active supplier 2",
                IsDeleted = false,
                Location = deletedAddress
            };
            var activeSupplier3 = new Supplier { Name = "Active supplier 3", IsDeleted = false };
            var deletedSupplier = new Supplier { Name = "Deleted supplier", IsDeleted = false };

            AddRange(activeAddress, deletedAddress);
            AddRange(activeSupplier1, activeSupplier2, activeSupplier3, deletedSupplier);

            SaveChanges();
        }
    }

    protected class Supplier
    {
        public Guid SupplierId { get; set; }
        public string Name { get; set; } = null!;
        public Location? Location { get; set; }
        public bool IsDeleted { get; set; }
    }

    protected class Location
    {
        public Guid LocationId { get; set; }
        public string Address { get; set; } = null!;
        public bool IsDeleted { get; set; }
    }

#nullable disable

    [ConditionalTheory]
    [MemberData(nameof(IsAsyncData))]
    public virtual async Task Unwrap_convert_node_over_projection_when_translating_contains_over_subquery(bool async)
    {
        var contextFactory = await InitializeAsync<Context26593>(seed: c => c.Seed());
        using var context = contextFactory.CreateContext();

        var currentUserId = 1;

        var currentUserGroupIds = context.Memberships
            .Where(m => m.UserId == currentUserId)
            .Select(m => m.GroupId);

        var hasMembership = context.Memberships
            .Where(m => currentUserGroupIds.Contains(m.GroupId))
            .Select(m => m.User);

        var query = context.Users
            .Select(u => new { HasAccess = hasMembership.Contains(u) });

        var users = async
            ? await query.ToListAsync()
            : query.ToList();
    }

    [ConditionalTheory]
    [MemberData(nameof(IsAsyncData))]
    public virtual async Task Unwrap_convert_node_over_projection_when_translating_contains_over_subquery_2(bool async)
    {
        var contextFactory = await InitializeAsync<Context26593>(seed: c => c.Seed());
        using var context = contextFactory.CreateContext();

        var currentUserId = 1;

        var currentUserGroupIds = context.Memberships
            .Where(m => m.UserId == currentUserId)
            .Select(m => m.Group);

        var hasMembership = context.Memberships
            .Where(m => currentUserGroupIds.Contains(m.Group))
            .Select(m => m.User);

        var query = context.Users
            .Select(u => new { HasAccess = hasMembership.Contains(u) });

        var users = async
            ? await query.ToListAsync()
            : query.ToList();
    }

    [ConditionalTheory]
    [MemberData(nameof(IsAsyncData))]
    public virtual async Task Unwrap_convert_node_over_projection_when_translating_contains_over_subquery_3(bool async)
    {
        var contextFactory = await InitializeAsync<Context26593>(seed: c => c.Seed());
        using var context = contextFactory.CreateContext();

        var currentUserId = 1;

        var currentUserGroupIds = context.Memberships
            .Where(m => m.UserId == currentUserId)
            .Select(m => m.GroupId);

        var hasMembership = context.Memberships
            .Where(m => currentUserGroupIds.Contains(m.GroupId))
            .Select(m => m.User);

        var query = context.Users
            .Select(u => new { HasAccess = hasMembership.Any(e => e == u) });

        var users = async
            ? await query.ToListAsync()
            : query.ToList();
    }

    protected class Context26593 : DbContext
    {
        public Context26593(DbContextOptions options)
            : base(options)
        {
        }

        public DbSet<User> Users { get; set; }
        public DbSet<Group> Groups { get; set; }
        public DbSet<Membership> Memberships { get; set; }

        public void Seed()
        {
            var user = new User();
            var group = new Group();
            var membership = new Membership { Group = group, User = user };
            AddRange(user, group, membership);

            SaveChanges();
        }
    }

    protected class User
    {
        public int Id { get; set; }

        public ICollection<Membership> Memberships { get; set; }
    }

    protected class Group
    {
        public int Id { get; set; }

        public ICollection<Membership> Memberships { get; set; }
    }

    protected class Membership
    {
        public int Id { get; set; }
        public User User { get; set; }
        public int UserId { get; set; }
        public Group Group { get; set; }
        public int GroupId { get; set; }
    }

    [ConditionalTheory]
    [MemberData(nameof(IsAsyncData))]
    public virtual async Task GroupBy_aggregate_on_right_side_of_join(bool async)
    {
        var contextFactory = await InitializeAsync<Context26587>();
        using var context = contextFactory.CreateContext();

        var orderId = 123456;

        var orderItems = context.OrderItems.Where(o => o.OrderId == orderId);
        var items = orderItems
            .GroupBy(
                o => o.OrderId,
                (o, g) => new
                {
                    Key = o, IsPending = g.Max(y => y.ShippingDate == null && y.CancellationDate == null ? o : (o - 10000000))
                })
            .OrderBy(e => e.Key);

        var query = orderItems
            .Join(items, x => x.OrderId, x => x.Key, (x, y) => x)
            .OrderBy(x => x.OrderId);

        var users = async
            ? await query.ToListAsync()
            : query.ToList();
    }

    protected class Context26587 : DbContext
    {
        public Context26587(DbContextOptions options)
            : base(options)
        {
        }

        public DbSet<OrderItem> OrderItems { get; set; }
    }

    protected class OrderItem
    {
        public int Id { get; set; }
        public int OrderId { get; set; }
        public DateTime? ShippingDate { get; set; }
        public DateTime? CancellationDate { get; set; }
    }

    [ConditionalTheory]
    [MemberData(nameof(IsAsyncData))]
    public virtual async Task Enum_with_value_converter_matching_take_value(bool async)
    {
        var contextFactory = await InitializeAsync<Context26472>();
        using var context = contextFactory.CreateContext();
        var orderItemType = OrderItemType.MyType1;
        var query = context.Orders.Where(x => x.Items.Any()).OrderBy(e => e.Id).Take(1)
            .Select(e => e.Id)
            .Join(context.Orders, o => o, i => i.Id, (o, i) => i)
            .Select(entity => new
            {
                entity.Id,
                SpecialSum = entity.Items.Where(x => x.Type == orderItemType)
                    .Select(x => x.Price)
                    .FirstOrDefault()
            });

        var result = async
            ? await query.ToListAsync()
            : query.ToList();
    }

    protected class Context26472 : DbContext
    {
        public Context26472(DbContextOptions options)
               : base(options)
        {
        }

        public virtual DbSet<Order26472> Orders { get; set; }
        public virtual DbSet<OrderItem26472> OrderItems { get; set; }

        protected override void OnModelCreating(ModelBuilder modelBuilder)
        {
            modelBuilder.Entity<OrderItem26472>().Property(x => x.Type).HasConversion<string>();
        }
    }

    protected class Order26472
    {
        public int Id { get; set; }

        public virtual ICollection<OrderItem26472> Items { get; set; }
    }

    protected class OrderItem26472
    {
        public int Id { get; set; }
        public int OrderId { get; set; }
        public OrderItemType Type { get; set; }
        public double Price { get; set; }
    }

    protected enum OrderItemType
    {
        Undefined = 0,
        MyType1 = 1,
        MyType2 = 2
    }

    [ConditionalTheory]
    [MemberData(nameof(IsAsyncData))]
    public virtual async Task GroupBy_Aggregate_over_navigations_repeated(bool async)
    {
        var contextFactory = await InitializeAsync<Context27083>(seed: c => c.Seed());
        using var context = contextFactory.CreateContext();

        var query = context
            .Set<TimeSheet>()
            .Where(x => x.OrderId != null)
            .GroupBy(x => x.OrderId)
            .Select(x => new
            {
                HourlyRate = x.Min(f => f.Order.HourlyRate),
                CustomerId = x.Min(f => f.Project.Customer.Id),
                CustomerName = x.Min(f => f.Project.Customer.Name),
            });

        var timeSheets = async
            ? await query.ToListAsync()
            : query.ToList();

        Assert.Equal(2, timeSheets.Count);
    }

    [ConditionalTheory]
    [MemberData(nameof(IsAsyncData))]
    public virtual async Task Aggregate_over_subquery_in_group_by_projection(bool async)
    {
        var contextFactory = await InitializeAsync<Context27083>(seed: c => c.Seed());
        using var context = contextFactory.CreateContext();

        Expression<Func<Order, bool>> someFilterFromOutside = x => x.Number != "A1";

        var query = context
            .Set<Order>()
            .Where(someFilterFromOutside)
            .GroupBy(x => new { x.CustomerId, x.Number })
            .Select(x => new
            {
                x.Key.CustomerId,
                CustomerMinHourlyRate = context.Set<Order>().Where(n => n.CustomerId == x.Key.CustomerId).Min(h => h.HourlyRate),
                HourlyRate = x.Min(f => f.HourlyRate),
                Count = x.Count()
            });

        var orders = async
            ? await query.ToListAsync()
            : query.ToList();

        Assert.Collection(orders.OrderBy(x => x.CustomerId),
            t =>
            {
                Assert.Equal(1, t.CustomerId);
                Assert.Equal(10, t.CustomerMinHourlyRate);
                Assert.Equal(11, t.HourlyRate);
                Assert.Equal(1, t.Count);
            },
            t =>
            {
                Assert.Equal(2, t.CustomerId);
                Assert.Equal(20, t.CustomerMinHourlyRate);
                Assert.Equal(20, t.HourlyRate);
                Assert.Equal(1, t.Count);
            });
    }

    protected class Context27083 : DbContext
    {
        public Context27083(DbContextOptions options)
            : base(options)
        {
        }

        public DbSet<TimeSheet> TimeSheets { get; set; }
        public DbSet<Customer> Customers { get; set; }

        public void Seed()
        {
            var customerA = new Customer { Name = "Customer A" };
            var customerB = new Customer { Name = "Customer B" };

            var projectA = new Project { Customer = customerA };
            var projectB = new Project { Customer = customerB };

            var orderA1 = new Order { Number = "A1", Customer = customerA, HourlyRate = 10 };
            var orderA2 = new Order { Number = "A2", Customer = customerA, HourlyRate = 11 };
            var orderB1 = new Order { Number = "B1", Customer = customerB, HourlyRate = 20 };

            var timeSheetA = new TimeSheet { Order = orderA1, Project = projectA };
            var timeSheetB = new TimeSheet { Order = orderB1, Project = projectB };

            AddRange(customerA, customerB);
            AddRange(projectA, projectB);
            AddRange(orderA1, orderA2, orderB1);
            AddRange(timeSheetA, timeSheetB);
            SaveChanges();
        }
    }

    protected class Customer
    {
        public int Id { get; set; }

        public string Name { get; set; }

        public List<Project> Projects { get; set; }
        public List<Order> Orders { get; set; }
    }

    protected class Order
    {
        public int Id { get; set; }
        public string Number { get; set; }

        public int CustomerId { get; set; }
        public Customer Customer { get; set; }

        public int HourlyRate { get; set; }
    }

    protected class Project
    {
        public int Id { get; set; }
        public int CustomerId { get; set; }

        public Customer Customer { get; set; }
    }

    protected class TimeSheet
    {
        public int Id { get; set; }

        public int ProjectId { get; set; }
        public Project Project { get; set; }

        public int? OrderId { get; set; }
        public Order Order { get; set; }
    }

    [ConditionalTheory]
    [MemberData(nameof(IsAsyncData))]
    public virtual async Task Aggregate_over_subquery_in_group_by_projection_2(bool async)
    {
        var contextFactory = await InitializeAsync<Context27094>();
        using var context = contextFactory.CreateContext();

        var query = from t in context.Table
                    group t.Id by t.Value into tg
                    select new
                    {
                        A = tg.Key,
                        B = context.Table.Where(t => t.Value == tg.Max() * 6).Max(t => (int?)t.Id),
                    };

        var orders = async
            ? await query.ToListAsync()
            : query.ToList();
    }

    [ConditionalTheory]
    [MemberData(nameof(IsAsyncData))]
    public virtual async Task Group_by_aggregate_in_subquery_projection_after_group_by(bool async)
    {
        var contextFactory = await InitializeAsync<Context27094>();
        using var context = contextFactory.CreateContext();

        var query = from t in context.Table
                    group t.Id by t.Value into tg
                    select new
                    {
                        A = tg.Key,
                        B = tg.Sum(),
                        C = (from t in context.Table
                             group t.Id by t.Value into tg2
                             select tg.Sum() + tg2.Sum()
                             ).OrderBy(e => 1).FirstOrDefault()
                    };

        var orders = async
            ? await query.ToListAsync()
            : query.ToList();
    }

    protected class Context27094 : DbContext
    {
        public Context27094(DbContextOptions options)
            : base(options)
        {
        }

        public DbSet<Table> Table { get; set; }
    }

    protected class Table
    {
        public int Id { get; set; }
        public int? Value { get; set; }
    }

        [ConditionalTheory]
        [MemberData(nameof(IsAsyncData))]
        public virtual async Task Group_by_multiple_aggregate_joining_different_tables(bool async)
        {
            var contextFactory = await InitializeAsync<Context27163>();
            using var context = contextFactory.CreateContext();

            var query = context.Parents
                .GroupBy(x => new { })
                .Select(g => new
                {
                    Test1 = g
                        .Select(x => x.Child1.Value1)
                        .Distinct()
                        .Count(),
                    Test2 = g
                        .Select(x => x.Child2.Value2)
                        .Distinct()
                        .Count()
                });

            var orders = async
                ? await query.ToListAsync()
                : query.ToList();
        }

        [ConditionalTheory]
        [MemberData(nameof(IsAsyncData))]
        public virtual async Task Group_by_multiple_aggregate_joining_different_tables_with_query_filter(bool async)
        {
            var contextFactory = await InitializeAsync<Context27163>();
            using var context = contextFactory.CreateContext();

            var query = context.Parents
                .GroupBy(x => new { })
                .Select(g => new
                {
                    Test1 = g
                        .Select(x => x.ChildFilter1.Value1)
                        .Distinct()
                        .Count(),
                    Test2 = g
                        .Select(x => x.ChildFilter2.Value2)
                        .Distinct()
                        .Count()
                });

            var orders = async
                ? await query.ToListAsync()
                : query.ToList();
        }

        protected class Context27163 : DbContext
        {
            public Context27163(DbContextOptions options)
                : base(options)
            {
            }

            public DbSet<Parent> Parents { get; set; }

            protected override void OnModelCreating(ModelBuilder modelBuilder)
            {
                modelBuilder.Entity<ChildFilter1>().HasQueryFilter(e => e.Filter1 == "Filter1");
                modelBuilder.Entity<ChildFilter2>().HasQueryFilter(e => e.Filter2 == "Filter2");
            }
        }

        public class Parent
        {
            public int Id { get; set; }
            public Child1 Child1 { get; set; }
            public Child2 Child2 { get; set; }
            public ChildFilter1 ChildFilter1 { get; set; }
            public ChildFilter2 ChildFilter2 { get; set; }
        }

        public class Child1
        {
            public int Id { get; set; }
            public string Value1 { get; set; }
        }

        public class Child2
        {
            public int Id { get; set; }
            public string Value2 { get; set; }
        }

        public class ChildFilter1
        {
            public int Id { get; set; }
            public string Filter1 { get; set; }
            public string Value1 { get; set; }
        }

        public class ChildFilter2
        {
            public int Id { get; set; }
            public string Filter2 { get; set; }
            public string Value2 { get; set; }
        }
<<<<<<< HEAD
=======

        [ConditionalTheory]
        [MemberData(nameof(IsAsyncData))]
        public virtual async Task Subquery_first_member_compared_to_null(bool async)
        {
            var contextFactory = await InitializeAsync<Context26744>(seed: c => c.Seed());
            using var context = contextFactory.CreateContext();

            var query = context.Parents
                .Where(p => p.Children.Any(c => c.SomeNullableDateTime == null)
                           && p.Children.Where(c => c.SomeNullableDateTime == null)
                            .OrderBy(c => c.SomeInteger)
                            .First().SomeOtherNullableDateTime != null)
                .Select(p => p.Children.Where(c => c.SomeNullableDateTime == null)
                                .OrderBy(c => c.SomeInteger)
                                .First().SomeOtherNullableDateTime);

            var result = async
                ? await query.ToListAsync()
                : query.ToList();

            Assert.Single(result);
        }

        [ConditionalTheory]
        [MemberData(nameof(IsAsyncData))]
        public virtual async Task SelectMany_where_Select(bool async)
        {
            var contextFactory = await InitializeAsync<Context26744>(seed: c => c.Seed());
            using var context = contextFactory.CreateContext();

            var query = context.Parents
                .SelectMany(p => p.Children
                .Where(c => c.SomeNullableDateTime == null)
                .OrderBy(c => c.SomeInteger)
                .Take(1))
                .Where(c => c.SomeOtherNullableDateTime != null)
                .Select(c => c.SomeNullableDateTime);

            var result = async
                ? await query.ToListAsync()
                : query.ToList();

            Assert.Single(result);
        }

        protected class Context26744 : DbContext
        {
            public Context26744(DbContextOptions options)
            : base(options)
            {
            }

            public DbSet<Parent26744> Parents { get; set; }
            public void Seed()
            {
                Add(new Parent26744
                {
                    Children = new List<Child26744>
                    {
                        new Child26744
                        {
                            SomeInteger = 1,
                            SomeOtherNullableDateTime = new DateTime(2000, 11, 18)
                        }
                    }
                });

                Add(new Parent26744
                {
                    Children = new List<Child26744>
                    {
                        new Child26744
                        {
                            SomeInteger = 1,
                        }
                    }
                });

                SaveChanges();
            }
        }

        protected class Parent26744
        {
            public int Id { get; set; }
            public List<Child26744> Children { get; set; }
        }

        protected class Child26744
        {
            public int Id { get; set; }
            public int SomeInteger { get; set; }
            public DateTime? SomeNullableDateTime { get; set; }
            public DateTime? SomeOtherNullableDateTime { get; set; }
            public Parent26744 Parent { get; set; }
        }
    }
>>>>>>> 4b0f8305
}<|MERGE_RESOLUTION|>--- conflicted
+++ resolved
@@ -670,13 +670,14 @@
         var query = context.Orders.Where(x => x.Items.Any()).OrderBy(e => e.Id).Take(1)
             .Select(e => e.Id)
             .Join(context.Orders, o => o, i => i.Id, (o, i) => i)
-            .Select(entity => new
-            {
-                entity.Id,
-                SpecialSum = entity.Items.Where(x => x.Type == orderItemType)
-                    .Select(x => x.Price)
-                    .FirstOrDefault()
-            });
+            .Select(
+                entity => new
+                {
+                    entity.Id,
+                    SpecialSum = entity.Items.Where(x => x.Type == orderItemType)
+                        .Select(x => x.Price)
+                        .FirstOrDefault()
+                });
 
         var result = async
             ? await query.ToListAsync()
@@ -686,7 +687,7 @@
     protected class Context26472 : DbContext
     {
         public Context26472(DbContextOptions options)
-               : base(options)
+            : base(options)
         {
         }
 
@@ -732,12 +733,13 @@
             .Set<TimeSheet>()
             .Where(x => x.OrderId != null)
             .GroupBy(x => x.OrderId)
-            .Select(x => new
-            {
-                HourlyRate = x.Min(f => f.Order.HourlyRate),
-                CustomerId = x.Min(f => f.Project.Customer.Id),
-                CustomerName = x.Min(f => f.Project.Customer.Name),
-            });
+            .Select(
+                x => new
+                {
+                    HourlyRate = x.Min(f => f.Order.HourlyRate),
+                    CustomerId = x.Min(f => f.Project.Customer.Id),
+                    CustomerName = x.Min(f => f.Project.Customer.Name),
+                });
 
         var timeSheets = async
             ? await query.ToListAsync()
@@ -759,19 +761,21 @@
             .Set<Order>()
             .Where(someFilterFromOutside)
             .GroupBy(x => new { x.CustomerId, x.Number })
-            .Select(x => new
-            {
-                x.Key.CustomerId,
-                CustomerMinHourlyRate = context.Set<Order>().Where(n => n.CustomerId == x.Key.CustomerId).Min(h => h.HourlyRate),
-                HourlyRate = x.Min(f => f.HourlyRate),
-                Count = x.Count()
-            });
+            .Select(
+                x => new
+                {
+                    x.Key.CustomerId,
+                    CustomerMinHourlyRate = context.Set<Order>().Where(n => n.CustomerId == x.Key.CustomerId).Min(h => h.HourlyRate),
+                    HourlyRate = x.Min(f => f.HourlyRate),
+                    Count = x.Count()
+                });
 
         var orders = async
             ? await query.ToListAsync()
             : query.ToList();
 
-        Assert.Collection(orders.OrderBy(x => x.CustomerId),
+        Assert.Collection(
+            orders.OrderBy(x => x.CustomerId),
             t =>
             {
                 Assert.Equal(1, t.CustomerId);
@@ -806,9 +810,24 @@
             var projectA = new Project { Customer = customerA };
             var projectB = new Project { Customer = customerB };
 
-            var orderA1 = new Order { Number = "A1", Customer = customerA, HourlyRate = 10 };
-            var orderA2 = new Order { Number = "A2", Customer = customerA, HourlyRate = 11 };
-            var orderB1 = new Order { Number = "B1", Customer = customerB, HourlyRate = 20 };
+            var orderA1 = new Order
+            {
+                Number = "A1",
+                Customer = customerA,
+                HourlyRate = 10
+            };
+            var orderA2 = new Order
+            {
+                Number = "A2",
+                Customer = customerA,
+                HourlyRate = 11
+            };
+            var orderB1 = new Order
+            {
+                Number = "B1",
+                Customer = customerB,
+                HourlyRate = 20
+            };
 
             var timeSheetA = new TimeSheet { Order = orderA1, Project = projectA };
             var timeSheetB = new TimeSheet { Order = orderB1, Project = projectB };
@@ -869,11 +888,11 @@
         using var context = contextFactory.CreateContext();
 
         var query = from t in context.Table
-                    group t.Id by t.Value into tg
+                    group t.Id by t.Value
+                    into tg
                     select new
                     {
-                        A = tg.Key,
-                        B = context.Table.Where(t => t.Value == tg.Max() * 6).Max(t => (int?)t.Id),
+                        A = tg.Key, B = context.Table.Where(t => t.Value == tg.Max() * 6).Max(t => (int?)t.Id),
                     };
 
         var orders = async
@@ -889,15 +908,17 @@
         using var context = contextFactory.CreateContext();
 
         var query = from t in context.Table
-                    group t.Id by t.Value into tg
+                    group t.Id by t.Value
+                    into tg
                     select new
                     {
                         A = tg.Key,
                         B = tg.Sum(),
                         C = (from t in context.Table
-                             group t.Id by t.Value into tg2
+                             group t.Id by t.Value
+                             into tg2
                              select tg.Sum() + tg2.Sum()
-                             ).OrderBy(e => 1).FirstOrDefault()
+                            ).OrderBy(e => 1).FirstOrDefault()
                     };
 
         var orders = async
@@ -921,16 +942,17 @@
         public int? Value { get; set; }
     }
 
-        [ConditionalTheory]
-        [MemberData(nameof(IsAsyncData))]
-        public virtual async Task Group_by_multiple_aggregate_joining_different_tables(bool async)
-        {
-            var contextFactory = await InitializeAsync<Context27163>();
-            using var context = contextFactory.CreateContext();
-
-            var query = context.Parents
-                .GroupBy(x => new { })
-                .Select(g => new
+    [ConditionalTheory]
+    [MemberData(nameof(IsAsyncData))]
+    public virtual async Task Group_by_multiple_aggregate_joining_different_tables(bool async)
+    {
+        var contextFactory = await InitializeAsync<Context27163>();
+        using var context = contextFactory.CreateContext();
+
+        var query = context.Parents
+            .GroupBy(x => new { })
+            .Select(
+                g => new
                 {
                     Test1 = g
                         .Select(x => x.Child1.Value1)
@@ -942,21 +964,22 @@
                         .Count()
                 });
 
-            var orders = async
-                ? await query.ToListAsync()
-                : query.ToList();
-        }
-
-        [ConditionalTheory]
-        [MemberData(nameof(IsAsyncData))]
-        public virtual async Task Group_by_multiple_aggregate_joining_different_tables_with_query_filter(bool async)
-        {
-            var contextFactory = await InitializeAsync<Context27163>();
-            using var context = contextFactory.CreateContext();
-
-            var query = context.Parents
-                .GroupBy(x => new { })
-                .Select(g => new
+        var orders = async
+            ? await query.ToListAsync()
+            : query.ToList();
+    }
+
+    [ConditionalTheory]
+    [MemberData(nameof(IsAsyncData))]
+    public virtual async Task Group_by_multiple_aggregate_joining_different_tables_with_query_filter(bool async)
+    {
+        var contextFactory = await InitializeAsync<Context27163>();
+        using var context = contextFactory.CreateContext();
+
+        var query = context.Parents
+            .GroupBy(x => new { })
+            .Select(
+                g => new
                 {
                     Test1 = g
                         .Select(x => x.ChildFilter1.Value1)
@@ -968,160 +991,149 @@
                         .Count()
                 });
 
-            var orders = async
-                ? await query.ToListAsync()
-                : query.ToList();
-        }
-
-        protected class Context27163 : DbContext
-        {
-            public Context27163(DbContextOptions options)
-                : base(options)
-            {
-            }
-
-            public DbSet<Parent> Parents { get; set; }
-
-            protected override void OnModelCreating(ModelBuilder modelBuilder)
-            {
-                modelBuilder.Entity<ChildFilter1>().HasQueryFilter(e => e.Filter1 == "Filter1");
-                modelBuilder.Entity<ChildFilter2>().HasQueryFilter(e => e.Filter2 == "Filter2");
-            }
-        }
-
-        public class Parent
-        {
-            public int Id { get; set; }
-            public Child1 Child1 { get; set; }
-            public Child2 Child2 { get; set; }
-            public ChildFilter1 ChildFilter1 { get; set; }
-            public ChildFilter2 ChildFilter2 { get; set; }
-        }
-
-        public class Child1
-        {
-            public int Id { get; set; }
-            public string Value1 { get; set; }
-        }
-
-        public class Child2
-        {
-            public int Id { get; set; }
-            public string Value2 { get; set; }
-        }
-
-        public class ChildFilter1
-        {
-            public int Id { get; set; }
-            public string Filter1 { get; set; }
-            public string Value1 { get; set; }
-        }
-
-        public class ChildFilter2
-        {
-            public int Id { get; set; }
-            public string Filter2 { get; set; }
-            public string Value2 { get; set; }
-        }
-<<<<<<< HEAD
-=======
-
-        [ConditionalTheory]
-        [MemberData(nameof(IsAsyncData))]
-        public virtual async Task Subquery_first_member_compared_to_null(bool async)
-        {
-            var contextFactory = await InitializeAsync<Context26744>(seed: c => c.Seed());
-            using var context = contextFactory.CreateContext();
-
-            var query = context.Parents
-                .Where(p => p.Children.Any(c => c.SomeNullableDateTime == null)
-                           && p.Children.Where(c => c.SomeNullableDateTime == null)
-                            .OrderBy(c => c.SomeInteger)
-                            .First().SomeOtherNullableDateTime != null)
-                .Select(p => p.Children.Where(c => c.SomeNullableDateTime == null)
-                                .OrderBy(c => c.SomeInteger)
-                                .First().SomeOtherNullableDateTime);
-
-            var result = async
-                ? await query.ToListAsync()
-                : query.ToList();
-
-            Assert.Single(result);
-        }
-
-        [ConditionalTheory]
-        [MemberData(nameof(IsAsyncData))]
-        public virtual async Task SelectMany_where_Select(bool async)
-        {
-            var contextFactory = await InitializeAsync<Context26744>(seed: c => c.Seed());
-            using var context = contextFactory.CreateContext();
-
-            var query = context.Parents
-                .SelectMany(p => p.Children
-                .Where(c => c.SomeNullableDateTime == null)
-                .OrderBy(c => c.SomeInteger)
-                .Take(1))
-                .Where(c => c.SomeOtherNullableDateTime != null)
-                .Select(c => c.SomeNullableDateTime);
-
-            var result = async
-                ? await query.ToListAsync()
-                : query.ToList();
-
-            Assert.Single(result);
-        }
-
-        protected class Context26744 : DbContext
-        {
-            public Context26744(DbContextOptions options)
+        var orders = async
+            ? await query.ToListAsync()
+            : query.ToList();
+    }
+
+    protected class Context27163 : DbContext
+    {
+        public Context27163(DbContextOptions options)
             : base(options)
-            {
-            }
-
-            public DbSet<Parent26744> Parents { get; set; }
-            public void Seed()
-            {
-                Add(new Parent26744
+        {
+        }
+
+        public DbSet<Parent> Parents { get; set; }
+
+        protected override void OnModelCreating(ModelBuilder modelBuilder)
+        {
+            modelBuilder.Entity<ChildFilter1>().HasQueryFilter(e => e.Filter1 == "Filter1");
+            modelBuilder.Entity<ChildFilter2>().HasQueryFilter(e => e.Filter2 == "Filter2");
+        }
+    }
+
+    public class Parent
+    {
+        public int Id { get; set; }
+        public Child1 Child1 { get; set; }
+        public Child2 Child2 { get; set; }
+        public ChildFilter1 ChildFilter1 { get; set; }
+        public ChildFilter2 ChildFilter2 { get; set; }
+    }
+
+    public class Child1
+    {
+        public int Id { get; set; }
+        public string Value1 { get; set; }
+    }
+
+    public class Child2
+    {
+        public int Id { get; set; }
+        public string Value2 { get; set; }
+    }
+
+    public class ChildFilter1
+    {
+        public int Id { get; set; }
+        public string Filter1 { get; set; }
+        public string Value1 { get; set; }
+    }
+
+    public class ChildFilter2
+    {
+        public int Id { get; set; }
+        public string Filter2 { get; set; }
+        public string Value2 { get; set; }
+    }
+
+    [ConditionalTheory]
+    [MemberData(nameof(IsAsyncData))]
+    public virtual async Task Subquery_first_member_compared_to_null(bool async)
+    {
+        var contextFactory = await InitializeAsync<Context26744>(seed: c => c.Seed());
+        using var context = contextFactory.CreateContext();
+
+        var query = context.Parents
+            .Where(
+                p => p.Children.Any(c => c.SomeNullableDateTime == null)
+                    && p.Children.Where(c => c.SomeNullableDateTime == null)
+                        .OrderBy(c => c.SomeInteger)
+                        .First().SomeOtherNullableDateTime
+                    != null)
+            .Select(
+                p => p.Children.Where(c => c.SomeNullableDateTime == null)
+                    .OrderBy(c => c.SomeInteger)
+                    .First().SomeOtherNullableDateTime);
+
+        var result = async
+            ? await query.ToListAsync()
+            : query.ToList();
+
+        Assert.Single(result);
+    }
+
+    [ConditionalTheory]
+    [MemberData(nameof(IsAsyncData))]
+    public virtual async Task SelectMany_where_Select(bool async)
+    {
+        var contextFactory = await InitializeAsync<Context26744>(seed: c => c.Seed());
+        using var context = contextFactory.CreateContext();
+
+        var query = context.Parents
+            .SelectMany(
+                p => p.Children
+                    .Where(c => c.SomeNullableDateTime == null)
+                    .OrderBy(c => c.SomeInteger)
+                    .Take(1))
+            .Where(c => c.SomeOtherNullableDateTime != null)
+            .Select(c => c.SomeNullableDateTime);
+
+        var result = async
+            ? await query.ToListAsync()
+            : query.ToList();
+
+        Assert.Single(result);
+    }
+
+    protected class Context26744 : DbContext
+    {
+        public Context26744(DbContextOptions options)
+            : base(options)
+        {
+        }
+
+        public DbSet<Parent26744> Parents { get; set; }
+
+        public void Seed()
+        {
+            Add(
+                new Parent26744
                 {
                     Children = new List<Child26744>
                     {
-                        new Child26744
-                        {
-                            SomeInteger = 1,
-                            SomeOtherNullableDateTime = new DateTime(2000, 11, 18)
-                        }
+                        new Child26744 { SomeInteger = 1, SomeOtherNullableDateTime = new DateTime(2000, 11, 18) }
                     }
                 });
 
-                Add(new Parent26744
-                {
-                    Children = new List<Child26744>
-                    {
-                        new Child26744
-                        {
-                            SomeInteger = 1,
-                        }
-                    }
-                });
-
-                SaveChanges();
-            }
-        }
-
-        protected class Parent26744
-        {
-            public int Id { get; set; }
-            public List<Child26744> Children { get; set; }
-        }
-
-        protected class Child26744
-        {
-            public int Id { get; set; }
-            public int SomeInteger { get; set; }
-            public DateTime? SomeNullableDateTime { get; set; }
-            public DateTime? SomeOtherNullableDateTime { get; set; }
-            public Parent26744 Parent { get; set; }
-        }
-    }
->>>>>>> 4b0f8305
+            Add(new Parent26744 { Children = new List<Child26744> { new Child26744 { SomeInteger = 1, } } });
+
+            SaveChanges();
+        }
+    }
+
+    protected class Parent26744
+    {
+        public int Id { get; set; }
+        public List<Child26744> Children { get; set; }
+    }
+
+    protected class Child26744
+    {
+        public int Id { get; set; }
+        public int SomeInteger { get; set; }
+        public DateTime? SomeNullableDateTime { get; set; }
+        public DateTime? SomeOtherNullableDateTime { get; set; }
+        public Parent26744 Parent { get; set; }
+    }
 }