﻿// Licensed to the .NET Foundation under one or more agreements.
// The .NET Foundation licenses this file to you under the MIT license.

using Microsoft.EntityFrameworkCore.TestModels.ComplexNavigationsModel;

namespace Microsoft.EntityFrameworkCore.Query;

public abstract class ComplexNavigationsCollectionsQueryTestBase<TFixture> : QueryTestBase<TFixture>
    where TFixture : ComplexNavigationsQueryFixtureBase, new()
{
    protected ComplexNavigationsContext CreateContext()
        => Fixture.CreateContext();

    protected ComplexNavigationsCollectionsQueryTestBase(TFixture fixture)
        : base(fixture)
    {
    }

    protected override Expression RewriteExpectedQueryExpression(Expression expectedQueryExpression)
        => new ExpectedQueryRewritingVisitor(Fixture.GetShadowPropertyMappings()).Visit(expectedQueryExpression);

    [ConditionalTheory]
    [MemberData(nameof(IsAsyncData))]
    public virtual Task Select_nav_prop_collection_one_to_many_required(bool async)
        => AssertQuery(
            async,
            ss => ss.Set<Level1>().OrderBy(e => e.Id).Select(e => e.OneToMany_Required1.Select(i => i.Id)),
            assertOrder: true,
            elementAsserter: (e, a) => AssertCollection(e, a));

    [ConditionalTheory]
    [MemberData(nameof(IsAsyncData))]
    public virtual Task
        Complex_SelectMany_with_nested_navigations_and_explicit_DefaultIfEmpty_with_other_query_operators_composed_on_top(bool async)
        => AssertQuery(
            async,
            ss => from l4 in ss.Set<Level1>().SelectMany(
                      l1 => l1.OneToOne_Required_FK1.OneToOne_Optional_FK2.OneToMany_Required3.DefaultIfEmpty())
                  join l2 in ss.Set<Level4>().SelectMany(
                          l4 => l4.OneToOne_Required_FK_Inverse4.OneToOne_Optional_FK_Inverse3.OneToMany_Required_Self2
                              .DefaultIfEmpty())
                      on l4.Id equals l2.Id
                  join l3 in ss.Set<Level4>().SelectMany(
                          l4 => l4.OneToOne_Required_FK_Inverse4.OneToOne_Required_FK_Inverse3.OneToMany_Required2.DefaultIfEmpty())
                      on l2.Id equals l3.Id into grouping
                  from l3 in grouping.DefaultIfEmpty()
                  where l4.OneToMany_Optional_Inverse4.Name != "Foo"
                  orderby l2.OneToOne_Optional_FK2.Id
                  select new
                  {
                      Entity = l4,
                      Collection = l2.OneToMany_Optional_Self2.Where(e => e.Id != 42).ToList(),
                      Property = l3.OneToOne_Optional_FK_Inverse3.OneToOne_Required_FK2.Name
                  },
            ss => from l4 in ss.Set<Level1>().SelectMany(
                      l1 => l1.OneToOne_Required_FK1.OneToOne_Optional_FK2.OneToMany_Required3.DefaultIfEmpty())
                  join l2 in ss.Set<Level4>().SelectMany(
                          l4 => l4.OneToOne_Required_FK_Inverse4.OneToOne_Optional_FK_Inverse3.OneToMany_Required_Self2
                              .DefaultIfEmpty())
                      on l4.Id equals l2.Id
                  join l3 in ss.Set<Level4>().SelectMany(
                          l4 => l4.OneToOne_Required_FK_Inverse4.OneToOne_Required_FK_Inverse3.OneToMany_Required2.DefaultIfEmpty())
                      on l2.Id equals l3.Id into grouping
                  from l3 in grouping.DefaultIfEmpty()
                  where l4.OneToMany_Optional_Inverse4.Name != "Foo"
                  orderby l2.OneToOne_Optional_FK2.MaybeScalar(x => x.Id)
                  select new
                  {
                      Entity = l4,
                      Collection = l2.OneToMany_Optional_Self2.Where(e => e.Id != 42).ToList(),
                      Property = l3.OneToOne_Optional_FK_Inverse3.OneToOne_Required_FK2.Name
                  },
            elementSorter: e => e.Entity.Id,
            elementAsserter: (e, a) =>
            {
                AssertEqual(e.Entity, a.Entity);
                AssertCollection(e.Collection, a.Collection);
                Assert.Equal(e.Property, a.Property);
            });

    [ConditionalTheory]
    [MemberData(nameof(IsAsyncData))]
    public virtual Task Project_collection_navigation(bool async)
        => AssertQuery(
            async,
            ss => from l1 in ss.Set<Level1>()
                  select l1.OneToMany_Optional1,
            elementSorter: e => e != null ? e.Count : 0,
            elementAsserter: (e, a) => AssertCollection(e, a));

    [ConditionalTheory]
    [MemberData(nameof(IsAsyncData))]
    public virtual Task Project_collection_navigation_nested(bool async)
        => AssertQuery(
            async,
            ss => from l1 in ss.Set<Level1>()
                  select l1.OneToOne_Optional_FK1.OneToMany_Optional2,
            ss => from l1 in ss.Set<Level1>()
                  select l1.OneToOne_Optional_FK1.OneToMany_Optional2 ?? new List<Level3>(),
            elementSorter: e => e.Count,
            elementAsserter: (e, a) => AssertCollection(e, a));

    [ConditionalTheory]
    [MemberData(nameof(IsAsyncData))]
    public virtual Task Project_collection_navigation_nested_with_take(bool async)
        => AssertQuery(
            async,
            ss => from l1 in ss.Set<Level1>()
                  select l1.OneToOne_Optional_FK1.OneToMany_Optional2.Take(50),
            ss => from l1 in ss.Set<Level1>()
                  select (l1.OneToOne_Optional_FK1.OneToMany_Optional2 ?? new List<Level3>()).Take(50),
            elementSorter: e => e?.Count() ?? 0,
            elementAsserter: (e, a) => AssertCollection(e, a));

    [ConditionalTheory]
    [MemberData(nameof(IsAsyncData))]
    public virtual Task Project_collection_navigation_using_ef_property(bool async)
        => AssertQuery(
            async,
            ss => from l1 in ss.Set<Level1>()
                  select EF.Property<ICollection<Level3>>(
                      EF.Property<Level2>(
                          l1,
                          "OneToOne_Optional_FK1"),
                      "OneToMany_Optional2"),
            elementSorter: e => e?.Count ?? 0,
            elementAsserter: (e, a) => AssertCollection(e ?? new List<Level3>(), a));

    [ConditionalTheory]
    [MemberData(nameof(IsAsyncData))]
    public virtual Task Project_collection_navigation_nested_anonymous(bool async)
        => AssertQuery(
            async,
            ss => from l1 in ss.Set<Level1>()
                  select new { l1.Id, l1.OneToOne_Optional_FK1.OneToMany_Optional2 },
            elementSorter: e => e.Id,
            elementAsserter: (e, a) =>
            {
                Assert.Equal(e.Id, a.Id);
                AssertCollection(e.OneToMany_Optional2 ?? new List<Level3>(), a.OneToMany_Optional2);
            });

    [ConditionalTheory]
    [MemberData(nameof(IsAsyncData))]
    public virtual Task Project_collection_navigation_composed(bool async)
        => AssertQuery(
            async,
            ss => from l1 in ss.Set<Level1>()
                  where l1.Id < 3
                  select new { l1.Id, collection = l1.OneToMany_Optional1.Where(l2 => l2.Name != "Foo").ToList() },
            elementSorter: e => e.Id,
            elementAsserter: (e, a) =>
            {
                Assert.Equal(e.Id, a.Id);
                AssertCollection(e.collection, a.collection);
            });

    [ConditionalTheory]
    [MemberData(nameof(IsAsyncData))]
    public virtual Task Project_collection_and_root_entity(bool async)
        => AssertQuery(
            async,
            ss => from l1 in ss.Set<Level1>()
                  select new { l1, l1.OneToMany_Optional1 },
            elementSorter: e => e.l1.Id,
            elementAsserter: (e, a) =>
            {
                Assert.Equal(e.l1.Id, a.l1.Id);
                AssertCollection(e.OneToMany_Optional1, a.OneToMany_Optional1);
            });

    [ConditionalTheory]
    [MemberData(nameof(IsAsyncData))]
    public virtual Task Project_collection_and_include(bool async)
        => AssertQuery(
            async,
            ss => from l1 in ss.Set<Level1>().Include(l => l.OneToMany_Optional1)
                  select new { l1, l1.OneToMany_Optional1 },
            elementSorter: e => e.l1.Id,
            elementAsserter: (e, a) =>
            {
                Assert.Equal(e.l1.Id, a.l1.Id);
                AssertCollection(e.OneToMany_Optional1, a.OneToMany_Optional1);
            });

    [ConditionalTheory]
    [MemberData(nameof(IsAsyncData))]
    public virtual Task Project_navigation_and_collection(bool async)
        => AssertQuery(
            async,
            ss => from l1 in ss.Set<Level1>()
                  select new { l1.OneToOne_Optional_FK1, l1.OneToOne_Optional_FK1.OneToMany_Optional2 },
            elementSorter: e => e.OneToOne_Optional_FK1?.Id,
            elementAsserter: (e, a) =>
            {
                Assert.Equal(e.OneToOne_Optional_FK1?.Id, a.OneToOne_Optional_FK1?.Id);
                AssertCollection(e.OneToMany_Optional2 ?? new List<Level3>(), a.OneToMany_Optional2);
            });

    [ConditionalTheory]
    [MemberData(nameof(IsAsyncData))]
    public virtual Task Include_inside_subquery(bool async)
        => AssertQuery(
            async,
            ss => ss.Set<Level1>()
                .Where(l1 => l1.Id < 3)
                .OrderBy(l1 => l1.Id)
                .Select(l1 => new { subquery = ss.Set<Level2>().Include(l => l.OneToMany_Optional2).Where(l => l.Id > 0).ToList() }),
            assertOrder: true,
            elementAsserter: (e, a) => AssertCollection(e.subquery, a.subquery));

    [ConditionalTheory]
    [MemberData(nameof(IsAsyncData))]
    public virtual Task Null_check_in_anonymous_type_projection_should_not_be_removed(bool async)
        => AssertQuery(
            async,
            ss => ss.Set<Level1>().OrderBy(l1 => l1.Id).Select(
                l1 => new
                {
                    Level2s = l1.OneToMany_Optional1.Select(
                        l2 => new
                        {
                            Level3 = l2.OneToOne_Required_FK2 == null
                                ? null
                                : new { l2.OneToOne_Required_FK2.Name }
                        }).ToList()
                }),
            assertOrder: true,
            elementAsserter: (e, a) => AssertCollection(
                e.Level2s,
                a.Level2s,
                elementSorter: ee => ee?.Level3.Name));

    [ConditionalTheory]
    [MemberData(nameof(IsAsyncData))]
    public virtual Task Null_check_in_Dto_projection_should_not_be_removed(bool async)
        => AssertQuery(
            async,
            ss => ss.Set<Level1>().OrderBy(l1 => l1.Id).Select(
                l1 => new
                {
                    Level2s = l1.OneToMany_Optional1.Select(
                        l2 => new
                        {
                            Level3 = l2.OneToOne_Required_FK2 == null
                                ? null
                                : new ProjectedDto<string> { Value = l2.OneToOne_Required_FK2.Name }
                        }).ToList()
                }),
            assertOrder: true,
            elementAsserter: (e, a) => AssertCollection(
                e.Level2s,
                a.Level2s,
                elementSorter: ee => ee.Level3?.Value,
                elementAsserter: (ee, aa) => Assert.Equal(ee.Level3?.Value, aa.Level3?.Value)));

    private class ProjectedDto<T>
    {
        public T Value { get; set; }
    }

    [ConditionalTheory]
    [MemberData(nameof(IsAsyncData))]
    public virtual Task SelectMany_navigation_property_followed_by_select_collection_navigation(bool async)
        => AssertQuery(
            async,
            ss => ss.Set<Level1>().SelectMany(l1 => l1.OneToMany_Optional1).Select(l2 => new { l2.Id, l2.OneToMany_Optional2 }),
            elementSorter: e => e.Id,
            elementAsserter: (e, a) =>
            {
                Assert.Equal(e.Id, a.Id);
                AssertCollection(e.OneToMany_Optional2, a.OneToMany_Optional2);
            });

    [ConditionalTheory]
    [MemberData(nameof(IsAsyncData))]
    public virtual Task Multiple_SelectMany_navigation_property_followed_by_select_collection_navigation(bool async)
        => AssertQuery(
            async,
            ss => ss.Set<Level1>().SelectMany(l1 => l1.OneToMany_Optional1).SelectMany(l2 => l2.OneToMany_Optional2)
                .Select(l2 => new { l2.Id, l2.OneToMany_Optional3 }),
            elementSorter: e => e.Id,
            elementAsserter: (e, a) =>
            {
                Assert.Equal(e.Id, a.Id);
                AssertCollection(e.OneToMany_Optional3, a.OneToMany_Optional3);
            });

    [ConditionalTheory]
    [MemberData(nameof(IsAsyncData))]
    public virtual Task SelectMany_navigation_property_with_include_and_followed_by_select_collection_navigation(bool async)
        => AssertQuery(
            async,
            ss => ss.Set<Level1>()
                .SelectMany(l1 => l1.OneToMany_Optional1)
                .Include(l2 => l2.OneToMany_Required2)
                .Select(l2 => new { l2, l2.OneToMany_Optional2 }),
            elementSorter: e => e.l2.Id,
            elementAsserter: (e, a) =>
            {
                AssertEqual(e.l2, a.l2);
                AssertCollection(e.l2.OneToMany_Required2, a.l2.OneToMany_Required2);
                AssertCollection(e.OneToMany_Optional2, a.OneToMany_Optional2);
            });

    [ConditionalTheory]
    [MemberData(nameof(IsAsyncData))]
    public virtual Task Lift_projection_mapping_when_pushing_down_subquery(bool async)
        => AssertQuery(
            async,
            ss => ss.Set<Level1>()
                .Take(25)
                .Select(
                    l1 => new
                    {
                        l1.Id,
                        c1 = l1.OneToMany_Required1.Select(l2 => new { l2.Id }).FirstOrDefault(),
                        c2 = l1.OneToMany_Required1.Select(l2 => new { l2.Id })
                    }),
            elementSorter: t => t.Id,
            elementAsserter: (e, a) =>
            {
                Assert.Equal(e.Id, a.Id);
                Assert.Equal(e.c1?.Id, a.c1?.Id);
                AssertCollection(e.c2, a.c2, elementSorter: i => i.Id, elementAsserter: (ie, ia) => Assert.Equal(ie.Id, ia.Id));
            });

    [ConditionalTheory]
    [MemberData(nameof(IsAsyncData))]
    public virtual Task Select_subquery_single_nested_subquery(bool async)
        => AssertQuery(
            async,
            ss => ss.Set<Level1>().OrderBy(l1 => l1.Id).Select(
                l1 => new
                {
                    Level2 = l1.OneToMany_Optional1.OrderBy(l2 => l2.Id).Select(
                            l2 => new { Level3s = l2.OneToMany_Optional2.OrderBy(l3 => l3.Id).Select(l3 => new { l3.Id }).ToList() })
                        .FirstOrDefault()
                }),
            assertOrder: true,
            elementAsserter: (e, a) =>
            {
                if (e.Level2 == null)
                {
                    Assert.Null(a.Level2);
                }
                else
                {
                    AssertCollection(e.Level2.Level3s, a.Level2.Level3s, ordered: true);
                }
            });

    [ConditionalTheory]
    [MemberData(nameof(IsAsyncData))]
    public virtual Task Select_subquery_single_nested_subquery2(bool async)
        => AssertQuery(
            async,
            ss => ss.Set<Level1>().OrderBy(l1 => l1.Id).Select(
                l1 => new
                {
                    Level2s = l1.OneToMany_Optional1.OrderBy(l2 => l2.Id).Select(
                        l2 => new
                        {
                            Level3 = l2.OneToMany_Optional2.OrderBy(l3 => l3.Id).Select(
                                l3 => new
                                {
                                    Level4s = l3.OneToMany_Optional3.OrderBy(l4 => l4.Id).Select(l4 => new { l4.Id })
                                        .ToList()
                                }).FirstOrDefault()
                        })
                }),
            assertOrder: true,
            elementAsserter: (e, a) =>
            {
                AssertCollection(
                    e.Level2s, a.Level2s, ordered: true, elementAsserter:
                    (e2, a2) =>
                    {
                        if (e2.Level3 == null)
                        {
                            Assert.Null(a2.Level3);
                        }
                        else
                        {
                            AssertCollection(e2.Level3.Level4s, a2.Level3.Level4s, ordered: true);
                        }
                    });
            });

    [ConditionalTheory]
    [MemberData(nameof(IsAsyncData))]
    public virtual Task Queryable_in_subquery_works_when_final_projection_is_List(bool async)
        => AssertInvalidMaterializationType(
            () =>
                AssertQuery(
                    async,
                    ss => from l1 in ss.Set<Level1>()
                          orderby l1.Id
                          let inner = (from l2 in l1.OneToMany_Optional1
                                       where l2.Name != "Foo"
                                       let innerL1s = from innerL1 in ss.Set<Level1>()
                                                      where innerL1.OneToMany_Optional1.Any(innerL2 => innerL2.Id == l2.Id)
                                                      select innerL1.Name
                                       select innerL1s).FirstOrDefault()
                          select inner.ToList(),
                    assertOrder: true,
                    elementAsserter: (e, a) => AssertCollection(e, a)),
            typeof(IQueryable<string>).ShortDisplayName());

    [ConditionalTheory]
    [MemberData(nameof(IsAsyncData))]
    public virtual Task Complex_query_with_let_collection_projection_FirstOrDefault_with_ToList_on_inner_and_outer(bool async)
        => AssertQuery(
            async,
            ss => from l1 in ss.Set<Level1>()
                  orderby l1.Id
                  let inner = (from l2 in ss.Set<Level2>()
                               where l2.Name != "Foo"
                               let innerL1s = (from innerL1 in ss.Set<Level1>()
                                               where innerL1.OneToMany_Optional1.Any(innerL2 => innerL2.Id == l2.Id)
                                               select innerL1.Name).AsEnumerable()
                               select innerL1s.ToList()).FirstOrDefault()
                  select inner.ToList(),
            assertOrder: true,
            elementAsserter: (e, a) => AssertCollection(e, a));

    [ConditionalTheory]
    [MemberData(nameof(IsAsyncData))]
    public virtual Task Complex_query_with_let_collection_projection_FirstOrDefault(bool async)
        => AssertQuery(
            async,
            ss => from l1 in ss.Set<Level1>()
                  orderby l1.Id
                  let inner = (from l2 in l1.OneToMany_Optional1
                               where l2.Name != "Foo"
                               let innerL1s = from innerL1 in ss.Set<Level1>()
                                              where innerL1.OneToMany_Optional1.Any(innerL2 => innerL2.Id == l2.Id)
                                              select innerL1.Name
                               select innerL1s.ToList()).FirstOrDefault()
                  select inner,
            assertOrder: true,
            elementAsserter: (e, a) => AssertCollection(e, a));

    [ConditionalTheory]
    [MemberData(nameof(IsAsyncData))]
    public virtual Task SelectMany_DefaultIfEmpty_multiple_times_with_joins_projecting_a_collection(bool async)
        => AssertQuery(
            async,
            ss => from l4 in ss.Set<Level1>().SelectMany(
                      l1 => l1.OneToOne_Required_FK1.OneToOne_Optional_FK2.OneToMany_Required3.DefaultIfEmpty())
                  join l2 in ss.Set<Level4>().SelectMany(
                          l4 => l4.OneToOne_Required_FK_Inverse4.OneToOne_Optional_FK_Inverse3.OneToMany_Required_Self2
                              .DefaultIfEmpty()) on
                      l4.Id equals l2.Id
                  join l3 in ss.Set<Level4>().SelectMany(
                          l4 => l4.OneToOne_Required_FK_Inverse4.OneToOne_Required_FK_Inverse3.OneToMany_Required2.DefaultIfEmpty()) on
                      l2.Id equals l3.Id into grouping
                  from l3 in grouping.DefaultIfEmpty()
                  where l4.OneToMany_Optional_Inverse4.Name != "Foo"
                  orderby l2.OneToOne_Optional_FK2.Id
                  select new
                  {
                      Entity = l4,
                      Collection = l2.OneToMany_Optional_Self2.Where(e => e.Id != 42).ToList(),
                      Property = l3.OneToOne_Optional_FK_Inverse3.OneToOne_Required_FK2.Name
                  },
            ss => from l4 in ss.Set<Level1>().SelectMany(
                      l1 => l1.OneToOne_Required_FK1.OneToOne_Optional_FK2.OneToMany_Required3.DefaultIfEmpty())
                  join l2 in ss.Set<Level4>().SelectMany(
                          l4 => l4.OneToOne_Required_FK_Inverse4.OneToOne_Optional_FK_Inverse3.OneToMany_Required_Self2
                              .DefaultIfEmpty()) on
                      l4.Id equals l2.Id
                  join l3 in ss.Set<Level4>().SelectMany(
                          l4 => l4.OneToOne_Required_FK_Inverse4.OneToOne_Required_FK_Inverse3.OneToMany_Required2.DefaultIfEmpty()) on
                      l2.Id equals l3.Id into grouping
                  from l3 in grouping.DefaultIfEmpty()
                  where l4.OneToMany_Optional_Inverse4.Name != "Foo"
                  orderby l2.OneToOne_Optional_FK2.MaybeScalar(e => e.Id)
                  select new
                  {
                      Entity = l4,
                      Collection = l2.OneToMany_Optional_Self2.Where(e => e.Id != 42).ToList(),
                      Property = l3.OneToOne_Optional_FK_Inverse3.OneToOne_Required_FK2.Name
                  },
            assertOrder: true,
            elementAsserter: (e, a) =>
            {
                AssertEqual(e.Entity, a.Entity);
                AssertCollection(e.Collection, a.Collection);
                AssertEqual(e.Property, a.Property);
            });

    [ConditionalTheory]
    [MemberData(nameof(IsAsyncData))]
    public virtual Task Take_Select_collection_Take(bool async)
        => AssertQuery(
            async,
            ss => ss.Set<Level1>().OrderBy(l1 => l1.Id).Take(1)
                .Select(
                    l1 => new
                    {
                        l1.Id,
                        l1.Name,
                        Level2s = l1.OneToMany_Required1.OrderBy(l2 => l2.Id).Take(3)
                            .Select(
                                l2 => new
                                {
                                    l2.Id,
                                    l2.Name,
                                    Level1Id = EF.Property<int>(l2, "OneToMany_Required_Inverse2Id"),
                                    Level2Id = l2.Level1_Required_Id,
                                    Level2 = l2.OneToOne_Required_FK_Inverse2
                                })
                    }),
            assertOrder: true,
            elementAsserter: (e, a) =>
            {
                Assert.Equal(e.Id, a.Id);
                Assert.Equal(e.Name, a.Name);
                AssertCollection(
                    e.Level2s, a.Level2s, ordered: true,
                    elementAsserter: (ee, aa) =>
                    {
                        Assert.Equal(ee.Id, aa.Id);
                        Assert.Equal(ee.Name, aa.Name);
                        Assert.Equal(ee.Level1Id, aa.Level1Id);
                        Assert.Equal(ee.Level2Id, aa.Level2Id);
                        AssertEqual(ee.Level2, aa.Level2);
                    });
            });

    [ConditionalTheory]
    [MemberData(nameof(IsAsyncData))]
    public virtual Task Skip_Take_Select_collection_Skip_Take(bool async)
        => AssertQuery(
            async,
            ss => ss.Set<Level1>().OrderBy(l1 => l1.Id).Skip(1).Take(1)
                .Select(
                    l1 => new
                    {
                        l1.Id,
                        l1.Name,
                        Level2s = l1.OneToMany_Required1.OrderBy(l2 => l2.Id).Skip(1).Take(3)
                            .Select(
                                l2 => new
                                {
                                    l2.Id,
                                    l2.Name,
                                    Level1Id = EF.Property<int>(l2, "OneToMany_Required_Inverse2Id"),
                                    Level2Id = l2.Level1_Required_Id,
                                    Level2 = l2.OneToOne_Required_FK_Inverse2
                                })
                    }),
            assertOrder: true,
            elementAsserter: (e, a) =>
            {
                Assert.Equal(e.Id, a.Id);
                Assert.Equal(e.Name, a.Name);
                AssertCollection(
                    e.Level2s, a.Level2s, ordered: true,
                    elementAsserter: (ee, aa) =>
                    {
                        Assert.Equal(ee.Id, aa.Id);
                        Assert.Equal(ee.Name, aa.Name);
                        Assert.Equal(ee.Level1Id, aa.Level1Id);
                        Assert.Equal(ee.Level2Id, aa.Level2Id);
                        AssertEqual(ee.Level2, aa.Level2);
                    });
            });

    [ConditionalTheory]
    [MemberData(nameof(IsAsyncData))]
    public virtual Task Multi_level_include_one_to_many_optional_and_one_to_many_optional_produces_valid_sql(bool async)
        => AssertQuery(
            async,
            ss => ss.Set<Level1>().Include(e => e.OneToMany_Optional1).ThenInclude(e => e.OneToMany_Optional2),
            elementAsserter: (e, a) => AssertInclude(
                e, a,
                new ExpectedInclude<Level1>(l1 => l1.OneToMany_Optional1),
                new ExpectedInclude<Level2>(l2 => l2.OneToMany_Optional2, "OneToMany_Optional1")));

    [ConditionalTheory]
    [MemberData(nameof(IsAsyncData))]
    public virtual Task Multi_level_include_correct_PK_is_chosen_as_the_join_predicate_for_queries_that_join_same_table_multiple_times(
        bool async)
        => AssertQuery(
            async,
            ss => ss.Set<Level1>().Include(e => e.OneToMany_Optional1).ThenInclude(e => e.OneToMany_Optional2)
                .ThenInclude(e => e.OneToMany_Required_Inverse3.OneToMany_Optional2),
            elementAsserter: (e, a) => AssertInclude(
                e, a,
                new ExpectedInclude<Level1>(l1 => l1.OneToMany_Optional1),
                new ExpectedInclude<Level2>(l2 => l2.OneToMany_Optional2, "OneToMany_Optional1"),
                new ExpectedInclude<Level3>(l3 => l3.OneToMany_Required_Inverse3, "OneToMany_Optional1.OneToMany_Optional2"),
                new ExpectedInclude<Level2>(
                    l2 => l2.OneToMany_Optional2, "OneToMany_Optional1.OneToMany_Optional2.OneToMany_Required_Inverse3")));

    [ConditionalTheory]
    [MemberData(nameof(IsAsyncData))]
    public virtual Task Multiple_complex_includes(bool async)
        => AssertQuery(
            async,
            ss => ss.Set<Level1>()
                .Include(e => e.OneToOne_Optional_FK1)
                .ThenInclude(e => e.OneToMany_Optional2)
                .Include(e => e.OneToMany_Optional1)
                .ThenInclude(e => e.OneToOne_Optional_FK2),
            elementAsserter: (e, a) => AssertInclude(
                e, a,
                new ExpectedInclude<Level1>(l1 => l1.OneToOne_Optional_FK1),
                new ExpectedInclude<Level2>(l2 => l2.OneToMany_Optional2, "OneToOne_Optional_FK1"),
                new ExpectedInclude<Level1>(l1 => l1.OneToMany_Optional1),
                new ExpectedInclude<Level2>(l2 => l2.OneToOne_Optional_FK2, "OneToMany_Optional1")));

    [ConditionalTheory]
    [MemberData(nameof(IsAsyncData))]
    public virtual Task Multiple_complex_includes_EF_Property(bool async)
        => AssertQuery(
            async,
            ss => ss.Set<Level1>()
                .Include(e => EF.Property<Level2>(e, "OneToOne_Optional_FK1"))
                .ThenInclude(e => EF.Property<ICollection<Level3>>(e, "OneToMany_Optional2"))
                .Include(e => EF.Property<ICollection<Level2>>(e, "OneToMany_Optional1"))
                .ThenInclude(e => EF.Property<Level3>(e, "OneToOne_Optional_FK2")),
            elementAsserter: (e, a) => AssertInclude(
                e, a,
                new ExpectedInclude<Level1>(l1 => l1.OneToOne_Optional_FK1),
                new ExpectedInclude<Level2>(l2 => l2.OneToMany_Optional2, "OneToOne_Optional_FK1"),
                new ExpectedInclude<Level1>(l1 => l1.OneToMany_Optional1),
                new ExpectedInclude<Level2>(l2 => l2.OneToOne_Optional_FK2, "OneToMany_Optional1")));

    [ConditionalTheory]
    [MemberData(nameof(IsAsyncData))]
    public virtual Task Multiple_complex_includes_self_ref(bool async)
        => AssertQuery(
            async,
            ss => ss.Set<Level1>()
                .Include(e => e.OneToOne_Optional_Self1)
                .ThenInclude(e => e.OneToMany_Optional_Self1)
                .Include(e => e.OneToMany_Optional_Self1)
                .ThenInclude(e => e.OneToOne_Optional_Self1),
            elementAsserter: (e, a) => AssertInclude(
                e, a, new ExpectedInclude<Level1>(l1 => l1.OneToOne_Optional_Self1),
                new ExpectedInclude<Level1>(l2 => l2.OneToMany_Optional_Self1, "OneToOne_Optional_Self1"),
                new ExpectedInclude<Level1>(l1 => l1.OneToMany_Optional_Self1),
                new ExpectedInclude<Level1>(l2 => l2.OneToOne_Optional_Self1, "OneToMany_Optional_Self1")));

    [ConditionalTheory]
    [MemberData(nameof(IsAsyncData))]
    public virtual Task Multiple_complex_includes_self_ref_EF_Property(bool async)
        => AssertQuery(
            async,
            ss => ss.Set<Level1>()
                .Include(e => EF.Property<Level1>(e, "OneToOne_Optional_Self1"))
                .ThenInclude(e => EF.Property<ICollection<Level1>>(e, "OneToMany_Optional_Self1"))
                .Include(e => EF.Property<ICollection<Level1>>(e, "OneToMany_Optional_Self1"))
                .ThenInclude(e => EF.Property<Level1>(e, "OneToOne_Optional_Self1")),
            elementAsserter: (e, a) => AssertInclude(
                e, a, new ExpectedInclude<Level1>(l1 => l1.OneToOne_Optional_Self1),
                new ExpectedInclude<Level1>(l2 => l2.OneToMany_Optional_Self1, "OneToOne_Optional_Self1"),
                new ExpectedInclude<Level1>(l1 => l1.OneToMany_Optional_Self1),
                new ExpectedInclude<Level1>(l2 => l2.OneToOne_Optional_Self1, "OneToMany_Optional_Self1")));

    [ConditionalTheory]
    [MemberData(nameof(IsAsyncData))]
    public virtual Task Include_reference_and_collection_order_by(bool async)
        => AssertQuery(
            async,
            ss => ss.Set<Level1>()
                .Include(e => e.OneToOne_Optional_FK1.OneToMany_Optional2)
                .OrderBy(e => e.Name),
            assertOrder: true,
            elementAsserter: (e, a) => AssertInclude(
                e, a, new ExpectedInclude<Level1>(l1 => l1.OneToOne_Optional_FK1),
                new ExpectedInclude<Level2>(l2 => l2.OneToMany_Optional2, "OneToOne_Optional_FK1")));

    [ConditionalTheory]
    [MemberData(nameof(IsAsyncData))]
    public virtual Task Include_reference_ThenInclude_collection_order_by(bool async)
        => AssertQuery(
            async,
            ss => ss.Set<Level1>()
                .Include(e => e.OneToOne_Optional_FK1)
                .ThenInclude(e => e.OneToMany_Optional2)
                .OrderBy(e => e.Name),
            assertOrder: true,
            elementAsserter: (e, a) => AssertInclude(
                e, a, new ExpectedInclude<Level1>(l1 => l1.OneToOne_Optional_FK1),
                new ExpectedInclude<Level2>(l2 => l2.OneToMany_Optional2, "OneToOne_Optional_FK1")));

    [ConditionalTheory]
    [MemberData(nameof(IsAsyncData))]
    public virtual Task Include_collection_then_reference(bool async)
        => AssertQuery(
            async,
            ss => ss.Set<Level1>()
                .Include(e => e.OneToMany_Optional1)
                .ThenInclude(e => e.OneToOne_Optional_FK2),
            elementAsserter: (e, a) => AssertInclude(
                e, a, new ExpectedInclude<Level1>(l1 => l1.OneToMany_Optional1),
                new ExpectedInclude<Level2>(l2 => l2.OneToOne_Optional_FK2, "OneToMany_Optional1")));

    [ConditionalTheory]
    [MemberData(nameof(IsAsyncData))]
    public virtual Task Include_collection_with_conditional_order_by(bool async)
        => AssertQuery(
            async,
            ss => ss.Set<Level1>()
                .Include(e => e.OneToMany_Optional1)
                .OrderBy(e => e.Name.EndsWith("03") ? 1 : 2)
                .Select(e => e),
            elementSorter: e => e.Id,
            elementAsserter: (e, a) => AssertInclude(e, a, new ExpectedInclude<Level1>(ee => ee.OneToMany_Optional1)));

    [ConditionalTheory]
    [MemberData(nameof(IsAsyncData))]
    public virtual Task Multiple_complex_include_select(bool async)
        => AssertQuery(
            async,
            ss => ss.Set<Level1>()
                .Include(e => e.OneToOne_Optional_FK1)
                .ThenInclude(e => e.OneToMany_Optional2)
                .Include(e => e.OneToMany_Optional1)
                .ThenInclude(e => e.OneToOne_Optional_FK2),
            elementAsserter: (e, a) => AssertInclude(
                e, a, new ExpectedInclude<Level1>(l1 => l1.OneToOne_Optional_FK1),
                new ExpectedInclude<Level2>(l2 => l2.OneToMany_Optional2, "OneToOne_Optional_FK1"),
                new ExpectedInclude<Level1>(l1 => l1.OneToMany_Optional1),
                new ExpectedInclude<Level2>(l2 => l2.OneToOne_Optional_FK2, "OneToMany_Optional1")));

    [ConditionalTheory]
    [MemberData(nameof(IsAsyncData))]
    public virtual Task Include_nested_with_optional_navigation(bool async)
        => AssertQuery(
            async,
            ss => from l1 in ss.Set<Level1>()
                      .Include(e => e.OneToOne_Optional_FK1.OneToMany_Required2)
                      .ThenInclude(e => e.OneToOne_Required_FK3)
                  where l1.OneToOne_Optional_FK1.Name != "L2 09"
                  select l1,
            elementAsserter: (e, a) => AssertInclude(
                e, a, new ExpectedInclude<Level1>(l1 => l1.OneToOne_Optional_FK1),
                new ExpectedInclude<Level2>(l1 => l1.OneToMany_Required2, "OneToOne_Optional_FK1"),
                new ExpectedInclude<Level3>(l1 => l1.OneToOne_Required_FK3, "OneToOne_Optional_FK1.OneToMany_Required2")));

    [ConditionalTheory]
    [MemberData(nameof(IsAsyncData))]
    public virtual Task Complex_multi_include_with_order_by_and_paging(bool async)
        => AssertQuery(
            async,
            ss => ss.Set<Level1>()
                .Include(e => e.OneToOne_Required_FK1).ThenInclude(e => e.OneToMany_Optional2)
                .Include(e => e.OneToOne_Required_FK1).ThenInclude(e => e.OneToMany_Required2)
                .OrderBy(t => t.Name)
                .Skip(0).Take(10),
            elementAsserter: (e, a) => AssertInclude(
                e, a, new ExpectedInclude<Level1>(l1 => l1.OneToOne_Required_FK1),
                new ExpectedInclude<Level2>(l1 => l1.OneToMany_Optional2, "OneToOne_Required_FK1"),
                new ExpectedInclude<Level2>(l1 => l1.OneToMany_Required2, "OneToOne_Required_FK1")));

    [ConditionalTheory]
    [MemberData(nameof(IsAsyncData))]
    public virtual Task Complex_multi_include_with_order_by_and_paging_joins_on_correct_key(bool async)
        => AssertQuery(
            async,
            ss => ss.Set<Level1>()
                .Include(e => e.OneToOne_Optional_FK1).ThenInclude(e => e.OneToMany_Optional2)
                .Include(e => e.OneToOne_Required_FK1).ThenInclude(e => e.OneToMany_Required2)
                .OrderBy(t => t.Name)
                .Skip(0).Take(10),
            elementAsserter: (e, a) => AssertInclude(
                e, a, new ExpectedInclude<Level1>(l1 => l1.OneToOne_Optional_FK1),
                new ExpectedInclude<Level2>(l2 => l2.OneToMany_Optional2, "OneToOne_Optional_FK1"),
                new ExpectedInclude<Level1>(l1 => l1.OneToOne_Required_FK1),
                new ExpectedInclude<Level2>(l2 => l2.OneToMany_Required2, "OneToOne_Required_FK1")));

    [ConditionalTheory]
    [MemberData(nameof(IsAsyncData))]
    public virtual Task Complex_multi_include_with_order_by_and_paging_joins_on_correct_key2(bool async)
        => AssertQuery(
            async,
            ss => ss.Set<Level1>()
                .Include(e => e.OneToOne_Optional_FK1.OneToOne_Required_FK2).ThenInclude(e => e.OneToMany_Optional3)
                .OrderBy(t => t.Name)
                .Skip(0).Take(10),
            elementAsserter: (e, a) => AssertInclude(
                e, a, new ExpectedInclude<Level1>(l1 => l1.OneToOne_Optional_FK1),
                new ExpectedInclude<Level2>(l2 => l2.OneToOne_Required_FK2, "OneToOne_Optional_FK1"),
                new ExpectedInclude<Level3>(l3 => l3.OneToMany_Optional3, "OneToOne_Optional_FK1.OneToOne_Required_FK2")));

    [ConditionalTheory]
    [MemberData(nameof(IsAsyncData))]
    public virtual Task Multiple_include_with_multiple_optional_navigations(bool async)
        => AssertQuery(
            async,
            ss => ss.Set<Level1>()
                .Include(e => e.OneToOne_Required_FK1).ThenInclude(e => e.OneToMany_Optional2)
                .Include(e => e.OneToOne_Required_FK1).ThenInclude(e => e.OneToOne_Optional_FK2)
                .Include(e => e.OneToOne_Optional_FK1).ThenInclude(e => e.OneToOne_Optional_FK2)
                .Where(e => e.OneToOne_Required_FK1.OneToOne_Optional_PK2.Name != "Foo")
                .OrderBy(e => e.Id),
            elementAsserter: (e, a) => AssertInclude(
                e, a, new ExpectedInclude<Level1>(l1 => l1.OneToOne_Required_FK1),
                new ExpectedInclude<Level2>(l2 => l2.OneToMany_Optional2, "OneToOne_Required_FK1"),
                new ExpectedInclude<Level2>(l2 => l2.OneToOne_Optional_FK2, "OneToOne_Required_FK1"),
                new ExpectedInclude<Level1>(l1 => l1.OneToOne_Optional_FK1),
                new ExpectedInclude<Level2>(l2 => l2.OneToOne_Optional_FK2, "OneToOne_Optional_FK1")),
            assertOrder: true);

    [ConditionalTheory]
    [MemberData(nameof(IsAsyncData))]
    public virtual Task SelectMany_with_Include1(bool async)
        => AssertQuery(
            async,
            ss => ss.Set<Level1>()
                .SelectMany(l1 => l1.OneToMany_Optional1)
                .Include(l2 => l2.OneToMany_Optional2),
            elementAsserter: (e, a) => AssertInclude(e, a, new ExpectedInclude<Level2>(l2 => l2.OneToMany_Optional2)));

    [ConditionalTheory]
    [MemberData(nameof(IsAsyncData))]
    public virtual Task Orderby_SelectMany_with_Include1(bool async)
        => AssertQuery(
            async,
            ss => ss.Set<Level1>().OrderBy(l1 => l1.Id)
                .SelectMany(l1 => l1.OneToMany_Optional1)
                .Include(l2 => l2.OneToMany_Optional2),
            elementAsserter: (e, a) => AssertInclude(e, a, new ExpectedInclude<Level2>(l2 => l2.OneToMany_Optional2)));

    [ConditionalTheory]
    [MemberData(nameof(IsAsyncData))]
    public virtual Task SelectMany_with_Include2(bool async)
        => AssertQuery(
            async,
            ss => ss.Set<Level1>()
                .SelectMany(l1 => l1.OneToMany_Optional1)
                .Include(l2 => l2.OneToOne_Required_FK2),
            elementAsserter: (e, a) => AssertInclude(e, a, new ExpectedInclude<Level2>(l2 => l2.OneToOne_Required_FK2)));

    [ConditionalTheory]
    [MemberData(nameof(IsAsyncData))]
    public virtual Task SelectMany_with_Include_ThenInclude(bool async)
        => AssertQuery(
            async,
            ss => ss.Set<Level1>()
                .SelectMany(l1 => l1.OneToMany_Optional1)
                .Include(l2 => l2.OneToOne_Required_FK2)
                .ThenInclude(l3 => l3.OneToMany_Optional3),
            elementAsserter: (e, a) => AssertInclude(
                e, a, new ExpectedInclude<Level2>(l2 => l2.OneToOne_Required_FK2),
                new ExpectedInclude<Level3>(l3 => l3.OneToMany_Optional3, "OneToOne_Required_FK2")));

    [ConditionalTheory]
    [MemberData(nameof(IsAsyncData))]
    public virtual Task Multiple_SelectMany_with_Include(bool async)
        => AssertQuery(
            async,
            ss => ss.Set<Level1>()
                .SelectMany(l1 => l1.OneToMany_Optional1)
                .SelectMany(l2 => l2.OneToMany_Optional2)
                .Include(l3 => l3.OneToOne_Required_FK3)
                .Include(l3 => l3.OneToMany_Optional3),
            elementAsserter: (e, a) => AssertInclude(
                e, a, new ExpectedInclude<Level3>(l3 => l3.OneToOne_Required_FK3),
                new ExpectedInclude<Level3>(l3 => l3.OneToMany_Optional3)));

    [ConditionalTheory]
    [MemberData(nameof(IsAsyncData))]
    public virtual Task Required_navigation_with_Include(bool async)
        => AssertQuery(
            async,
            ss => ss.Set<Level3>()
                .Include(l3 => l3.OneToOne_Required_FK_Inverse3.OneToMany_Required_Inverse2)
                .Select(l3 => l3.OneToOne_Required_FK_Inverse3),
            elementAsserter: (e, a) => AssertInclude(e, a, new ExpectedInclude<Level2>(l2 => l2.OneToMany_Required_Inverse2)));

    [ConditionalTheory]
    [MemberData(nameof(IsAsyncData))]
    public virtual Task Required_navigation_with_Include_ThenInclude(bool async)
        => AssertQuery(
            async,
            ss => ss.Set<Level4>()
                .Include(l4 => l4.OneToOne_Required_FK_Inverse4.OneToMany_Required_Inverse3)
                .ThenInclude(l2 => l2.OneToMany_Optional_Inverse2)
                .Select(l4 => l4.OneToOne_Required_FK_Inverse4),
            elementAsserter: (e, a) => AssertInclude(
                e, a, new ExpectedInclude<Level3>(l3 => l3.OneToMany_Required_Inverse3),
                new ExpectedInclude<Level2>(l2 => l2.OneToMany_Optional_Inverse2, "OneToMany_Required_Inverse3")));

    [ConditionalTheory]
    [MemberData(nameof(IsAsyncData))]
    public virtual Task Optional_navigation_with_Include_ThenInclude(bool async)
        => AssertQuery(
            async,
            ss => ss.Set<Level1>()
                .Include(l1 => l1.OneToOne_Optional_FK1.OneToMany_Optional2)
                .ThenInclude(l3 => l3.OneToOne_Optional_FK3)
                .Select(l1 => l1.OneToOne_Optional_FK1),
            elementAsserter: (e, a) => AssertInclude(
                e, a, new ExpectedInclude<Level2>(l2 => l2.OneToMany_Optional2),
                new ExpectedInclude<Level3>(l3 => l3.OneToOne_Optional_FK3, "OneToMany_Optional2")));

    [ConditionalTheory]
    [MemberData(nameof(IsAsyncData))]
    public virtual Task Multiple_optional_navigation_with_Include(bool async)
        => AssertQuery(
            async,
            ss => ss.Set<Level1>()
                .Include(l1 => l1.OneToOne_Optional_FK1.OneToOne_Optional_PK2.OneToMany_Optional3)
                .Select(l1 => l1.OneToOne_Optional_FK1.OneToOne_Optional_PK2),
            elementAsserter: (e, a) => AssertInclude(e, a, new ExpectedInclude<Level3>(l3 => l3.OneToMany_Optional3)));

    [ConditionalTheory]
    [MemberData(nameof(IsAsyncData))]
    public virtual Task Multiple_optional_navigation_with_string_based_Include(bool async)
        => AssertQuery(
            async,
            ss => ss.Set<Level1>()
                .Include("OneToOne_Optional_FK1.OneToOne_Optional_PK2.OneToMany_Optional3")
                .Select(l1 => l1.OneToOne_Optional_FK1)
                .Select(l2 => l2.OneToOne_Optional_PK2),
            elementAsserter: (e, a) => AssertInclude(e, a, new ExpectedInclude<Level3>(l3 => l3.OneToMany_Optional3)));

    [ConditionalTheory]
    [MemberData(nameof(IsAsyncData))]
    public virtual Task Optional_navigation_with_order_by_and_Include(bool async)
        => AssertQuery(
            async,
            ss => ss.Set<Level1>()
                .Include(l1 => l1.OneToOne_Optional_FK1.OneToMany_Optional2)
                .Select(l1 => l1.OneToOne_Optional_FK1)
                .OrderBy(l2 => l2.Name),
            elementAsserter: (e, a) => AssertInclude(e, a, new ExpectedInclude<Level2>(l2 => l2.OneToMany_Optional2)),
            assertOrder: true);

    [ConditionalTheory]
    [MemberData(nameof(IsAsyncData))]
    public virtual Task Optional_navigation_with_Include_and_order(bool async)
        => AssertQuery(
            async,
            ss => ss.Set<Level1>()
                .Include(l1 => l1.OneToOne_Optional_FK1.OneToMany_Optional2)
                .Select(l1 => l1.OneToOne_Optional_FK1)
                .OrderBy(l2 => l2.Name),
            elementAsserter: (e, a) => AssertInclude(e, a, new ExpectedInclude<Level2>(l2 => l2.OneToMany_Optional2)),
            assertOrder: true);

    [ConditionalTheory]
    [MemberData(nameof(IsAsyncData))]
    public virtual Task SelectMany_with_order_by_and_Include(bool async)
        => AssertQuery(
            async,
            ss => ss.Set<Level1>()
                .SelectMany(l1 => l1.OneToMany_Optional1)
                .OrderBy(l2 => l2.Name)
                .Include(l2 => l2.OneToMany_Optional2),
            elementAsserter: (e, a) => AssertInclude(e, a, new ExpectedInclude<Level2>(l2 => l2.OneToMany_Optional2)),
            assertOrder: true);

    [ConditionalTheory]
    [MemberData(nameof(IsAsyncData))]
    public virtual Task SelectMany_with_Include_and_order_by(bool async)
        => AssertQuery(
            async,
            ss => ss.Set<Level1>()
                .SelectMany(l1 => l1.OneToMany_Optional1)
                .Include(l2 => l2.OneToMany_Optional2)
                .OrderBy(l2 => l2.Name),
            elementAsserter: (e, a) => AssertInclude(e, a, new ExpectedInclude<Level2>(l2 => l2.OneToMany_Optional2)),
            assertOrder: true);

    [ConditionalTheory]
    [MemberData(nameof(IsAsyncData))]
    public virtual Task SelectMany_with_navigation_and_Distinct(bool async)
        => AssertQuery(
            async,
            ss => from l1 in ss.Set<Level1>().Include(l => l.OneToMany_Optional1)
                  from l2 in l1.OneToMany_Optional1.Distinct()
                  where l2 != null
                  select l1,
            elementAsserter: (e, a) => AssertInclude(e, a, new ExpectedInclude<Level1>(l1 => l1.OneToMany_Optional1)));

    [ConditionalTheory]
    [MemberData(nameof(IsAsyncData))]
    public virtual Task SelectMany_with_navigation_and_Distinct_projecting_columns_including_join_key(bool async)
        => AssertQuery(
            async,
            ss => from l1 in ss.Set<Level1>().Include(l => l.OneToMany_Optional1)
                  from l2 in l1.OneToMany_Optional1.Select(
                      x => new
                      {
                          x.Id,
                          x.Name,
                          FK = EF.Property<int>(x, "OneToMany_Optional_Inverse2Id")
                      }).Distinct()
                  select l1,
            elementAsserter: (e, a) => AssertInclude(e, a, new ExpectedInclude<Level1>(l1 => l1.OneToMany_Optional1)));

    [ConditionalTheory]
    [MemberData(nameof(IsAsyncData))]
    public virtual Task Include_collection_with_multiple_orderbys_member(bool async)
        => AssertQuery(
            async,
            ss => ss.Set<Level2>()
                .Include(l2 => l2.OneToMany_Optional2)
                .OrderBy(l2 => l2.Name)
                .ThenBy(l2 => l2.Level1_Required_Id),
            elementAsserter: (e, a) => AssertInclude(e, a, new ExpectedInclude<Level2>(e => e.OneToMany_Optional2)),
            assertOrder: true);

    [ConditionalTheory]
    [MemberData(nameof(IsAsyncData))]
    public virtual Task Include_collection_with_multiple_orderbys_property(bool async)
        => AssertQuery(
            async,
            ss => ss.Set<Level2>()
                .Include(l2 => l2.OneToMany_Optional2)
                .OrderBy(l2 => EF.Property<int>(l2, "Level1_Required_Id"))
                .ThenBy(l2 => l2.Name),
            elementAsserter: (e, a) => AssertInclude(e, a, new ExpectedInclude<Level2>(e => e.OneToMany_Optional2)),
            assertOrder: true);

    [ConditionalTheory]
    [MemberData(nameof(IsAsyncData))]
    public virtual Task Include_collection_with_multiple_orderbys_methodcall(bool async)
        => AssertQuery(
            async,
            ss => ss.Set<Level2>()
                .Include(l2 => l2.OneToMany_Optional2)
                .OrderBy(l2 => Math.Abs(l2.Level1_Required_Id))
                .ThenBy(l2 => l2.Name),
            elementAsserter: (e, a) => AssertInclude(e, a, new ExpectedInclude<Level2>(e => e.OneToMany_Optional2)),
            assertOrder: true);

    [ConditionalTheory]
    [MemberData(nameof(IsAsyncData))]
    public virtual Task Include_collection_with_multiple_orderbys_complex(bool async)
        => AssertQuery(
            async,
            ss => ss.Set<Level2>()
                .Include(l2 => l2.OneToMany_Optional2)
                .OrderBy(l2 => Math.Abs(l2.Level1_Required_Id) + 7)
                .ThenBy(l2 => l2.Name),
            elementAsserter: (e, a) => AssertInclude(e, a, new ExpectedInclude<Level2>(e => e.OneToMany_Optional2)),
            assertOrder: true);

    [ConditionalTheory]
    [MemberData(nameof(IsAsyncData))]
    public virtual Task Include_collection_with_multiple_orderbys_complex_repeated(bool async)
        => AssertQuery(
            async,
            ss => ss.Set<Level2>()
                .Include(l2 => l2.OneToMany_Optional2)
                .OrderBy(l2 => -l2.Level1_Required_Id)
                .ThenBy(l2 => -l2.Level1_Required_Id).ThenBy(l2 => l2.Name),
            elementAsserter: (e, a) => AssertInclude(e, a, new ExpectedInclude<Level2>(e => e.OneToMany_Optional2)),
            assertOrder: true);

    [ConditionalTheory]
    [MemberData(nameof(IsAsyncData))]
    public virtual Task Include_collection_with_multiple_orderbys_complex_repeated_checked(bool async)
    {
        checked
        {
            return AssertQuery(
                async,
                ss => ss.Set<Level2>()
                    .Include(l2 => l2.OneToMany_Optional2)
                    .OrderBy(l2 => -l2.Level1_Required_Id)
                    .ThenBy(l2 => -l2.Level1_Required_Id).ThenBy(l2 => l2.Name),
                elementAsserter: (e, a) => AssertInclude(e, a, new ExpectedInclude<Level2>(e => e.OneToMany_Optional2)),
                assertOrder: true);
        }
    }

    [ConditionalTheory]
    [MemberData(nameof(IsAsyncData))]
    public virtual Task Include_collection_with_groupby_in_subquery(bool async)
        => AssertQuery(
            async,
            ss => ss.Set<Level1>()
                .Include(l1 => l1.OneToMany_Optional1)
                .GroupBy(g => g.Name)
                .Select(g => g.OrderBy(e => e.Id).FirstOrDefault()),
            elementAsserter: (e, a) => AssertInclude(e, a, new ExpectedInclude<Level1>(e => e.OneToMany_Optional1)));

    [ConditionalTheory]
    [MemberData(nameof(IsAsyncData))]
    public virtual Task Include_collection_with_groupby_in_subquery_and_filter_before_groupby(bool async)
        => AssertQuery(
            async,
            ss => ss.Set<Level1>()
                .Include(l1 => l1.OneToMany_Optional1)
                .Where(l1 => l1.Id > 3)
                .GroupBy(g => g.Name)
                .Select(g => g.OrderBy(e => e.Id).FirstOrDefault()),
            elementAsserter: (e, a) => AssertInclude(e, a, new ExpectedInclude<Level1>(e => e.OneToMany_Optional1)));

    [ConditionalTheory]
    [MemberData(nameof(IsAsyncData))]
    public virtual Task Include_collection_with_groupby_in_subquery_and_filter_after_groupby(bool async)
        => AssertQuery(
            async,
            ss => ss.Set<Level1>()
                .Include(l1 => l1.OneToMany_Optional1)
                .GroupBy(g => g.Name)
                .Where(g => g.Key != "Foo")
                .Select(g => g.OrderBy(e => e.Id).FirstOrDefault()),
            elementAsserter: (e, a) => AssertInclude(e, a, new ExpectedInclude<Level1>(e => e.OneToMany_Optional1)));

    [ConditionalTheory]
    [MemberData(nameof(IsAsyncData))]
    public virtual Task Include_reference_collection_order_by_reference_navigation(bool async)
        => AssertQuery(
            async,
            ss => ss.Set<Level1>()
                .Include(l1 => l1.OneToOne_Optional_FK1.OneToMany_Optional2)
                .OrderBy(l1 => (int?)l1.OneToOne_Optional_FK1.Id),
            elementAsserter: (e, a) => AssertInclude(
                e, a,
                new ExpectedInclude<Level1>(e => e.OneToOne_Optional_FK1),
                new ExpectedInclude<Level2>(e => e.OneToMany_Optional2, "OneToOne_Optional_FK1")),
            assertOrder: true);

    [ConditionalTheory]
    [MemberData(nameof(IsAsyncData))]
    public virtual Task Include_after_Select(bool async)
        => AssertIncludeOnNonEntity(
            () => AssertQuery(
                async,
                ss => ss.Set<Level1>().Select(l1 => l1.OneToOne_Optional_FK1).Include(l2 => l2.OneToMany_Optional2)));

    [ConditionalTheory]
    [MemberData(nameof(IsAsyncData))]
    public virtual Task Include_after_SelectMany_and_reference_navigation(bool async)
        => AssertIncludeOnNonEntity(
            () => AssertQuery(
                async,
                ss => ss.Set<Level1>().SelectMany(l1 => l1.OneToMany_Required1).Select(l2 => l2.OneToOne_Optional_FK2)
                    .Include(l3 => l3.OneToMany_Optional3)));

    [ConditionalTheory]
    [MemberData(nameof(IsAsyncData))]
    public virtual Task Include_after_SelectMany(bool async)
        => AssertQuery(
            async,
            ss => ss.Set<Level1>().SelectMany(l1 => l1.OneToMany_Required1).Include(l2 => l2.OneToMany_Optional2),
            elementAsserter: (e, a) => AssertInclude(e, a, new ExpectedInclude<Level2>(x => x.OneToMany_Optional2)));

    [ConditionalTheory]
    [MemberData(nameof(IsAsyncData))]
    public virtual Task Include_after_multiple_SelectMany_and_reference_navigation(bool async)
        => AssertQuery(
            async,
            ss => ss.Set<Level1>()
                .SelectMany(l1 => l1.OneToMany_Required1)
                .SelectMany(l2 => l2.OneToMany_Optional2)
                .Include(l3 => l3.OneToOne_Required_FK3.OneToMany_Required_Self4)
                .Select(l3 => l3.OneToOne_Required_FK3),
            elementAsserter: (e, a) => AssertInclude(e, a, new ExpectedInclude<Level4>(l4 => l4.OneToMany_Required_Self4)));

    [ConditionalTheory]
    [MemberData(nameof(IsAsyncData))]
    public virtual Task Include_after_SelectMany_and_multiple_reference_navigations(bool async)
        => AssertQuery(
            async,
            ss => ss.Set<Level1>()
                .SelectMany(l1 => l1.OneToMany_Required1)
                .Include(l2 => l2.OneToOne_Optional_FK2.OneToOne_Required_FK3.OneToMany_Optional_Self4)
                .Select(l2 => l2.OneToOne_Optional_FK2)
                .Select(l3 => l3.OneToOne_Required_FK3),
            elementAsserter: (e, a) => AssertInclude(e, a, new ExpectedInclude<Level4>(l4 => l4.OneToMany_Optional_Self4)));

    [ConditionalTheory]
    [MemberData(nameof(IsAsyncData))]
    public virtual Task Include_collection(bool async)
        => AssertQuery(
            async,
            ss => ss.Set<Level1>().Include(l1 => l1.OneToMany_Optional1),
            elementAsserter: (e, a) => AssertInclude(e, a, new ExpectedInclude<Level1>(l3 => l3.OneToMany_Optional1)));

    [ConditionalTheory]
    [MemberData(nameof(IsAsyncData))]
    public virtual Task Include_collection_followed_by_include_reference(bool async)
        => AssertQuery(
            async,
            ss => ss.Set<Level1>().Include(l1 => l1.OneToMany_Optional1).ThenInclude(l2 => l2.OneToOne_Optional_PK2),
            elementAsserter: (e, a) => AssertInclude(
                e, a, new ExpectedInclude<Level1>(e1 => e1.OneToMany_Optional1),
                new ExpectedInclude<Level2>(e2 => e2.OneToOne_Optional_PK2, "OneToMany_Optional1")));

    [ConditionalTheory]
    [MemberData(nameof(IsAsyncData))]
    public virtual Task Include_reference_followed_by_include_collection(bool async)
        => AssertQuery(
            async,
            ss => ss.Set<Level1>().Include(l1 => l1.OneToOne_Optional_FK1).ThenInclude(l2 => l2.OneToMany_Optional2),
            elementAsserter: (e, a) => AssertInclude(
                e, a, new ExpectedInclude<Level1>(e1 => e1.OneToOne_Optional_FK1),
                new ExpectedInclude<Level2>(e2 => e2.OneToMany_Optional2, "OneToOne_Optional_FK1")));

    [ConditionalTheory]
    [MemberData(nameof(IsAsyncData))]
    public virtual Task Include_collection_followed_by_projecting_the_included_collection(bool async)
        => AssertQuery(
            async,
            ss => ss.Set<Level1>().OrderBy(l1 => l1.Id).Include(l1 => l1.OneToMany_Optional1).Select(l1 => l1.OneToMany_Optional1),
            assertOrder: true,
            elementAsserter: (e, a) => AssertCollection(e, a));

    [ConditionalTheory]
    [MemberData(nameof(IsAsyncData))]
    public virtual Task Include_and_ThenInclude_collections_followed_by_projecting_the_first_collection(bool async)
        => AssertQuery(
            async,
            ss => ss.Set<Level1>()
                .OrderBy(l1 => l1.Id)
                .Include(l1 => l1.OneToMany_Optional1)
                .ThenInclude(l2 => l2.OneToOne_Optional_PK2)
                .Select(l1 => l1.OneToMany_Optional1),
            assertOrder: true,
            elementAsserter: (e, a) => AssertCollection(
                e,
                a,
                elementAsserter: (ee, aa) => AssertInclude(ee, aa, new ExpectedInclude<Level2>(x => x.OneToOne_Optional_PK2))));

    [ConditionalTheory]
    [MemberData(nameof(IsAsyncData))]
    public virtual Task Include_collection_and_another_navigation_chain_followed_by_projecting_the_first_collection(bool async)
        => AssertQuery(
            async,
            ss => ss.Set<Level1>()
                .OrderBy(l1 => l1.Id)
                .Include(l1 => l1.OneToMany_Optional1)
                .ThenInclude(l2 => l2.OneToOne_Optional_PK2)
                .ThenInclude(l3 => l3.OneToOne_Optional_FK3)
                .Select(l1 => l1.OneToMany_Optional1),
            assertOrder: true,
            elementAsserter: (e, a) => AssertCollection(
                e,
                a,
                elementAsserter: (ee, aa) => AssertInclude(
                    ee, aa, new ExpectedInclude<Level2>(e1 => e1.OneToOne_Optional_PK2),
                    new ExpectedInclude<Level3>(e2 => e2.OneToOne_Optional_FK3, "OneToOne_Optional_PK2"))));

    [ConditionalTheory]
    [MemberData(nameof(IsAsyncData))]
    public virtual Task Include_collection_ThenInclude_two_references(bool async)
        => AssertQuery(
            async,
            ss => ss.Set<Level1>()
                .Include(l1 => l1.OneToMany_Optional1)
                .ThenInclude(l2 => l2.OneToOne_Optional_PK2)
                .ThenInclude(l3 => l3.OneToOne_Optional_FK3),
            elementAsserter: (e, a) => AssertInclude(
                e, a, new ExpectedInclude<Level1>(e1 => e1.OneToMany_Optional1),
                new ExpectedInclude<Level2>(e2 => e2.OneToOne_Optional_PK2, "OneToMany_Optional1"),
                new ExpectedInclude<Level3>(e3 => e3.OneToOne_Optional_FK3, "OneToMany_Optional1.OneToOne_Optional_PK2")));

    [ConditionalTheory]
    [MemberData(nameof(IsAsyncData))]
    public virtual Task Include_collection_followed_by_complex_includes_and_projecting_the_included_collection(bool async)
        => AssertQuery(
            async,
            ss => ss.Set<Level1>()
                .OrderBy(l1 => l1.Id)
                .Include(l1 => l1.OneToMany_Optional1).ThenInclude(l2 => l2.OneToOne_Optional_PK2)
                .ThenInclude(l3 => l3.OneToOne_Optional_FK3)
                .Include(l1 => l1.OneToMany_Optional1).ThenInclude(l2 => l2.OneToOne_Optional_FK2)
                .ThenInclude(l3 => l3.OneToMany_Optional3)
                .Select(l1 => l1.OneToMany_Optional1),
            assertOrder: true,
            elementAsserter: (e, a) => AssertInclude(
                e, a, new ExpectedInclude<Level2>(e1 => e1.OneToOne_Optional_PK2),
                new ExpectedInclude<Level3>(e2 => e2.OneToOne_Optional_FK3, "OneToOne_Optional_PK2"),
                new ExpectedInclude<Level2>(e3 => e3.OneToOne_Optional_FK2),
                new ExpectedInclude<Level3>(e4 => e4.OneToMany_Optional3, "OneToOne_Optional_FK2")));

    [ConditionalTheory]
    [MemberData(nameof(IsAsyncData))]
    public virtual Task Include_collection_multiple(bool async)
        => AssertQuery(
            async,
            ss => ss.Set<Level1>()
                .Include(l1 => l1.OneToMany_Optional1).ThenInclude(l2 => l2.OneToOne_Optional_PK2)
                .ThenInclude(l3 => l3.OneToOne_Optional_FK3)
                .Include(l1 => l1.OneToMany_Optional1).ThenInclude(l2 => l2.OneToOne_Optional_FK2)
                .ThenInclude(l3 => l3.OneToMany_Optional3),
            elementAsserter: (e, a) => AssertInclude(
                e, a, new ExpectedInclude<Level1>(e1 => e1.OneToMany_Optional1),
                new ExpectedInclude<Level2>(e2 => e2.OneToOne_Optional_PK2, "OneToMany_Optional1"),
                new ExpectedInclude<Level3>(e3 => e3.OneToOne_Optional_FK3, "OneToMany_Optional1.OneToOne_Optional_PK2"),
                new ExpectedInclude<Level2>(e4 => e4.OneToOne_Optional_FK2, "OneToMany_Optional1"),
                new ExpectedInclude<Level3>(e5 => e5.OneToMany_Optional3, "OneToMany_Optional1.OneToOne_Optional_FK2")));

    [ConditionalTheory]
    [MemberData(nameof(IsAsyncData))]
    public virtual Task Include_ThenInclude_ThenInclude_followed_by_two_nested_selects(bool async)
        => AssertQuery(
            async,
            ss => ss.Set<Level1>()
                .OrderBy(l1 => l1.Id)
                .Include(l1 => l1.OneToMany_Optional1).ThenInclude(l2 => l2.OneToOne_Optional_PK2)
                .ThenInclude(l3 => l3.OneToOne_Optional_FK3)
                .Select(l1 => l1.OneToMany_Optional1.Select(l2 => l2.OneToOne_Optional_PK2)),
            assertOrder: true,
            elementAsserter: (e, a) => AssertCollection(
                e, a, elementAsserter: (ee, aa) => AssertInclude(ee, aa, new ExpectedInclude<Level3>(x => x.OneToOne_Optional_FK3))));

    [ConditionalTheory]
    [MemberData(nameof(IsAsyncData))]
    public virtual Task Include_collection_ThenInclude_reference_followed_by_projection_into_anonmous_type(bool async)
        => AssertQuery(
            async,
            ss => ss.Set<Level1>()
                .OrderBy(l1 => l1.Id)
                .Include(l1 => l1.OneToMany_Optional1).ThenInclude(l2 => l2.OneToOne_Optional_PK2)
                .Select(l1 => new { l1, l1.OneToMany_Optional1 }),
            assertOrder: true,
            elementAsserter: (e, a) =>
            {
                AssertInclude(
                    e.l1, a.l1, new ExpectedInclude<Level1>(e1 => e1.OneToMany_Optional1),
                    new ExpectedInclude<Level2>(e2 => e2.OneToOne_Optional_PK2, "OneToMany_Optional1"));
                AssertCollection(
                    e.OneToMany_Optional1,
                    a.OneToMany_Optional1,
                    elementAsserter: (ee, aa) => AssertInclude(ee, aa, new ExpectedInclude<Level2>(e => e.OneToOne_Optional_PK2)));
            });

    [ConditionalTheory]
    [MemberData(nameof(IsAsyncData))]
    public virtual Task Include_collection_multiple_with_filter(bool async)
        => AssertQuery(
            async,
            ss => ss.Set<Level1>()
                .Include(l1 => l1.OneToMany_Optional1)
                .ThenInclude(l2 => l2.OneToOne_Optional_PK2)
                .ThenInclude(l3 => l3.OneToOne_Optional_FK3)
                .Where(l1 => l1.OneToMany_Optional1.Where(l2 => l2.OneToOne_Optional_PK2.Name != "Foo").Count() > 0),
            elementAsserter: (e, a) => AssertInclude(
                e, a, new ExpectedInclude<Level1>(e1 => e1.OneToMany_Optional1),
                new ExpectedInclude<Level2>(e2 => e2.OneToOne_Optional_PK2, "OneToMany_Optional1"),
                new ExpectedInclude<Level3>(e3 => e3.OneToOne_Optional_FK3, "OneToMany_Optional1.OneToOne_Optional_PK2")));

    [ConditionalTheory]
    [MemberData(nameof(IsAsyncData))]
    public virtual Task Include_collection_multiple_with_filter_EF_Property(bool async)
        => AssertQuery(
            async,
            ss => ss.Set<Level1>()
                .Include(l1 => EF.Property<ICollection<Level2>>(l1, "OneToMany_Optional1"))
                .ThenInclude(l2 => EF.Property<Level3>(l2, "OneToOne_Optional_PK2"))
                .ThenInclude(l3 => EF.Property<Level4>(l3, "OneToOne_Optional_FK3"))
                .Where(
                    l1 => EF.Property<ICollection<Level2>>(l1, "OneToMany_Optional1").Where(l2 => l2.OneToOne_Optional_PK2.Name != "Foo")
                            .Count()
                        > 0),
            elementAsserter: (e, a) => AssertInclude(
                e, a, new ExpectedInclude<Level1>(e1 => e1.OneToMany_Optional1),
                new ExpectedInclude<Level2>(e2 => e2.OneToOne_Optional_PK2, "OneToMany_Optional1"),
                new ExpectedInclude<Level3>(e3 => e3.OneToOne_Optional_FK3, "OneToMany_Optional1.OneToOne_Optional_PK2")));

    [ConditionalTheory]
    [MemberData(nameof(IsAsyncData))]
    public virtual Task Including_reference_navigation_and_projecting_collection_navigation(bool async)
        => AssertQuery(
            async,
            ss => ss.Set<Level1>()
                .Include(e => e.OneToOne_Required_FK1)
                .ThenInclude(e => e.OneToOne_Optional_FK2)
                .Select(
                    e => new Level1
                    {
                        Id = e.Id,
                        OneToOne_Required_FK1 = e.OneToOne_Required_FK1,
                        OneToMany_Required1 = e.OneToMany_Required1
                    }));

    [ConditionalTheory]
    [MemberData(nameof(IsAsyncData))]
    public virtual Task LeftJoin_with_Any_on_outer_source_and_projecting_collection_from_inner(bool async)
    {
        var validIds = new List<string> { "L1 01", "L1 02" };

        return AssertQuery(
            async,
            ss => from l1 in ss.Set<Level1>().Where(l1 => validIds.Any(e => e == l1.Name))
                  join l2 in ss.Set<Level2>()
                      on l1.Id equals l2.Level1_Required_Id into l2s
                  from l2 in l2s.DefaultIfEmpty()
                  select new Level2 { Id = l2 == null ? 0 : l2.Id, OneToMany_Required2 = l2 == null ? null : l2.OneToMany_Required2 });
    }

    [ConditionalTheory]
    [MemberData(nameof(IsAsyncData))]
    public virtual Task Filtered_include_basic_Where(bool async)
        => AssertQuery(
            async,
            ss => ss.Set<Level1>().Include(l1 => l1.OneToMany_Optional1.Where(l2 => l2.Id > 5)),
            elementAsserter: (e, a) => AssertInclude(
                e, a,
                new ExpectedFilteredInclude<Level1, Level2>(
                    e => e.OneToMany_Optional1,
                    includeFilter: x => x.Where(l2 => l2.Id > 5))));

    [ConditionalTheory]
    [MemberData(nameof(IsAsyncData))]
    public virtual Task Filtered_include_basic_Where_EF_Property(bool async)
        => AssertQuery(
            async,
            ss => ss.Set<Level1>().Include(l1 => EF.Property<ICollection<Level2>>(l1, "OneToMany_Optional1").Where(l2 => l2.Id > 5)),
            elementAsserter: (e, a) => AssertInclude(
                e, a,
                new ExpectedFilteredInclude<Level1, Level2>(
                    e => e.OneToMany_Optional1,
                    includeFilter: x => x.Where(l2 => l2.Id > 5))));

    [ConditionalTheory]
    [MemberData(nameof(IsAsyncData))]
    public virtual Task Filtered_include_OrderBy(bool async)
        => AssertQuery(
            async,
            ss => ss.Set<Level1>().Include(l1 => l1.OneToMany_Optional1.OrderBy(x => x.Name)),
            elementAsserter: (e, a) => AssertInclude(
                e, a,
                new ExpectedFilteredInclude<Level1, Level2>(
                    e => e.OneToMany_Optional1,
                    includeFilter: x => x.OrderBy(x => x.Name),
                    assertOrder: true)));

    [ConditionalTheory]
    [MemberData(nameof(IsAsyncData))]
    public virtual Task Filtered_include_OrderBy_EF_Property(bool async)
        => AssertQuery(
            async,
            ss => ss.Set<Level1>().Include(l1 => EF.Property<ICollection<Level2>>(l1, "OneToMany_Optional1").OrderBy(x => x.Name)),
            elementAsserter: (e, a) => AssertInclude(
                e, a,
                new ExpectedFilteredInclude<Level1, Level2>(
                    e => e.OneToMany_Optional1,
                    includeFilter: x => x.OrderBy(x => x.Name),
                    assertOrder: true)));

    [ConditionalTheory]
    [MemberData(nameof(IsAsyncData))]
    public virtual Task Filtered_ThenInclude_OrderBy(bool async)
        => AssertQuery(
            async,
            ss => ss.Set<Level1>().Include(l1 => l1.OneToMany_Optional1).ThenInclude(l2 => l2.OneToMany_Optional2.OrderBy(x => x.Name)),
            elementAsserter: (e, a) => AssertInclude(
                e, a,
                new ExpectedInclude<Level1>(e => e.OneToMany_Optional1),
                new ExpectedFilteredInclude<Level2, Level3>(
                    e => e.OneToMany_Optional2,
                    "OneToMany_Optional1",
                    includeFilter: x => x.OrderBy(x => x.Name),
                    assertOrder: true)));

    [ConditionalTheory]
    [MemberData(nameof(IsAsyncData))]
    public virtual Task Filtered_include_ThenInclude_OrderBy(bool async)
        => AssertQuery(
            async,
            ss => ss.Set<Level1>()
                .Include(l1 => l1.OneToMany_Optional1.OrderBy(x => x.Name))
                .ThenInclude(l2 => l2.OneToMany_Optional2.OrderByDescending(x => x.Name)),
            elementAsserter: (e, a) => AssertInclude(
                e, a,
                new ExpectedFilteredInclude<Level1, Level2>(
                    e => e.OneToMany_Optional1,
                    includeFilter: x => x.OrderBy(x => x.Name),
                    assertOrder: true),
                new ExpectedFilteredInclude<Level2, Level3>(
                    e => e.OneToMany_Optional2,
                    "OneToMany_Optional1",
                    includeFilter: x => x.OrderByDescending(x => x.Name),
                    assertOrder: true)));

    [ConditionalTheory]
    [MemberData(nameof(IsAsyncData))]
    public virtual Task Filtered_include_basic_OrderBy_Take(bool async)
        => AssertQuery(
            async,
            ss => ss.Set<Level1>().Include(l1 => l1.OneToMany_Optional1.OrderBy(x => x.Name).Take(3)),
            elementAsserter: (e, a) => AssertInclude(
                e, a,
                new ExpectedFilteredInclude<Level1, Level2>(
                    e => e.OneToMany_Optional1,
                    includeFilter: x => x.OrderBy(x => x.Name).Take(3),
                    assertOrder: true)));

    [ConditionalTheory]
    [MemberData(nameof(IsAsyncData))]
    public virtual Task Filtered_include_basic_OrderBy_Skip(bool async)
        => AssertQuery(
            async,
            ss => ss.Set<Level1>().Include(l1 => l1.OneToMany_Optional1.OrderBy(x => x.Name).Skip(1)),
            elementAsserter: (e, a) => AssertInclude(
                e, a,
                new ExpectedFilteredInclude<Level1, Level2>(
                    e => e.OneToMany_Optional1,
                    includeFilter: x => x.OrderBy(x => x.Name).Skip(1),
                    assertOrder: true)));

    [ConditionalTheory]
    [MemberData(nameof(IsAsyncData))]
    public virtual Task Filtered_include_basic_OrderBy_Skip_Take(bool async)
        => AssertQuery(
            async,
            ss => ss.Set<Level1>().Include(l1 => l1.OneToMany_Optional1.OrderBy(x => x.Name).Skip(1).Take(3)),
            elementAsserter: (e, a) => AssertInclude(
                e, a,
                new ExpectedFilteredInclude<Level1, Level2>(
                    e => e.OneToMany_Optional1,
                    includeFilter: x => x.OrderBy(x => x.Name).Skip(1).Take(3),
                    assertOrder: true)));

    [ConditionalTheory]
    [MemberData(nameof(IsAsyncData))]
    public virtual Task Filtered_include_basic_OrderBy_Skip_Take_EF_Property(bool async)
        => AssertQuery(
            async,
            ss => ss.Set<Level1>().Include(
                l1 => EF.Property<ICollection<Level2>>(l1, "OneToMany_Optional1")
                    .OrderBy(x => x.Name).Skip(1).Take(3)),
            elementAsserter: (e, a) => AssertInclude(
                e, a,
                new ExpectedFilteredInclude<Level1, Level2>(
                    e => e.OneToMany_Optional1,
                    includeFilter: x => x.OrderBy(x => x.Name).Skip(1).Take(3),
                    assertOrder: true)));

    [ConditionalTheory]
    [MemberData(nameof(IsAsyncData))]
    public virtual Task Filtered_include_Skip_without_OrderBy(bool async)
        => AssertQuery(
            async,
            ss => ss.Set<Level1>().Include(l1 => l1.OneToMany_Optional1.Skip(1)),
            elementSorter: e => e.Id,
            elementAsserter: (e, a) =>
            {
                AssertEqual(e, a);
                Assert.Equal(Math.Max(e.OneToMany_Optional1.Count - 1, 0), a.OneToMany_Optional1?.Count);
            });

    [ConditionalTheory]
    [MemberData(nameof(IsAsyncData))]
    public virtual Task Filtered_include_Take_without_OrderBy(bool async)
        => AssertQuery(
            async,
            ss => ss.Set<Level1>().Include(l1 => l1.OneToMany_Optional1.Take(1)),
            elementSorter: e => e.Id,
            elementAsserter: (e, a) =>
            {
                AssertEqual(e, a);
                Assert.Equal(e.OneToMany_Optional1.Any() ? 1 : 0, a.OneToMany_Optional1?.Count);
            });

    [ConditionalTheory]
    [MemberData(nameof(IsAsyncData))]
    public virtual Task Filtered_include_on_ThenInclude(bool async)
        => AssertQuery(
            async,
            ss => ss.Set<Level1>()
                .Include(l1 => l1.OneToOne_Optional_FK1)
                .ThenInclude(l2 => l2.OneToMany_Optional2.Where(x => x.Name != "Foo").OrderBy(x => x.Name).Skip(1).Take(3)),
            elementAsserter: (e, a) => AssertInclude(
                e, a,
                new ExpectedInclude<Level1>(e => e.OneToOne_Optional_FK1),
                new ExpectedFilteredInclude<Level2, Level3>(
                    e => e.OneToMany_Optional2,
                    "OneToOne_Optional_FK1",
                    x => x.Where(x => x.Name != "Foo").OrderBy(x => x.Name).Skip(1).Take(3),
                    assertOrder: true)));

    [ConditionalTheory]
    [MemberData(nameof(IsAsyncData))]
    public virtual Task Filtered_include_on_ThenInclude_EF_Property(bool async)
        => AssertQuery(
            async,
            ss => ss.Set<Level1>()
                .Include(l1 => EF.Property<Level2>(l1, "OneToOne_Optional_FK1"))
                .ThenInclude(
                    l2 => EF.Property<ICollection<Level3>>(l2, "OneToMany_Optional2")
                        .Where(x => x.Name != "Foo").OrderBy(x => x.Name).Skip(1).Take(3)),
            elementAsserter: (e, a) => AssertInclude(
                e, a,
                new ExpectedInclude<Level1>(e => e.OneToOne_Optional_FK1),
                new ExpectedFilteredInclude<Level2, Level3>(
                    e => e.OneToMany_Optional2,
                    "OneToOne_Optional_FK1",
                    x => x.Where(x => x.Name != "Foo").OrderBy(x => x.Name).Skip(1).Take(3),
                    assertOrder: true)));

    [ConditionalTheory]
    [MemberData(nameof(IsAsyncData))]
    public virtual Task Filtered_include_after_reference_navigation(bool async)
        => AssertQuery(
            async,
            ss => ss.Set<Level1>()
                .Include(
                    l1 => l1.OneToOne_Optional_FK1.OneToMany_Optional2.Where(x => x.Name != "Foo").OrderBy(x => x.Name).Skip(1)
                        .Take(3)),
            elementAsserter: (e, a) => AssertInclude(
                e, a,
                new ExpectedInclude<Level1>(e => e.OneToOne_Optional_FK1),
                new ExpectedFilteredInclude<Level2, Level3>(
                    e => e.OneToMany_Optional2,
                    "OneToOne_Optional_FK1",
                    x => x.Where(x => x.Name != "Foo").OrderBy(x => x.Name).Skip(1).Take(3),
                    assertOrder: true)));

    [ConditionalTheory]
    [MemberData(nameof(IsAsyncData))]
    public virtual Task Filtered_include_after_different_filtered_include_same_level(bool async)
        => AssertQuery(
            async,
            ss => ss.Set<Level1>()
                .Include(l1 => l1.OneToMany_Optional1.Where(x => x.Name != "Foo").OrderBy(x => x.Name).Take(3))
                .Include(l1 => l1.OneToMany_Required1.Where(x => x.Name != "Bar").OrderByDescending(x => x.Name).Skip(1)),
            elementAsserter: (e, a) => AssertInclude(
                e, a,
                new ExpectedFilteredInclude<Level1, Level2>(
                    e => e.OneToMany_Optional1,
                    includeFilter: x => x.Where(x => x.Name != "Foo").OrderBy(x => x.Name).Take(3),
                    assertOrder: true),
                new ExpectedFilteredInclude<Level1, Level2>(
                    e => e.OneToMany_Required1,
                    includeFilter: x => x.Where(x => x.Name != "Bar").OrderByDescending(x => x.Name).Skip(1),
                    assertOrder: true)));

    [ConditionalTheory]
    [MemberData(nameof(IsAsyncData))]
    public virtual Task Filtered_include_after_different_filtered_include_different_level(bool async)
        => AssertQuery(
            async,
            ss => ss.Set<Level1>()
                .Include(l1 => l1.OneToMany_Optional1.Where(x => x.Name != "Foo").OrderBy(x => x.Name).Take(3))
                .ThenInclude(l2 => l2.OneToMany_Required2.Where(x => x.Name != "Bar").OrderByDescending(x => x.Name).Skip(1)),
            elementAsserter: (e, a) => AssertInclude(
                e, a,
                new ExpectedFilteredInclude<Level1, Level2>(
                    e => e.OneToMany_Optional1,
                    includeFilter: x => x.Where(x => x.Name != "Foo").OrderBy(x => x.Name).Take(3),
                    assertOrder: true),
                new ExpectedFilteredInclude<Level2, Level3>(
                    e => e.OneToMany_Required2,
                    "OneToMany_Optional1",
                    includeFilter: x => x.Where(x => x.Name != "Bar").OrderByDescending(x => x.Name).Skip(1),
                    assertOrder: true)));

    [ConditionalTheory]
    [MemberData(nameof(IsAsyncData))]
    public virtual async Task Filtered_include_different_filter_set_on_same_navigation_twice(bool async)
        => Assert.Equal(
            CoreStrings.MultipleFilteredIncludesOnSameNavigation(
                    "navigation    .Where(x => x.Name != \"Bar\")    .OrderByDescending(x => x.Name)    .Take(3)",
                    "navigation    .Where(x => x.Name != \"Foo\")    .OrderBy(x => x.Id)    .Take(3)")
                .Replace("\r", "").Replace("\n", ""),
            (await Assert.ThrowsAsync<InvalidOperationException>(
                () => AssertQuery(
                    async,
                    ss => ss.Set<Level1>()
                        .Include(l1 => l1.OneToMany_Optional1.Where(x => x.Name != "Foo").OrderBy(x => x.Id).Take(3))
                        .Include(l1 => l1.OneToMany_Optional1.Where(x => x.Name != "Bar").OrderByDescending(x => x.Name).Take(3)))))
            .Message
            .Replace("\r", "").Replace("\n", ""));

    [ConditionalTheory]
    [MemberData(nameof(IsAsyncData))]
    public virtual async Task Filtered_include_different_filter_set_on_same_navigation_twice_multi_level(bool async)
        => Assert.Equal(
            CoreStrings.MultipleFilteredIncludesOnSameNavigation(
                    "navigation    .Where(x => x.Name != \"Bar\")",
                    "navigation    .Where(x => x.Name != \"Foo\")")
                .Replace("\r", "").Replace("\n", ""),
            (await Assert.ThrowsAsync<InvalidOperationException>(
                () => AssertQuery(
                    async,
                    ss => ss.Set<Level1>()
                        .Include(l1 => l1.OneToMany_Optional1.Where(x => x.Name != "Foo")).ThenInclude(l2 => l2.OneToMany_Optional2)
                        .Include(l1 => l1.OneToMany_Optional1.Where(x => x.Name != "Bar"))
                        .ThenInclude(l2 => l2.OneToOne_Required_FK2))))
            .Message
            .Replace("\r", "").Replace("\n", ""));

    [ConditionalTheory]
    [MemberData(nameof(IsAsyncData))]
    public virtual Task Filtered_include_same_filter_set_on_same_navigation_twice(bool async)
        => AssertQuery(
            async,
            ss => ss.Set<Level1>()
                .Include(l1 => l1.OneToMany_Optional1.Where(x => x.Name != "Foo").OrderByDescending(x => x.Id).Take(2))
                .Include(l1 => l1.OneToMany_Optional1.Where(x => x.Name != "Foo").OrderByDescending(x => x.Id).Take(2)),
            elementAsserter: (e, a) => AssertInclude(
                e, a,
                new ExpectedFilteredInclude<Level1, Level2>(
                    e => e.OneToMany_Optional1,
                    includeFilter: x => x.Where(x => x.Name != "Foo").OrderByDescending(x => x.Id).Take(2),
                    assertOrder: true)));

    [ConditionalTheory]
    [MemberData(nameof(IsAsyncData))]
    public virtual Task Filtered_include_same_filter_set_on_same_navigation_twice_followed_by_ThenIncludes(bool async)
        => AssertQuery(
            async,
            ss => ss.Set<Level1>()
                .Include(l1 => l1.OneToMany_Optional1.Where(x => x.Name != "Foo").OrderBy(x => x.Id).Take(2))
                .ThenInclude(l2 => l2.OneToMany_Optional2)
                .Include(l1 => l1.OneToMany_Optional1.Where(x => x.Name != "Foo").OrderBy(x => x.Id).Take(2))
                .ThenInclude(l2 => l2.OneToOne_Required_FK2),
            elementAsserter: (e, a) => AssertInclude(
                e, a,
                new ExpectedFilteredInclude<Level1, Level2>(
                    e => e.OneToMany_Optional1,
                    includeFilter: x => x.Where(x => x.Name != "Foo").OrderBy(x => x.Id).Take(2),
                    assertOrder: true),
                new ExpectedInclude<Level2>(e => e.OneToMany_Optional2),
                new ExpectedInclude<Level2>(e => e.OneToOne_Required_FK2)));

    [ConditionalTheory]
    [MemberData(nameof(IsAsyncData))]
    public virtual Task Filtered_include_multiple_multi_level_includes_with_first_level_using_filter_include_on_one_of_the_chains_only(
        bool async)
        => AssertQuery(
            async,
            ss => ss.Set<Level1>()
                .Include(l1 => l1.OneToMany_Optional1.Where(x => x.Name != "Foo").OrderBy(x => x.Id).Take(2))
                .ThenInclude(l2 => l2.OneToMany_Optional2)
                .Include(l1 => l1.OneToMany_Optional1).ThenInclude(l2 => l2.OneToOne_Required_FK2),
            elementAsserter: (e, a) => AssertInclude(
                e, a,
                new ExpectedFilteredInclude<Level1, Level2>(
                    e => e.OneToMany_Optional1,
                    includeFilter: x => x.Where(x => x.Name != "Foo").OrderBy(x => x.Id).Take(2),
                    assertOrder: true),
                new ExpectedInclude<Level2>(e => e.OneToMany_Optional2, "OneToMany_Optional1"),
                new ExpectedInclude<Level2>(e => e.OneToOne_Required_FK2, "OneToMany_Optional1")));

    [ConditionalTheory]
    [MemberData(nameof(IsAsyncData))]
    public virtual Task Filtered_include_and_non_filtered_include_on_same_navigation1(bool async)
        => AssertQuery(
            async,
            ss => ss.Set<Level1>()
                .Include(l1 => l1.OneToMany_Optional1)
                .Include(l1 => l1.OneToMany_Optional1.Where(x => x.Name != "Foo").OrderBy(x => x.Id).Take(3)),
            elementAsserter: (e, a) => AssertInclude(
                e, a,
                new ExpectedFilteredInclude<Level1, Level2>(
                    e => e.OneToMany_Optional1,
                    includeFilter: x => x.Where(x => x.Name != "Foo").OrderBy(x => x.Id).Take(3),
                    assertOrder: true)));

    [ConditionalTheory]
    [MemberData(nameof(IsAsyncData))]
    public virtual Task Filtered_include_and_non_filtered_include_on_same_navigation2(bool async)
        => AssertQuery(
            async,
            ss => ss.Set<Level1>()
                .Include(l1 => l1.OneToMany_Optional1.Where(x => x.Name != "Foo").OrderBy(x => x.Id).Take(3))
                .Include(l1 => l1.OneToMany_Optional1),
            elementAsserter: (e, a) => AssertInclude(
                e, a,
                new ExpectedFilteredInclude<Level1, Level2>(
                    e => e.OneToMany_Optional1,
                    includeFilter: x => x.Where(x => x.Name != "Foo").OrderBy(x => x.Id).Take(3),
                    assertOrder: true)));

    [ConditionalTheory]
    [MemberData(nameof(IsAsyncData))]
    public virtual Task Filtered_include_and_non_filtered_include_followed_by_then_include_on_same_navigation(bool async)
        => AssertQuery(
            async,
            ss => ss.Set<Level1>()
                .Include(l1 => l1.OneToMany_Optional1.Where(x => x.Name != "Foo").OrderBy(x => x.Id).Take(1))
                .Include(l1 => l1.OneToMany_Optional1)
                .ThenInclude(l2 => l2.OneToOne_Optional_PK2.OneToMany_Optional3.Where(x => x.Id > 1)),
            elementAsserter: (e, a) => AssertInclude(
                e, a,
                new ExpectedFilteredInclude<Level1, Level2>(
                    e => e.OneToMany_Optional1,
                    includeFilter: x => x.Where(x => x.Name != "Foo").OrderBy(x => x.Id).Take(1),
                    assertOrder: true),
                new ExpectedInclude<Level2>(e => e.OneToOne_Optional_PK2, "OneToMany_Optional1"),
                new ExpectedFilteredInclude<Level3, Level4>(
                    e => e.OneToMany_Optional3,
                    "OneToMany_Optional1.OneToOne_Optional_PK2",
                    includeFilter: x => x.Where(x => x.Id > 1))));

    [ConditionalTheory]
    [MemberData(nameof(IsAsyncData))]
    public virtual Task Filtered_include_complex_three_level_with_middle_having_filter1(bool async)
        => AssertQuery(
            async,
            ss => ss.Set<Level1>()
                .Include(l1 => l1.OneToMany_Optional1)
                .ThenInclude(l2 => l2.OneToMany_Optional2.Where(x => x.Name != "Foo").OrderBy(x => x.Id).Take(1))
                .ThenInclude(l3 => l3.OneToMany_Optional3)
                .Include(l1 => l1.OneToMany_Optional1)
                .ThenInclude(l2 => l2.OneToMany_Optional2.Where(x => x.Name != "Foo").OrderBy(x => x.Id).Take(1))
                .ThenInclude(l3 => l3.OneToMany_Required3),
            elementAsserter: (e, a) => AssertInclude(
                e, a,
                new ExpectedInclude<Level1>(e => e.OneToMany_Optional1),
                new ExpectedFilteredInclude<Level2, Level3>(
                    e => e.OneToMany_Optional2,
                    "OneToMany_Optional1",
                    includeFilter: x => x.Where(x => x.Name != "Foo").OrderBy(x => x.Id).Take(1),
                    assertOrder: true),
                new ExpectedInclude<Level3>(e => e.OneToMany_Optional3, "OneToMany_Optional1.OneToMany_Optional2"),
                new ExpectedInclude<Level3>(e => e.OneToMany_Required3, "OneToMany_Optional1.OneToMany_Optional2")));

    [ConditionalTheory]
    [MemberData(nameof(IsAsyncData))]
    public virtual Task Filtered_include_complex_three_level_with_middle_having_filter2(bool async)
        => AssertQuery(
            async,
            ss => ss.Set<Level1>()
                .Include(l1 => l1.OneToMany_Optional1)
                .ThenInclude(l2 => l2.OneToMany_Optional2.Where(x => x.Name != "Foo").OrderBy(x => x.Id).Take(1))
                .ThenInclude(l3 => l3.OneToMany_Optional3)
                .Include(l1 => l1.OneToMany_Optional1).ThenInclude(l2 => l2.OneToMany_Optional2)
                .ThenInclude(l3 => l3.OneToMany_Required3),
            elementAsserter: (e, a) => AssertInclude(
                e, a,
                new ExpectedInclude<Level1>(e => e.OneToMany_Optional1),
                new ExpectedFilteredInclude<Level2, Level3>(
                    e => e.OneToMany_Optional2,
                    "OneToMany_Optional1",
                    includeFilter: x => x.Where(x => x.Name != "Foo").OrderBy(x => x.Id).Take(1),
                    assertOrder: true),
                new ExpectedInclude<Level3>(e => e.OneToMany_Optional3, "OneToMany_Optional1.OneToMany_Optional2"),
                new ExpectedInclude<Level3>(e => e.OneToMany_Required3, "OneToMany_Optional1.OneToMany_Optional2")));

    [ConditionalTheory]
    [MemberData(nameof(IsAsyncData))]
    public virtual Task Filtered_include_variable_used_inside_filter(bool async)
    {
        var prm = "Foo";

        return AssertQuery(
            async,
            ss => ss.Set<Level1>()
                .Include(l1 => l1.OneToMany_Optional1.Where(x => x.Name != prm).OrderBy(x => x.Id).Take(3)),
            elementAsserter: (e, a) => AssertInclude(
                e,
                a,
                new ExpectedFilteredInclude<Level1, Level2>(
                    x => x.OneToMany_Optional1,
                    includeFilter: x => x.Where(xx => xx.Name != "Foo").OrderBy(x => x.Id).Take(3))));
    }

    [ConditionalTheory]
    [MemberData(nameof(IsAsyncData))]
    public virtual Task Filtered_include_context_accessed_inside_filter(bool async)
        => AssertQuery(
            async,
            ss => ss.Set<Level1>()
                .Include(l1 => l1.OneToMany_Optional1.Where(x => ss.Set<Level1>().Count() > 7).OrderBy(x => x.Id).Take(3)),
            elementAsserter: (e, a) => AssertInclude(
                e,
                a,
                new ExpectedFilteredInclude<Level1, Level2>(
                    x => x.OneToMany_Optional1,
                    includeFilter: x => x.OrderBy(x => x.Id).Take(3))));

    [ConditionalTheory]
    [MemberData(nameof(IsAsyncData))]
    public virtual Task Filtered_include_context_accessed_inside_filter_correlated(bool async)
        => AssertQuery(
            async,
            ss => ss.Set<Level1>()
                .Include(
                    l1 => l1.OneToMany_Optional1.Where(x => ss.Set<Level1>().Count(xx => xx.Id != x.Id) > 1).OrderBy(x => x.Id)
                        .Take(3)),
            elementAsserter: (e, a) => AssertInclude(
                e,
                a,
                new ExpectedFilteredInclude<Level1, Level2>(
                    x => x.OneToMany_Optional1,
                    includeFilter: x => x.OrderBy(x => x.Id).Take(3))));

    [ConditionalTheory]
    [MemberData(nameof(IsAsyncData))]
    public virtual Task Filtered_include_include_parameter_used_inside_filter_throws(bool async)
        => AssertInvalidMaterializationType(
            () => AssertQuery(
                async,
                ss => ss.Set<Level1>()
                    .Select(l1 => ss.Set<Level2>().Include(l2 => l2.OneToMany_Optional2.Where(x => x.Id != l2.Id)))),
            "IEnumerable<T>");

    [ConditionalTheory]
    [MemberData(nameof(IsAsyncData))]
    public virtual Task Filtered_include_outer_parameter_used_inside_filter(bool async)
        => AssertQuery(
            async,
            ss => ss.Set<Level1>().Select(
                l1 => new
                {
                    l1.Id,
                    FullInclude = ss.Set<Level2>().Include(l2 => l2.OneToMany_Optional2).ToList(),
                    FilteredInclude = ss.Set<Level2>().Include(l2 => l2.OneToMany_Optional2.Where(x => x.Id != l1.Id)).ToList()
                }),
            elementSorter: e => e.Id,
            elementAsserter: (e, a) =>
            {
                Assert.Equal(e.Id, a.Id);
                AssertInclude(e.FullInclude, a.FullInclude, new ExpectedInclude<Level2>(x => x.OneToMany_Optional2));
                AssertInclude(
                    e.FilteredInclude,
                    a.FilteredInclude,
                    new ExpectedFilteredInclude<Level2, Level3>(
                        x => x.OneToMany_Optional2,
                        includeFilter: x => x.Where(x => x.Id != e.Id)));
            });

    [ConditionalTheory]
    [MemberData(nameof(IsAsyncData))]
    public virtual async Task Filtered_include_is_considered_loaded(bool async)
    {
        using var ctx = CreateContext();
        var query = ctx.LevelOne.AsTracking().Include(l1 => l1.OneToMany_Optional1.OrderBy(x => x.Id).Take(1));
        var result = async ? await query.ToListAsync() : query.ToList();
        foreach (var resultElement in result)
        {
            var entry = ctx.Entry(resultElement);
            Assert.True(entry.Navigation("OneToMany_Optional1").IsLoaded);
        }
    }

    [ConditionalTheory]
    [MemberData(nameof(IsAsyncData))]
    public virtual async Task Filtered_include_with_Distinct_throws(bool async)
        => Assert.Equal(
            CoreStrings.InvalidIncludeExpression("l1.OneToMany_Optional1.AsQueryable().Distinct()"),
            (await Assert.ThrowsAsync<InvalidOperationException>(
                () => AssertQuery(
                    async,
                    ss => ss.Set<Level1>().Include(l1 => l1.OneToMany_Optional1.Distinct())))).Message);

    [ConditionalTheory]
    [MemberData(nameof(IsAsyncData))]
    public virtual async Task Filtered_include_calling_methods_directly_on_parameter_throws(bool async)
        => Assert.Equal(
            CoreStrings.InvalidIncludeExpression("l2.AsQueryable().Where(xx => (xx.Id != 42))"),
            (await Assert.ThrowsAsync<InvalidOperationException>(
                () => AssertQuery(
                    async,
                    ss => ss.Set<Level1>()
                        .Include(l1 => l1.OneToMany_Optional1)
                        .ThenInclude(l2 => l2.AsQueryable().Where(xx => xx.Id != 42))))).Message);

    [ConditionalTheory]
    [MemberData(nameof(IsAsyncData))]
    public virtual Task Filtered_include_Take_with_another_Take_on_top_level(bool async)
        => AssertQuery(
            async,
            ss => ss.Set<Level1>()
                .Include(l1 => l1.OneToMany_Optional1.OrderByDescending(x => x.Name).Take(4))
                .ThenInclude(l2 => l2.OneToOne_Optional_FK2)
                .OrderBy(l1 => l1.Id)
                .Take(5),
            assertOrder: true,
            elementAsserter: (e, a) => AssertInclude(
                e,
                a,
                new ExpectedFilteredInclude<Level1, Level2>(
                    x => x.OneToMany_Optional1,
                    includeFilter: x => x.OrderByDescending(xx => xx.Name).Take(4)),
                new ExpectedInclude<Level2>(x => x.OneToOne_Optional_FK2, "OneToMany_Optional1")));

    [ConditionalTheory]
    [MemberData(nameof(IsAsyncData))]
    public virtual Task Filtered_include_Skip_Take_with_another_Skip_Take_on_top_level(bool async)
        => AssertQuery(
            async,
            ss => ss.Set<Level1>()
                .Include(l1 => l1.OneToMany_Optional1.OrderByDescending(x => x.Name).Skip(2).Take(4))
                .ThenInclude(l2 => l2.OneToOne_Optional_FK2)
                .OrderByDescending(l1 => l1.Id)
                .Skip(10)
                .Take(5),
            assertOrder: true,
            elementAsserter: (e, a) => AssertInclude(
                e,
                a,
                new ExpectedFilteredInclude<Level1, Level2>(
                    x => x.OneToMany_Optional1,
                    includeFilter: x => x.OrderByDescending(xx => xx.Name).Skip(2).Take(4)),
                new ExpectedInclude<Level2>(x => x.OneToOne_Optional_FK2, "OneToMany_Optional1")));

    [ConditionalTheory]
    [MemberData(nameof(IsAsyncData))]
    public virtual Task Filtered_include_with_Take_without_order_by_followed_by_ThenInclude_and_FirstOrDefault_on_top_level(bool async)
        => AssertFirstOrDefault(
            async,
            ss => ss.Set<Level1>()
                .OrderBy(l1 => l1.Id)
                .Include(l1 => l1.OneToMany_Optional1.Take(40))
                .ThenInclude(l2 => l2.OneToOne_Optional_FK2),
            asserter: (e, a) => AssertInclude(
                e,
                a,
                new ExpectedFilteredInclude<Level1, Level2>(
                    x => x.OneToMany_Optional1,
                    includeFilter: x => x.Take(40)),
                new ExpectedInclude<Level2>(x => x.OneToOne_Optional_FK2, "OneToMany_Optional1")));

    [ConditionalTheory]
    [MemberData(nameof(IsAsyncData))]
    public virtual Task Filtered_include_with_Take_without_order_by_followed_by_ThenInclude_and_unordered_Take_on_top_level(bool async)
        => AssertQuery(
            async,
            ss => ss.Set<Level1>()
                .OrderBy(l1 => l1.Id)
                .Include(l1 => l1.OneToMany_Optional1.Take(40))
                .ThenInclude(l2 => l2.OneToOne_Optional_FK2)
                .Take(30),
            elementSorter: e => e.Id,
            elementAsserter: (e, a) => AssertInclude(
                e,
                a,
                new ExpectedFilteredInclude<Level1, Level2>(
                    x => x.OneToMany_Optional1,
                    includeFilter: x => x.Take(40)),
                new ExpectedInclude<Level2>(x => x.OneToOne_Optional_FK2, "OneToMany_Optional1")));

    [ConditionalTheory]
    [MemberData(nameof(IsAsyncData))]
    public virtual Task Projecting_collection_with_FirstOrDefault(bool async)
        => AssertFirstOrDefault(
            async,
            ss => ss.Set<Level1>()
                .Select(e => new { e.Id, Level2s = e.OneToMany_Optional1.ToList() }),
            predicate: l => l.Id == 1,
            asserter: (e, a) =>
            {
                Assert.Equal(e.Id, a.Id);
                AssertCollection(e.Level2s, a.Level2s);
            });

    [ConditionalTheory]
    [MemberData(nameof(IsAsyncData))]
    public virtual Task Skip_on_grouping_element(bool async)
        => AssertQuery(
            async,
            ss => ss.Set<Level1>()
                .GroupBy(l => l.Date)
                .Select(g => new { g.Key, Level1s = g.OrderBy(e => e.Name).Skip(1) }),
            elementSorter: e => e.Key,
            elementAsserter: (e, a) =>
            {
                AssertEqual(e.Key, a.Key);
                AssertCollection(e.Level1s, a.Level1s);
            });

    [ConditionalTheory]
    [MemberData(nameof(IsAsyncData))]
    public virtual Task Take_on_grouping_element(bool async)
        => AssertQuery(
            async,
            ss => ss.Set<Level1>()
                .GroupBy(l => l.Date)
                .Select(g => new { g.Key, Level1s = g.OrderByDescending(e => e.Name).Take(10) }),
            elementSorter: e => e.Key,
            elementAsserter: (e, a) =>
            {
                AssertEqual(e.Key, a.Key);
                AssertCollection(e.Level1s, a.Level1s);
            });

    [ConditionalTheory]
    [MemberData(nameof(IsAsyncData))]
    public virtual Task Skip_Take_on_grouping_element(bool async)
        => AssertQuery(
            async,
            ss => ss.Set<Level1>()
                .GroupBy(l => l.Date)
                .Select(g => new { g.Key, Level1s = g.OrderBy(e => e.Name).Skip(1).Take(5) }),
            elementSorter: e => e.Key,
            elementAsserter: (e, a) =>
            {
                AssertEqual(e.Key, a.Key);
                AssertCollection(e.Level1s, a.Level1s);
            });

    [ConditionalTheory]
    [MemberData(nameof(IsAsyncData))]
    public virtual Task Skip_Take_Distinct_on_grouping_element(bool async)
        => AssertQuery(
            async,
            ss => ss.Set<Level1>()
                .GroupBy(l => l.Date)
                .Select(g => new { g.Key, Level1s = g.OrderBy(e => e.Name).Skip(1).Take(5).Distinct() }),
            elementSorter: e => e.Key,
            elementAsserter: (e, a) =>
            {
                AssertEqual(e.Key, a.Key);
                AssertCollection(e.Level1s, a.Level1s);
            });

    [ConditionalTheory]
    [MemberData(nameof(IsAsyncData))]
    public virtual Task Skip_Take_ToList_on_grouping_element(bool async)
        => AssertQuery(
            async,
            ss => ss.Set<Level1>()
                .GroupBy(l => l.Date)
                .Select(g => new { g.Key, Level1s = g.OrderBy(e => e.Name).Skip(1).Take(5).ToList() }),
            elementSorter: e => e.Key,
            elementAsserter: (e, a) =>
            {
                AssertEqual(e.Key, a.Key);
                AssertCollection(e.Level1s, a.Level1s);
            });

    [ConditionalTheory]
    [MemberData(nameof(IsAsyncData))]
    public virtual Task Skip_Take_on_grouping_element_into_non_entity(bool async)
        => AssertQuery(
            async,
            ss => ss.Set<Level1>()
                .GroupBy(l => l.Date)
                .Select(g => new { g.Key, Level1s = g.OrderBy(e => e.Name).Skip(1).Take(5).Select(l1 => new { l1.Name }) }),
            elementSorter: e => e.Key,
            elementAsserter: (e, a) =>
            {
                AssertEqual(e.Key, a.Key);
                AssertCollection(e.Level1s, a.Level1s, ordered: true);
            });

    [ConditionalTheory]
    [MemberData(nameof(IsAsyncData))]
    public virtual Task Skip_Take_on_grouping_element_with_collection_include(bool async)
        => AssertQuery(
            async,
            ss => ss.Set<Level1>()
                .Include(l1 => l1.OneToMany_Optional1)
                .GroupBy(l => l.Date)
                .Select(g => new { g.Key, Level1s = g.OrderBy(e => e.Name).Skip(1).Take(5) }),
            elementSorter: e => e.Key,
            elementAsserter: (e, a) =>
            {
                AssertEqual(e.Key, a.Key);
                AssertCollection(
                    e.Level1s, a.Level1s,
                    elementAsserter: (ee, aa) => AssertInclude(ee, aa, new ExpectedInclude<Level1>(l => l.OneToMany_Optional1)));
            });

    [ConditionalTheory]
    [MemberData(nameof(IsAsyncData))]
    public virtual Task Skip_Take_on_grouping_element_with_reference_include(bool async)
        => AssertQuery(
            async,
            ss => ss.Set<Level1>()
                .Include(l1 => l1.OneToOne_Optional_FK1)
                .GroupBy(l => l.Date)
                .Select(g => new { g.Key, Level1s = g.OrderBy(e => e.Name).Skip(1).Take(5) }),
            elementSorter: e => e.Key,
            elementAsserter: (e, a) =>
            {
                AssertEqual(e.Key, a.Key);
                AssertCollection(
                    e.Level1s, a.Level1s,
                    elementAsserter: (ee, aa) => AssertInclude(ee, aa, new ExpectedInclude<Level1>(l => l.OneToOne_Optional_FK1)));
            });

    [ConditionalTheory]
    [MemberData(nameof(IsAsyncData))]
    public virtual Task Skip_Take_on_grouping_element_inside_collection_projection(bool async)
        => AssertQuery(
            async,
            ss => ss.Set<Level1>()
                .Select(
                    l1 => new
                    {
                        l1.Id,
                        group = ss.Set<Level1>()
                            .Where(l => l.Name == l1.Name)
                            .GroupBy(l => l.Date)
                            .Select(g => new { g.Key, Level1s = g.OrderBy(e => e.Name).Skip(1).Take(5) }).ToList()
                    }),
            elementSorter: e => e.Id,
            elementAsserter: (e, a) =>
            {
                AssertEqual(e.Id, a.Id);
                AssertCollection(
                    e.group, a.group,
                    elementSorter: i => i.Key,
                    elementAsserter: (ee, aa) =>
                    {
                        AssertEqual(ee.Key, aa.Key);
                        AssertCollection(ee.Level1s, aa.Level1s);
                    });
            });

    [ConditionalTheory]
    [MemberData(nameof(IsAsyncData))]
    public virtual Task SelectMany_over_conditional_null_source(bool async)
        => AssertTranslationFailed(
            () => AssertQueryScalar(
                async,
                ss => ss.Set<Level2>()
                    .SelectMany(
                        l2 => l2.Id == 1
                            ? l2.OneToMany_Required_Inverse2.OneToMany_Optional1.Select(e => e.Id)
                            : null)));

    [ConditionalTheory]
    [MemberData(nameof(IsAsyncData))]
    public virtual Task SelectMany_over_conditional_empty_source(bool async)
        => AssertTranslationFailed(
            () => AssertQueryScalar(
                async,
                ss => ss.Set<Level2>()
                    .SelectMany(
                        l2 => l2.Id == 1
                            ? l2.OneToMany_Required_Inverse2.OneToMany_Optional1.Select(e => e.Id)
                            : Enumerable.Empty<int>())));

    [ConditionalTheory]
    [MemberData(nameof(IsAsyncData))]
    public virtual Task Include_partially_added_before_Where_and_then_build_upon(bool async)
        => AssertQuery(
            async,
            ss => ss.Set<Level1>()
                .Include(l1 => l1.OneToOne_Optional_FK1)
                .Where(l1 => l1.OneToOne_Optional_PK1.Id < 3 || l1.OneToOne_Optional_FK1.Id > 8)
                .Include(l1 => l1.OneToOne_Optional_FK1.OneToMany_Optional2)
                .ThenInclude(l3 => l3.OneToOne_Optional_FK3),
            elementAsserter: (e, a) => AssertInclude(
                e, a, new ExpectedInclude<Level1>(l2 => l2.OneToOne_Optional_FK1),
                new ExpectedInclude<Level2>(l2 => l2.OneToMany_Optional2, "OneToOne_Optional_FK1"),
                new ExpectedInclude<Level3>(l3 => l3.OneToOne_Optional_FK3, "OneToOne_Optional_FK1.OneToMany_Optional2")));

    [ConditionalTheory]
    [MemberData(nameof(IsAsyncData))]
    public virtual Task Include_partially_added_before_Where_and_then_build_upon_with_filtered_include(bool async)
        => AssertQuery(
            async,
            ss => ss.Set<Level1>()
                .Include(l1 => l1.OneToOne_Optional_FK1.OneToMany_Optional2.OrderBy(x => x.Id).Take(3))
                .Where(l1 => l1.OneToOne_Optional_PK1.Id < 3 || l1.OneToOne_Optional_FK1.Id > 8)
                .Include(l1 => l1.OneToOne_Optional_FK1.OneToMany_Required2)
                .ThenInclude(l3 => l3.OneToOne_Optional_FK3),
            elementAsserter: (e, a) => AssertInclude(
                e, a, new ExpectedInclude<Level1>(l2 => l2.OneToOne_Optional_FK1),
                new ExpectedInclude<Level2>(l2 => l2.OneToMany_Optional2, "OneToOne_Optional_FK1"),
                new ExpectedInclude<Level3>(l3 => l3.OneToOne_Optional_FK3, "OneToOne_Optional_FK1.OneToMany_Optional2")));

    [ConditionalTheory]
    [MemberData(nameof(IsAsyncData))]
    public virtual Task Take_on_correlated_collection_in_projection(bool async)
        => AssertQuery(
            async,
            ss => ss.Set<Level1>().Select(l1 => new { l1.Id, Collection = l1.OneToMany_Optional1.Take(50) }),
            elementSorter: e => e.Id,
            elementAsserter: (e, a) =>
            {
                AssertEqual(e.Id, a.Id);
                AssertCollection(e.Collection, a.Collection);
            });

    [ConditionalTheory]
    [MemberData(nameof(IsAsyncData))]
    public virtual Task FirstOrDefault_with_predicate_on_correlated_collection_in_projection(bool async)
        => AssertQuery(
            async,
            ss => ss.Set<Level1>().Select(l1 => new { l1.Id, Element = l1.OneToMany_Optional1.FirstOrDefault(l2 => l2.Id == l1.Id) }),
            elementSorter: e => e.Id,
            elementAsserter: (e, a) =>
            {
                AssertEqual(e.Id, a.Id);
                AssertEqual(e.Element, a.Element);
            });

    [ConditionalTheory]
    [MemberData(nameof(IsAsyncData))]
    public virtual Task SelectMany_with_predicate_and_DefaultIfEmpty_projecting_root_collection_element_and_another_collection(
        bool async)
        => AssertQuery(
            async,
            ss => from l1 in ss.Set<Level1>()
                  from l2 in ss.Set<Level2>().Where(x => x.Level1_Required_Id == l1.Id * 2 || x.Name.Length == x.Id).DefaultIfEmpty()
                  select new
                  {
                      Root = l1,
                      Element = l2,
                      Collection = l1.OneToMany_Optional1
                  },
            elementSorter: e => (e.Root.Id, e.Element.Id),
            elementAsserter: (e, a) =>
            {
                AssertEqual(e.Root, a.Root);
                AssertEqual(e.Element, a.Element);
                AssertCollection(e.Collection, a.Collection);
            });

    [ConditionalTheory]
    [MemberData(nameof(IsAsyncData))]
    public virtual Task Complex_query_issue_21665(bool async)
        => AssertFirstOrDefault(
            async,
            ss => ss.Set<Level1>()
                .OrderBy(l1 => l1.Name)
                .Select(
                    l1 => new
                    {
                        Level1 = l1,
                        Level2Name = l1.OneToOne_Optional_FK1.Name,
                        ChildCount = l1.OneToMany_Optional_Self1.Count,
                        Level2Count = l1.OneToMany_Optional1.Count(),
                        IsLevel2There = l1.OneToMany_Optional1.Any(l2 => l2.Id == 2),
                        Children = l1.OneToMany_Optional_Self1
                            .OrderBy(e => e.Name)
                            .Skip(1)
                            .Take(5)
                            .Select(
                                lc1 => new
                                {
                                    Level1 = lc1,
                                    ChildCount = lc1.OneToMany_Optional_Self1.Count,
                                    Level2Name = lc1.OneToOne_Optional_FK1.Name,
                                    Level2Count = lc1.OneToMany_Optional1.Count(),
                                    IsLevel2There = lc1.OneToMany_Optional1.Any(l2 => l2.Id == 2)
                                })
                    }),
            e => e.Level1.Id == 2,
            asserter: (e, a) =>
            {
                AssertEqual(e.Level1, a.Level1);
                AssertEqual(e.Level2Name, a.Level2Name);
                AssertEqual(e.ChildCount, a.ChildCount);
                AssertEqual(e.Level2Count, a.Level2Count);
                AssertEqual(e.IsLevel2There, a.IsLevel2There);
                AssertCollection(
                    e.Children, a.Children, ordered: true,
                    elementAsserter: (ee, aa) =>
                    {
                        AssertEqual(ee.Level1, aa.Level1);
                        AssertEqual(ee.Level2Name, aa.Level2Name);
                        AssertEqual(ee.ChildCount, aa.ChildCount);
                        AssertEqual(ee.Level2Count, aa.Level2Count);
                        AssertEqual(ee.IsLevel2There, aa.IsLevel2There);
                    });
            });

    [ConditionalTheory]
    [MemberData(nameof(IsAsyncData))]
    public virtual Task Projecting_collection_after_optional_reference_correlated_with_parent(bool async)
        => AssertQuery(
            async,
            ss => ss.Set<Level1>().Select(
                l1 => new
                {
                    l1.Id,
                    Collection = l1.OneToOne_Optional_FK1.OneToMany_Optional2.Select(
                        l3 => new { ChildId = l3.Id, ParentName = l1.OneToOne_Optional_FK1.Name })
                }),
            ss => ss.Set<Level1>().Select(
                l1 => new
                {
                    l1.Id,
                    Collection = l1.Maybe(
                        x => x.OneToOne_Optional_FK1.Maybe(
                            xx => xx.OneToMany_Optional2.Select(
                                l3 => new
                                {
                                    ChildId = (int)l3.MaybeScalar(xxx => xxx.Id),
                                    ParentName = l1.OneToOne_Optional_FK1.Maybe(xxx => xxx.Name)
                                })))
                }),
            elementSorter: e => e.Id,
            elementAsserter: (e, a) =>
            {
                Assert.Equal(e.Id, a.Id);

                if (!(e.Collection == null && a.Collection != null && a.Collection.Count() == 0))
                {
                    AssertCollection(e.Collection, a.Collection, elementSorter: ee => ee.ChildId);
                }
            });

    [ConditionalTheory]
    [MemberData(nameof(IsAsyncData))]
    public virtual Task Projecting_collection_with_group_by_after_optional_reference_correlated_with_parent(bool async)
        => AssertQuery(
            async,
            ss => ss.Set<Level1>().Select(
                l1 => new
                {
                    l1.Id,
                    Entity = l1.OneToOne_Optional_FK1.OneToOne_Optional_FK2,
                    Collection = l1.OneToOne_Optional_FK1.OneToMany_Optional2.GroupBy(x => x.Name)
                        .Select(g => new { g.Key, Count = g.Count() })
                }),
            ss => ss.Set<Level1>().Select(
                l1 => new
                {
                    l1.Id,
                    Entity = l1.OneToOne_Optional_FK1.OneToOne_Optional_FK2,
                    Collection = l1.Maybe(
                        x => x.OneToOne_Optional_FK1.Maybe(
                            xx => xx.OneToMany_Optional2.GroupBy(x => x.Name).Select(g => new { g.Key, Count = g.Count() })))
                }),
            elementSorter: e => e.Id,
            elementAsserter: (e, a) =>
            {
                Assert.Equal(e.Id, a.Id);
                AssertEqual(e.Entity, a.Entity);
                if (!(e.Collection == null && a.Collection != null && a.Collection.Count() == 0))
                {
                    AssertCollection(e.Collection, a.Collection, elementSorter: ee => ee.Key);
                }
            });
<<<<<<< HEAD
=======

    [ConditionalTheory]
    [MemberData(nameof(IsAsyncData))]
    public virtual Task Final_GroupBy_property_entity_Include_collection(bool async)
        => AssertQuery(
            async,
            ss => ss.Set<Level1>().Include(l1 => l1.OneToMany_Optional1).GroupBy(l1 => l1.Name),
            elementSorter: e => e.Key,
            elementAsserter: (e, a) => AssertGrouping(e, a,
                elementAsserter: (ee, aa) => AssertInclude(ee, aa, new ExpectedInclude<Level1>(i => i.OneToMany_Optional1))));

    [ConditionalTheory]
    [MemberData(nameof(IsAsyncData))]
    public virtual Task Final_GroupBy_property_entity_Include_collection_nested(bool async)
        => AssertQuery(
            async,
            ss => ss.Set<Level1>().Include(l1 => l1.OneToMany_Optional1).ThenInclude(l2 => l2.OneToMany_Optional2).GroupBy(l1 => l1.Name),
            elementSorter: e => e.Key,
            elementAsserter: (e, a) => AssertGrouping(e, a,
                elementAsserter: (ee, aa) => AssertInclude(ee, aa,
                    new ExpectedInclude<Level1>(i => i.OneToMany_Optional1),
                    new ExpectedInclude<Level2>(l2 => l2.OneToMany_Optional2, "OneToManyOptional1"))));

    [ConditionalTheory]
    [MemberData(nameof(IsAsyncData))]
    public virtual Task Final_GroupBy_property_entity_Include_collection_reference(bool async)
        => AssertQuery(
            async,
            ss => ss.Set<Level1>().Include(l1 => l1.OneToMany_Optional1).ThenInclude(l2 => l2.OneToOne_Optional_FK2).GroupBy(l1 => l1.Name),
            elementSorter: e => e.Key,
            elementAsserter: (e, a) => AssertGrouping(e, a,
                elementAsserter: (ee, aa) => AssertInclude(ee, aa,
                    new ExpectedInclude<Level1>(i => i.OneToMany_Optional1),
                    new ExpectedInclude<Level2>(l2 => l2.OneToOne_Optional_FK2, "OneToManyOptional1"))));

    [ConditionalTheory]
    [MemberData(nameof(IsAsyncData))]
    public virtual Task Final_GroupBy_property_entity_Include_collection_multiple(bool async)
        => AssertQuery(
            async,
            ss => ss.Set<Level1>().Include(l1 => l1.OneToMany_Optional1).Include(l1 => l1.OneToMany_Required1).GroupBy(l1 => l1.Name),
            elementSorter: e => e.Key,
            elementAsserter: (e, a) => AssertGrouping(e, a,
                elementAsserter: (ee, aa) => AssertInclude(ee, aa,
                    new ExpectedInclude<Level1>(i => i.OneToMany_Optional1),
                    new ExpectedInclude<Level1>(l2 => l2.OneToMany_Required1))));

    [ConditionalTheory]
    [MemberData(nameof(IsAsyncData))]
    public virtual Task Final_GroupBy_property_entity_Include_collection_reference_same_level(bool async)
        => AssertQuery(
            async,
            ss => ss.Set<Level1>().Include(l1 => l1.OneToMany_Optional1).Include(l1 => l1.OneToOne_Optional_FK1).GroupBy(l1 => l1.Name),
            elementSorter: e => e.Key,
            elementAsserter: (e, a) => AssertGrouping(e, a,
                elementAsserter: (ee, aa) => AssertInclude(ee, aa,
                    new ExpectedInclude<Level1>(i => i.OneToMany_Optional1),
                    new ExpectedInclude<Level1>(l2 => l2.OneToOne_Optional_FK1))));

    [ConditionalTheory]
    [MemberData(nameof(IsAsyncData))]
    public virtual Task Final_GroupBy_property_entity_Include_reference(bool async)
        => AssertQuery(
            async,
            ss => ss.Set<Level1>().Include(l1 => l1.OneToOne_Optional_FK1).GroupBy(l1 => l1.Name),
            elementSorter: e => e.Key,
            elementAsserter: (e, a) => AssertGrouping(e, a,
                elementAsserter: (ee, aa) => AssertInclude(ee, aa,
                    new ExpectedInclude<Level1>(l2 => l2.OneToOne_Optional_FK1))));

    [ConditionalTheory]
    [MemberData(nameof(IsAsyncData))]
    public virtual Task Final_GroupBy_property_entity_Include_reference_multiple(bool async)
        => AssertQuery(
            async,
            ss => ss.Set<Level1>().Include(l1 => l1.OneToOne_Optional_FK1).Include(l1 => l1.OneToOne_Required_FK1).GroupBy(l1 => l1.Name),
            elementSorter: e => e.Key,
            elementAsserter: (e, a) => AssertGrouping(e, a,
                elementAsserter: (ee, aa) => AssertInclude(ee, aa,
                    new ExpectedInclude<Level1>(l2 => l2.OneToOne_Optional_FK1),
                    new ExpectedInclude<Level1>(l2 => l2.OneToOne_Required_FK1))));
>>>>>>> 5d0d937a
}<|MERGE_RESOLUTION|>--- conflicted
+++ resolved
@@ -2416,8 +2416,6 @@
                     AssertCollection(e.Collection, a.Collection, elementSorter: ee => ee.Key);
                 }
             });
-<<<<<<< HEAD
-=======
 
     [ConditionalTheory]
     [MemberData(nameof(IsAsyncData))]
@@ -2499,5 +2497,4 @@
                 elementAsserter: (ee, aa) => AssertInclude(ee, aa,
                     new ExpectedInclude<Level1>(l2 => l2.OneToOne_Optional_FK1),
                     new ExpectedInclude<Level1>(l2 => l2.OneToOne_Required_FK1))));
->>>>>>> 5d0d937a
 }