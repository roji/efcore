// Copyright (c) .NET Foundation. All rights reserved.
// Licensed under the Apache License, Version 2.0. See License.txt in the project root for license information.

using System;
using System.Collections.Generic;
using System.IO;
using System.Linq;
using System.Reflection;
using Microsoft.CodeAnalysis;
using Microsoft.Dnx.Compilation.CSharp;
using Microsoft.Extensions.CompilationAbstractions;
using Microsoft.Extensions.DependencyModel;

namespace Microsoft.EntityFrameworkCore.Commands.TestUtilities
{
    public class BuildReference
    {
        private static readonly DependencyContext _dependencyContext =
            DependencyContext.Load(typeof(BuildReference).GetTypeInfo().Assembly);

        public BuildReference(IEnumerable<MetadataReference> references, bool copyLocal = false, string path = null)
        {
            References = references;
            CopyLocal = copyLocal;
            Path = path;
        }

        public IEnumerable<MetadataReference> References { get; }

        public bool CopyLocal { get; }

        public string Path { get; }

        public static BuildReference ByName(string name, bool copyLocal = false)
        {
            if (CompilationServices.Default != null)
            {
                var library = CompilationServices.Default.LibraryExporter.GetExport(name);
                if (library != null)
                {
                    var metadataReference = library.MetadataReferences.Single();

                    var roslynMetadataReference = metadataReference as IRoslynMetadataReference;
                    if (roslynMetadataReference != null)
                    {
                        if (copyLocal)
                        {
                            throw new InvalidOperationException(
                                $"In-memory assembly '{name}' cannot be copied locally.");
                        }

                        return new BuildReference(new[] { roslynMetadataReference.MetadataReference });
                    }

                    var metadataFileReference = metadataReference as IMetadataFileReference;
                    if (metadataFileReference != null)
                    {
                        return ByPath(metadataFileReference.Path, copyLocal);
                    }

                    var metadataProjectReference = metadataReference as IMetadataProjectReference;
                    if (metadataProjectReference != null)
                    {
                        if (copyLocal)
                        {
                            throw new InvalidOperationException(
                                $"In-memory assembly '{name}' cannot be copied locally.");
                        }

                        using (var stream = new MemoryStream())
                        {
                            metadataProjectReference.EmitReferenceAssembly(stream);

                            return new BuildReference(new[] { MetadataReference.CreateFromStream(stream) });
                        }
                    }
                }
            }
<<<<<<< HEAD
#if (NET451 || DNX451)
=======

            if (_dependencyContext != null)
            {
                var library = _dependencyContext
                    .CompileLibraries
                    .FirstOrDefault(l => l.PackageName.Equals(name, StringComparison.OrdinalIgnoreCase));

                if (library != null)
                {
                    return new BuildReference(
                        library.ResolveReferencePaths().Select(file => MetadataReference.CreateFromFile(file)),
                        copyLocal);

                }
            }
#if DNX451
>>>>>>> 7443d7af
            var assembly = Assembly.Load(name);
            if (!string.IsNullOrEmpty(assembly.Location))
            {
                return new BuildReference(
                    new[] { MetadataReference.CreateFromFile(assembly.Location) },
                    copyLocal,
                    new Uri(assembly.CodeBase).LocalPath);
            }
#endif

            throw new InvalidOperationException(
                $"Assembly '{name}' not found.");
        }

        public static BuildReference ByPath(string path, bool copyLocal = false)
        {
            return new BuildReference(
                new[] { MetadataReference.CreateFromFile(path) },
                copyLocal,
                path);
        }
    }
}<|MERGE_RESOLUTION|>--- conflicted
+++ resolved
@@ -76,10 +76,7 @@
                     }
                 }
             }
-<<<<<<< HEAD
 #if (NET451 || DNX451)
-=======
-
             if (_dependencyContext != null)
             {
                 var library = _dependencyContext
@@ -95,7 +92,6 @@
                 }
             }
 #if DNX451
->>>>>>> 7443d7af
             var assembly = Assembly.Load(name);
             if (!string.IsNullOrEmpty(assembly.Location))
             {
