// Licensed to the .NET Foundation under one or more agreements.
// The .NET Foundation licenses this file to you under the MIT license.

using Microsoft.EntityFrameworkCore.TestModels.TransportationModel;

namespace Microsoft.EntityFrameworkCore;

public class TableSplittingSqlServerTest : TableSplittingTestBase
{
    public TableSplittingSqlServerTest(ITestOutputHelper testOutputHelper)
        : base(testOutputHelper)
    {
    }

    protected override ITestStoreFactory TestStoreFactory
        => SqlServerTestStoreFactory.Instance;

    public override async Task Can_use_with_redundant_relationships()
    {
        await base.Can_use_with_redundant_relationships();

        // TODO: [Name] shouldn't be selected multiple times and no joins are needed
        AssertSql(
            @"SELECT [v].[Name], [v].[Discriminator], [v].[SeatingCapacity], [v].[AttachedVehicleName], [t].[Name], [t].[Operator_Discriminator], [t].[Operator_Name], [t].[LicenseType], [t0].[Name], [t0].[Active], [t0].[Type], [t2].[Name], [t2].[Computed], [t2].[Description], [t2].[Engine_Discriminator], [t4].[Name], [t4].[Capacity], [t4].[FuelTank_Discriminator], [t4].[FuelType], [t4].[GrainGeometry]
FROM [Vehicles] AS [v]
LEFT JOIN (
    SELECT [v0].[Name], [v0].[Operator_Discriminator], [v0].[Operator_Name], [v0].[LicenseType]
    FROM [Vehicles] AS [v0]
    INNER JOIN [Vehicles] AS [v1] ON [v0].[Name] = [v1].[Name]
) AS [t] ON [v].[Name] = [t].[Name]
LEFT JOIN (
    SELECT [v2].[Name], [v2].[Active], [v2].[Type]
    FROM [Vehicles] AS [v2]
    INNER JOIN (
        SELECT [v3].[Name]
        FROM [Vehicles] AS [v3]
        INNER JOIN [Vehicles] AS [v4] ON [v3].[Name] = [v4].[Name]
    ) AS [t1] ON [v2].[Name] = [t1].[Name]
    WHERE [v2].[Active] IS NOT NULL
) AS [t0] ON [t].[Name] = CASE
    WHEN [t0].[Active] IS NOT NULL THEN [t0].[Name]
END
LEFT JOIN (
    SELECT [v5].[Name], [v5].[Computed], [v5].[Description], [v5].[Engine_Discriminator]
    FROM [Vehicles] AS [v5]
    INNER JOIN (
        SELECT [v6].[Name]
        FROM [Vehicles] AS [v6]
        WHERE [v6].[Discriminator] IN (N'PoweredVehicle', N'CompositeVehicle')
    ) AS [t3] ON [v5].[Name] = [t3].[Name]
    WHERE ([v5].[Computed] IS NOT NULL) AND ([v5].[Engine_Discriminator] IS NOT NULL)
) AS [t2] ON [v].[Name] = CASE
    WHEN ([t2].[Computed] IS NOT NULL) AND ([t2].[Engine_Discriminator] IS NOT NULL) THEN [t2].[Name]
END
LEFT JOIN (
    SELECT [v7].[Name], [v7].[Capacity], [v7].[FuelTank_Discriminator], [v7].[FuelType], [v7].[GrainGeometry]
    FROM [Vehicles] AS [v7]
    INNER JOIN (
        SELECT [v8].[Name], [v8].[Discriminator], [v8].[SeatingCapacity], [v8].[AttachedVehicleName]
        FROM [Vehicles] AS [v8]
        WHERE [v8].[Discriminator] IN (N'PoweredVehicle', N'CompositeVehicle')
    ) AS [t5] ON [v7].[Name] = [t5].[Name]
    WHERE ([v7].[Capacity] IS NOT NULL) AND ([v7].[FuelTank_Discriminator] IS NOT NULL)
    UNION
    SELECT [v9].[Name], [v9].[Capacity], [v9].[FuelTank_Discriminator], [v9].[FuelType], [v9].[GrainGeometry]
    FROM [Vehicles] AS [v9]
    INNER JOIN (
        SELECT [v10].[Name], [v10].[Computed], [v10].[Description], [v10].[Engine_Discriminator], [t7].[Name] AS [Name0]
        FROM [Vehicles] AS [v10]
        INNER JOIN (
            SELECT [v11].[Name], [v11].[Discriminator], [v11].[SeatingCapacity], [v11].[AttachedVehicleName]
            FROM [Vehicles] AS [v11]
            WHERE [v11].[Discriminator] IN (N'PoweredVehicle', N'CompositeVehicle')
        ) AS [t7] ON [v10].[Name] = [t7].[Name]
        WHERE [v10].[Engine_Discriminator] IN (N'ContinuousCombustionEngine', N'IntermittentCombustionEngine', N'SolidRocket')
    ) AS [t6] ON [v9].[Name] = [t6].[Name]
    WHERE ([v9].[Capacity] IS NOT NULL) AND ([v9].[FuelTank_Discriminator] IS NOT NULL)
) AS [t4] ON CASE
    WHEN ([t2].[Computed] IS NOT NULL) AND ([t2].[Engine_Discriminator] IS NOT NULL) THEN [t2].[Name]
END = CASE
    WHEN ([t4].[Capacity] IS NOT NULL) AND ([t4].[FuelTank_Discriminator] IS NOT NULL) THEN [t4].[Name]
END
ORDER BY [v].[Name]");
    }

    public override async Task Can_query_shared()
    {
        await base.Can_query_shared();

        AssertSql(
            @"SELECT [v].[Name], [v].[Operator_Discriminator], [v].[Operator_Name], [v].[LicenseType]
FROM [Vehicles] AS [v]
INNER JOIN [Vehicles] AS [v0] ON [v].[Name] = [v0].[Name]");
    }

    public override async Task Can_query_shared_nonhierarchy()
    {
        await base.Can_query_shared_nonhierarchy();

        AssertSql(
            @"SELECT [v].[Name], [v].[Operator_Name]
FROM [Vehicles] AS [v]
INNER JOIN [Vehicles] AS [v0] ON [v].[Name] = [v0].[Name]");
    }

    public override async Task Can_query_shared_nonhierarchy_with_nonshared_dependent()
    {
        await base.Can_query_shared_nonhierarchy_with_nonshared_dependent();

        AssertSql(
            @"SELECT [v].[Name], [v].[Operator_Name]
FROM [Vehicles] AS [v]
INNER JOIN [Vehicles] AS [v0] ON [v].[Name] = [v0].[Name]");
    }

    public override async Task Can_query_shared_derived_hierarchy()
    {
        await base.Can_query_shared_derived_hierarchy();

        AssertSql(
            @"SELECT [v].[Name], [v].[Capacity], [v].[FuelTank_Discriminator], [v].[FuelType], [v].[GrainGeometry]
FROM [Vehicles] AS [v]
INNER JOIN (
    SELECT [v0].[Name], [v0].[Discriminator], [v0].[SeatingCapacity], [v0].[AttachedVehicleName]
    FROM [Vehicles] AS [v0]
    WHERE [v0].[Discriminator] IN (N'PoweredVehicle', N'CompositeVehicle')
) AS [t] ON [v].[Name] = [t].[Name]
WHERE ([v].[Capacity] IS NOT NULL) AND ([v].[FuelTank_Discriminator] IS NOT NULL)
UNION
SELECT [v1].[Name], [v1].[Capacity], [v1].[FuelTank_Discriminator], [v1].[FuelType], [v1].[GrainGeometry]
FROM [Vehicles] AS [v1]
INNER JOIN (
    SELECT [v2].[Name], [v2].[Computed], [v2].[Description], [v2].[Engine_Discriminator], [t2].[Name] AS [Name0]
    FROM [Vehicles] AS [v2]
    INNER JOIN (
        SELECT [v3].[Name], [v3].[Discriminator], [v3].[SeatingCapacity], [v3].[AttachedVehicleName]
        FROM [Vehicles] AS [v3]
        WHERE [v3].[Discriminator] IN (N'PoweredVehicle', N'CompositeVehicle')
    ) AS [t2] ON [v2].[Name] = [t2].[Name]
    WHERE [v2].[Engine_Discriminator] IN (N'ContinuousCombustionEngine', N'IntermittentCombustionEngine', N'SolidRocket')
) AS [t1] ON [v1].[Name] = [t1].[Name]
<<<<<<< HEAD
WHERE [v1].[Capacity] IS NOT NULL AND [v1].[FuelTank_Discriminator] IS NOT NULL");
    }
=======
WHERE ([v1].[Capacity] IS NOT NULL) AND ([v1].[FuelTank_Discriminator] IS NOT NULL)");
        }
>>>>>>> 021fbcb7

    public override async Task Can_query_shared_derived_nonhierarchy()
    {
        await base.Can_query_shared_derived_nonhierarchy();

        AssertSql(
            @"SELECT [v].[Name], [v].[Capacity], [v].[FuelType]
FROM [Vehicles] AS [v]
INNER JOIN (
    SELECT [v0].[Name], [v0].[Discriminator], [v0].[SeatingCapacity], [v0].[AttachedVehicleName]
    FROM [Vehicles] AS [v0]
    WHERE [v0].[Discriminator] IN (N'PoweredVehicle', N'CompositeVehicle')
) AS [t] ON [v].[Name] = [t].[Name]
WHERE [v].[Capacity] IS NOT NULL
UNION
SELECT [v1].[Name], [v1].[Capacity], [v1].[FuelType]
FROM [Vehicles] AS [v1]
INNER JOIN (
    SELECT [v2].[Name], [v2].[Computed], [v2].[Description], [v2].[Engine_Discriminator], [t2].[Name] AS [Name0]
    FROM [Vehicles] AS [v2]
    INNER JOIN (
        SELECT [v3].[Name], [v3].[Discriminator], [v3].[SeatingCapacity], [v3].[AttachedVehicleName]
        FROM [Vehicles] AS [v3]
        WHERE [v3].[Discriminator] IN (N'PoweredVehicle', N'CompositeVehicle')
    ) AS [t2] ON [v2].[Name] = [t2].[Name]
    WHERE [v2].[Engine_Discriminator] IN (N'ContinuousCombustionEngine', N'IntermittentCombustionEngine', N'SolidRocket')
) AS [t1] ON [v1].[Name] = [t1].[Name]
WHERE [v1].[Capacity] IS NOT NULL");
    }

    public override async Task Can_query_shared_derived_nonhierarchy_all_required()
    {
        await base.Can_query_shared_derived_nonhierarchy_all_required();

        AssertSql(
            @"SELECT [v].[Name], [v].[Capacity], [v].[FuelType]
FROM [Vehicles] AS [v]
INNER JOIN (
    SELECT [v0].[Name], [v0].[Discriminator], [v0].[SeatingCapacity], [v0].[AttachedVehicleName]
    FROM [Vehicles] AS [v0]
    WHERE [v0].[Discriminator] IN (N'PoweredVehicle', N'CompositeVehicle')
) AS [t] ON [v].[Name] = [t].[Name]
WHERE ([v].[Capacity] IS NOT NULL) AND ([v].[FuelType] IS NOT NULL)
UNION
SELECT [v1].[Name], [v1].[Capacity], [v1].[FuelType]
FROM [Vehicles] AS [v1]
INNER JOIN (
    SELECT [v2].[Name], [v2].[Computed], [v2].[Description], [v2].[Engine_Discriminator], [t2].[Name] AS [Name0]
    FROM [Vehicles] AS [v2]
    INNER JOIN (
        SELECT [v3].[Name], [v3].[Discriminator], [v3].[SeatingCapacity], [v3].[AttachedVehicleName]
        FROM [Vehicles] AS [v3]
        WHERE [v3].[Discriminator] IN (N'PoweredVehicle', N'CompositeVehicle')
    ) AS [t2] ON [v2].[Name] = [t2].[Name]
    WHERE [v2].[Engine_Discriminator] IN (N'ContinuousCombustionEngine', N'IntermittentCombustionEngine', N'SolidRocket')
) AS [t1] ON [v1].[Name] = [t1].[Name]
<<<<<<< HEAD
WHERE [v1].[Capacity] IS NOT NULL AND [v1].[FuelType] IS NOT NULL");
    }
=======
WHERE ([v1].[Capacity] IS NOT NULL) AND ([v1].[FuelType] IS NOT NULL)");
        }
>>>>>>> 021fbcb7

    public override async Task Can_change_dependent_instance_non_derived()
    {
        await base.Can_change_dependent_instance_non_derived();

        AssertSql(
            @"@p3='Trek Pro Fit Madone 6 Series' (Nullable = false) (Size = 450)
@p0='LicensedOperator' (Nullable = false) (Size = 4000)
@p1='Repair' (Size = 4000)
@p2='repairman' (Size = 4000)

SET NOCOUNT ON;
UPDATE [Vehicles] SET [Operator_Discriminator] = @p0, [LicenseType] = @p1, [Operator_Name] = @p2
WHERE [Name] = @p3;
SELECT @@ROWCOUNT;",
            //
            @"SELECT TOP(2) [v].[Name], [v].[Discriminator], [v].[SeatingCapacity], [v].[AttachedVehicleName], [t].[Name], [t].[Operator_Discriminator], [t].[Operator_Name], [t].[LicenseType]
FROM [Vehicles] AS [v]
LEFT JOIN (
    SELECT [v0].[Name], [v0].[Operator_Discriminator], [v0].[Operator_Name], [v0].[LicenseType]
    FROM [Vehicles] AS [v0]
    INNER JOIN [Vehicles] AS [v1] ON [v0].[Name] = [v1].[Name]
) AS [t] ON [v].[Name] = [t].[Name]
WHERE [v].[Name] = N'Trek Pro Fit Madone 6 Series'");
    }

    public override async Task Can_change_principal_instance_non_derived()
    {
        await base.Can_change_principal_instance_non_derived();

        AssertSql(
            @"@p1='Trek Pro Fit Madone 6 Series' (Nullable = false) (Size = 450)
@p0='2'

SET NOCOUNT ON;
UPDATE [Vehicles] SET [SeatingCapacity] = @p0
WHERE [Name] = @p1;
SELECT @@ROWCOUNT;",
            //
            @"SELECT TOP(2) [v].[Name], [v].[Discriminator], [v].[SeatingCapacity], [v].[AttachedVehicleName], [t].[Name], [t].[Operator_Discriminator], [t].[Operator_Name], [t].[LicenseType]
FROM [Vehicles] AS [v]
LEFT JOIN (
    SELECT [v0].[Name], [v0].[Operator_Discriminator], [v0].[Operator_Name], [v0].[LicenseType]
    FROM [Vehicles] AS [v0]
    INNER JOIN [Vehicles] AS [v1] ON [v0].[Name] = [v1].[Name]
) AS [t] ON [v].[Name] = [t].[Name]
WHERE [v].[Name] = N'Trek Pro Fit Madone 6 Series'");
    }

    public override async Task Optional_dependent_materialized_when_no_properties()
    {
        await base.Optional_dependent_materialized_when_no_properties();

        AssertSql(
            @"SELECT TOP(1) [v].[Name], [v].[Discriminator], [v].[SeatingCapacity], [v].[AttachedVehicleName], [t].[Name], [t].[Operator_Discriminator], [t].[Operator_Name], [t].[LicenseType], [t0].[Name], [t0].[Active], [t0].[Type]
FROM [Vehicles] AS [v]
LEFT JOIN (
    SELECT [v0].[Name], [v0].[Operator_Discriminator], [v0].[Operator_Name], [v0].[LicenseType]
    FROM [Vehicles] AS [v0]
    INNER JOIN [Vehicles] AS [v1] ON [v0].[Name] = [v1].[Name]
) AS [t] ON [v].[Name] = [t].[Name]
LEFT JOIN (
    SELECT [v2].[Name], [v2].[Active], [v2].[Type]
    FROM [Vehicles] AS [v2]
    INNER JOIN (
        SELECT [v3].[Name]
        FROM [Vehicles] AS [v3]
        INNER JOIN [Vehicles] AS [v4] ON [v3].[Name] = [v4].[Name]
    ) AS [t1] ON [v2].[Name] = [t1].[Name]
    WHERE [v2].[Active] IS NOT NULL
) AS [t0] ON [t].[Name] = CASE
    WHEN [t0].[Active] IS NOT NULL THEN [t0].[Name]
END
WHERE [v].[Name] = N'AIM-9M Sidewinder'
ORDER BY [v].[Name]");
    }

    protected override void OnModelCreating(ModelBuilder modelBuilder)
    {
        base.OnModelCreating(modelBuilder);

        modelBuilder.Entity<Engine>().ToTable("Vehicles")
            .Property(e => e.Computed).HasComputedColumnSql("1", stored: true);
    }
}<|MERGE_RESOLUTION|>--- conflicted
+++ resolved
@@ -139,13 +139,8 @@
     ) AS [t2] ON [v2].[Name] = [t2].[Name]
     WHERE [v2].[Engine_Discriminator] IN (N'ContinuousCombustionEngine', N'IntermittentCombustionEngine', N'SolidRocket')
 ) AS [t1] ON [v1].[Name] = [t1].[Name]
-<<<<<<< HEAD
-WHERE [v1].[Capacity] IS NOT NULL AND [v1].[FuelTank_Discriminator] IS NOT NULL");
-    }
-=======
 WHERE ([v1].[Capacity] IS NOT NULL) AND ([v1].[FuelTank_Discriminator] IS NOT NULL)");
-        }
->>>>>>> 021fbcb7
+    }
 
     public override async Task Can_query_shared_derived_nonhierarchy()
     {
@@ -202,13 +197,8 @@
     ) AS [t2] ON [v2].[Name] = [t2].[Name]
     WHERE [v2].[Engine_Discriminator] IN (N'ContinuousCombustionEngine', N'IntermittentCombustionEngine', N'SolidRocket')
 ) AS [t1] ON [v1].[Name] = [t1].[Name]
-<<<<<<< HEAD
-WHERE [v1].[Capacity] IS NOT NULL AND [v1].[FuelType] IS NOT NULL");
-    }
-=======
 WHERE ([v1].[Capacity] IS NOT NULL) AND ([v1].[FuelType] IS NOT NULL)");
-        }
->>>>>>> 021fbcb7
+    }
 
     public override async Task Can_change_dependent_instance_non_derived()
     {
