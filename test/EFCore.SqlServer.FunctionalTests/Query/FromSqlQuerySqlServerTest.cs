// Licensed to the .NET Foundation under one or more agreements.
// The .NET Foundation licenses this file to you under the MIT license.

using Microsoft.Data.SqlClient;

namespace Microsoft.EntityFrameworkCore.Query;

public class FromSqlQuerySqlServerTest : FromSqlQueryTestBase<NorthwindQuerySqlServerFixture<NoopModelCustomizer>>
{
    public FromSqlQuerySqlServerTest(NorthwindQuerySqlServerFixture<NoopModelCustomizer> fixture, ITestOutputHelper testOutputHelper)
        : base(fixture)
    {
        //Fixture.TestSqlLoggerFactory.SetTestOutputHelper(testOutputHelper);
    }

    public override async Task FromSqlRaw_queryable_simple(bool async)
    {
        await base.FromSqlRaw_queryable_simple(async);

        AssertSql(
            @"SELECT * FROM ""Customers"" WHERE ""ContactName"" LIKE '%z%'");
    }

    public override async Task FromSqlRaw_queryable_simple_columns_out_of_order(bool async)
    {
        await base.FromSqlRaw_queryable_simple_columns_out_of_order(async);

        AssertSql(
            @"SELECT ""Region"", ""PostalCode"", ""Phone"", ""Fax"", ""CustomerID"", ""Country"", ""ContactTitle"", ""ContactName"", ""CompanyName"", ""City"", ""Address"" FROM ""Customers""");
    }

    public override async Task FromSqlRaw_queryable_simple_columns_out_of_order_and_extra_columns(bool async)
    {
        await base.FromSqlRaw_queryable_simple_columns_out_of_order_and_extra_columns(async);

        AssertSql(
            @"SELECT ""Region"", ""PostalCode"", ""PostalCode"" AS ""Foo"", ""Phone"", ""Fax"", ""CustomerID"", ""Country"", ""ContactTitle"", ""ContactName"", ""CompanyName"", ""City"", ""Address"" FROM ""Customers""");
    }

    public override async Task<string> FromSqlRaw_queryable_composed(bool async)
    {
        var queryString = await base.FromSqlRaw_queryable_composed(async);

        var expected =
            @"SELECT [m].[CustomerID], [m].[Address], [m].[City], [m].[CompanyName], [m].[ContactName], [m].[ContactTitle], [m].[Country], [m].[Fax], [m].[Phone], [m].[PostalCode], [m].[Region]
FROM (
    SELECT * FROM ""Customers""
) AS [m]
WHERE [m].[ContactName] LIKE N'%z%'";

        AssertSql(expected);
        Assert.Equal(expected, queryString, ignoreLineEndingDifferences: true);

        return null;
    }

    public override async Task FromSqlRaw_queryable_composed_after_removing_whitespaces(bool async)
    {
        await base.FromSqlRaw_queryable_composed_after_removing_whitespaces(async);

        AssertSql(
            @"SELECT [m].[CustomerID], [m].[Address], [m].[City], [m].[CompanyName], [m].[ContactName], [m].[ContactTitle], [m].[Country], [m].[Fax], [m].[Phone], [m].[PostalCode], [m].[Region]
FROM (

" + @"        " + @"


    SELECT
    * FROM ""Customers""
) AS [m]
WHERE [m].[ContactName] LIKE N'%z%'");
    }

    public override async Task FromSqlRaw_queryable_composed_compiled(bool async)
    {
        await base.FromSqlRaw_queryable_composed_compiled(async);

        AssertSql(
            @"SELECT [m].[CustomerID], [m].[Address], [m].[City], [m].[CompanyName], [m].[ContactName], [m].[ContactTitle], [m].[Country], [m].[Fax], [m].[Phone], [m].[PostalCode], [m].[Region]
FROM (
    SELECT * FROM ""Customers""
) AS [m]
WHERE [m].[ContactName] LIKE N'%z%'");
    }

    public override async Task FromSqlRaw_queryable_composed_compiled_with_DbParameter(bool async)
    {
        await base.FromSqlRaw_queryable_composed_compiled_with_DbParameter(async);

        AssertSql(
            @"customer='CONSH' (Nullable = false) (Size = 5)

SELECT [m].[CustomerID], [m].[Address], [m].[City], [m].[CompanyName], [m].[ContactName], [m].[ContactTitle], [m].[Country], [m].[Fax], [m].[Phone], [m].[PostalCode], [m].[Region]
FROM (
    SELECT * FROM ""Customers"" WHERE ""CustomerID"" = @customer
) AS [m]
WHERE [m].[ContactName] LIKE N'%z%'");
    }

    public override async Task FromSqlRaw_queryable_composed_compiled_with_nameless_DbParameter(bool async)
    {
        await base.FromSqlRaw_queryable_composed_compiled_with_nameless_DbParameter(async);

        AssertSql(
            @"p0='CONSH' (Nullable = false) (Size = 5)

SELECT [m].[CustomerID], [m].[Address], [m].[City], [m].[CompanyName], [m].[ContactName], [m].[ContactTitle], [m].[Country], [m].[Fax], [m].[Phone], [m].[PostalCode], [m].[Region]
FROM (
    SELECT * FROM ""Customers"" WHERE ""CustomerID"" = @p0
) AS [m]
WHERE [m].[ContactName] LIKE N'%z%'");
    }

    public override async Task FromSqlRaw_queryable_composed_compiled_with_parameter(bool async)
    {
        await base.FromSqlRaw_queryable_composed_compiled_with_parameter(async);

        AssertSql(
            @"SELECT [m].[CustomerID], [m].[Address], [m].[City], [m].[CompanyName], [m].[ContactName], [m].[ContactTitle], [m].[Country], [m].[Fax], [m].[Phone], [m].[PostalCode], [m].[Region]
FROM (
    SELECT * FROM ""Customers"" WHERE ""CustomerID"" = N'CONSH'
) AS [m]
WHERE [m].[ContactName] LIKE N'%z%'");
    }

    public override async Task FromSqlRaw_composed_contains(bool async)
    {
        await base.FromSqlRaw_composed_contains(async);

        AssertSql(
            @"SELECT [c].[CustomerID], [c].[Address], [c].[City], [c].[CompanyName], [c].[ContactName], [c].[ContactTitle], [c].[Country], [c].[Fax], [c].[Phone], [c].[PostalCode], [c].[Region]
FROM [Customers] AS [c]
WHERE EXISTS (
    SELECT 1
    FROM (
        SELECT * FROM ""Orders""
    ) AS [m]
    WHERE [m].[CustomerID] = [c].[CustomerID])");
    }

    public override async Task FromSqlRaw_composed_contains2(bool async)
    {
        await base.FromSqlRaw_composed_contains2(async);

        AssertSql(
            @"SELECT [c].[CustomerID], [c].[Address], [c].[City], [c].[CompanyName], [c].[ContactName], [c].[ContactTitle], [c].[Country], [c].[Fax], [c].[Phone], [c].[PostalCode], [c].[Region]
FROM [Customers] AS [c]
WHERE [c].[CustomerID] = N'ALFKI' AND EXISTS (
    SELECT 1
    FROM (
        SELECT * FROM ""Orders""
    ) AS [m]
    WHERE [m].[CustomerID] = [c].[CustomerID])");
    }

    public override async Task FromSqlRaw_queryable_multiple_composed(bool async)
    {
        await base.FromSqlRaw_queryable_multiple_composed(async);

        AssertSql(
            @"SELECT [m].[CustomerID], [m].[Address], [m].[City], [m].[CompanyName], [m].[ContactName], [m].[ContactTitle], [m].[Country], [m].[Fax], [m].[Phone], [m].[PostalCode], [m].[Region], [m0].[OrderID], [m0].[CustomerID], [m0].[EmployeeID], [m0].[OrderDate]
FROM (
    SELECT * FROM ""Customers""
) AS [m]
CROSS JOIN (
    SELECT * FROM ""Orders""
) AS [m0]
WHERE [m].[CustomerID] = [m0].[CustomerID]");
    }

    public override async Task FromSqlRaw_queryable_multiple_composed_with_closure_parameters(bool async)
    {
        await base.FromSqlRaw_queryable_multiple_composed_with_closure_parameters(async);

        AssertSql(
            @"p0='1997-01-01T00:00:00.0000000'
p1='1998-01-01T00:00:00.0000000'

SELECT [m].[CustomerID], [m].[Address], [m].[City], [m].[CompanyName], [m].[ContactName], [m].[ContactTitle], [m].[Country], [m].[Fax], [m].[Phone], [m].[PostalCode], [m].[Region], [m0].[OrderID], [m0].[CustomerID], [m0].[EmployeeID], [m0].[OrderDate]
FROM (
    SELECT * FROM ""Customers""
) AS [m]
CROSS JOIN (
    SELECT * FROM ""Orders"" WHERE ""OrderDate"" BETWEEN @p0 AND @p1
) AS [m0]
WHERE [m].[CustomerID] = [m0].[CustomerID]");
    }

    public override async Task FromSqlRaw_queryable_multiple_composed_with_parameters_and_closure_parameters(bool async)
    {
        await base.FromSqlRaw_queryable_multiple_composed_with_parameters_and_closure_parameters(async);

        AssertSql(
            @"p0='London' (Size = 4000)
p1='1997-01-01T00:00:00.0000000'
p2='1998-01-01T00:00:00.0000000'

SELECT [m].[CustomerID], [m].[Address], [m].[City], [m].[CompanyName], [m].[ContactName], [m].[ContactTitle], [m].[Country], [m].[Fax], [m].[Phone], [m].[PostalCode], [m].[Region], [m0].[OrderID], [m0].[CustomerID], [m0].[EmployeeID], [m0].[OrderDate]
FROM (
    SELECT * FROM ""Customers"" WHERE ""City"" = @p0
) AS [m]
CROSS JOIN (
    SELECT * FROM ""Orders"" WHERE ""OrderDate"" BETWEEN @p1 AND @p2
) AS [m0]
WHERE [m].[CustomerID] = [m0].[CustomerID]",
            //
            @"p0='Berlin' (Size = 4000)
p1='1998-04-01T00:00:00.0000000'
p2='1998-05-01T00:00:00.0000000'

SELECT [m].[CustomerID], [m].[Address], [m].[City], [m].[CompanyName], [m].[ContactName], [m].[ContactTitle], [m].[Country], [m].[Fax], [m].[Phone], [m].[PostalCode], [m].[Region], [m0].[OrderID], [m0].[CustomerID], [m0].[EmployeeID], [m0].[OrderDate]
FROM (
    SELECT * FROM ""Customers"" WHERE ""City"" = @p0
) AS [m]
CROSS JOIN (
    SELECT * FROM ""Orders"" WHERE ""OrderDate"" BETWEEN @p1 AND @p2
) AS [m0]
WHERE [m].[CustomerID] = [m0].[CustomerID]");
    }

    public override async Task FromSqlRaw_queryable_multiple_line_query(bool async)
    {
        await base.FromSqlRaw_queryable_multiple_line_query(async);

        AssertSql(
            @"SELECT *
FROM ""Customers""
WHERE ""City"" = 'London'");
    }

    public override async Task FromSqlRaw_queryable_composed_multiple_line_query(bool async)
    {
        await base.FromSqlRaw_queryable_composed_multiple_line_query(async);

        AssertSql(
            @"SELECT [m].[CustomerID], [m].[Address], [m].[City], [m].[CompanyName], [m].[ContactName], [m].[ContactTitle], [m].[Country], [m].[Fax], [m].[Phone], [m].[PostalCode], [m].[Region]
FROM (
    SELECT *
    FROM ""Customers""
) AS [m]
WHERE [m].[City] = N'London'");
    }

    public override async Task FromSqlRaw_queryable_with_parameters(bool async)
    {
        await base.FromSqlRaw_queryable_with_parameters(async);

        AssertSql(
            @"p0='London' (Size = 4000)
p1='Sales Representative' (Size = 4000)

SELECT * FROM ""Customers"" WHERE ""City"" = @p0 AND ""ContactTitle"" = @p1");
    }

    public override async Task FromSqlRaw_queryable_with_parameters_inline(bool async)
    {
        await base.FromSqlRaw_queryable_with_parameters_inline(async);

        AssertSql(
            @"p0='London' (Size = 4000)
p1='Sales Representative' (Size = 4000)

SELECT * FROM ""Customers"" WHERE ""City"" = @p0 AND ""ContactTitle"" = @p1");
    }

    public override async Task FromSqlInterpolated_queryable_with_parameters_interpolated(bool async)
    {
        await base.FromSqlInterpolated_queryable_with_parameters_interpolated(async);

        AssertSql(
            @"p0='London' (Size = 4000)
p1='Sales Representative' (Size = 4000)

SELECT * FROM ""Customers"" WHERE ""City"" = @p0 AND ""ContactTitle"" = @p1");
    }

    public override async Task FromSqlInterpolated_queryable_with_parameters_inline_interpolated(bool async)
    {
        await base.FromSqlInterpolated_queryable_with_parameters_inline_interpolated(async);

        AssertSql(
            @"p0='London' (Size = 4000)
p1='Sales Representative' (Size = 4000)

SELECT * FROM ""Customers"" WHERE ""City"" = @p0 AND ""ContactTitle"" = @p1");
    }

    public override async Task FromSqlInterpolated_queryable_multiple_composed_with_parameters_and_closure_parameters_interpolated(
        bool async)
    {
        await base.FromSqlInterpolated_queryable_multiple_composed_with_parameters_and_closure_parameters_interpolated(async);

        AssertSql(
            @"p0='London' (Size = 4000)
p1='1997-01-01T00:00:00.0000000'
p2='1998-01-01T00:00:00.0000000'

SELECT [m].[CustomerID], [m].[Address], [m].[City], [m].[CompanyName], [m].[ContactName], [m].[ContactTitle], [m].[Country], [m].[Fax], [m].[Phone], [m].[PostalCode], [m].[Region], [m0].[OrderID], [m0].[CustomerID], [m0].[EmployeeID], [m0].[OrderDate]
FROM (
    SELECT * FROM ""Customers"" WHERE ""City"" = @p0
) AS [m]
CROSS JOIN (
    SELECT * FROM ""Orders"" WHERE ""OrderDate"" BETWEEN @p1 AND @p2
) AS [m0]
WHERE [m].[CustomerID] = [m0].[CustomerID]",
            //
            @"p0='Berlin' (Size = 4000)
p1='1998-04-01T00:00:00.0000000'
p2='1998-05-01T00:00:00.0000000'

SELECT [m].[CustomerID], [m].[Address], [m].[City], [m].[CompanyName], [m].[ContactName], [m].[ContactTitle], [m].[Country], [m].[Fax], [m].[Phone], [m].[PostalCode], [m].[Region], [m0].[OrderID], [m0].[CustomerID], [m0].[EmployeeID], [m0].[OrderDate]
FROM (
    SELECT * FROM ""Customers"" WHERE ""City"" = @p0
) AS [m]
CROSS JOIN (
    SELECT * FROM ""Orders"" WHERE ""OrderDate"" BETWEEN @p1 AND @p2
) AS [m0]
WHERE [m].[CustomerID] = [m0].[CustomerID]");
    }

    public override async Task FromSqlRaw_queryable_with_null_parameter(bool async)
    {
        await base.FromSqlRaw_queryable_with_null_parameter(async);

        AssertSql(
            @"p0=NULL (Nullable = false)

SELECT * FROM ""Employees"" WHERE ""ReportsTo"" = @p0 OR (""ReportsTo"" IS NULL AND @p0 IS NULL)");
    }

    public override async Task<string> FromSqlRaw_queryable_with_parameters_and_closure(bool async)
    {
        var queryString = await base.FromSqlRaw_queryable_with_parameters_and_closure(async);

        AssertSql(
            @"p0='London' (Size = 4000)
@__contactTitle_1='Sales Representative' (Size = 4000)

SELECT [m].[CustomerID], [m].[Address], [m].[City], [m].[CompanyName], [m].[ContactName], [m].[ContactTitle], [m].[Country], [m].[Fax], [m].[Phone], [m].[PostalCode], [m].[Region]
FROM (
    SELECT * FROM ""Customers"" WHERE ""City"" = @p0
) AS [m]
WHERE [m].[ContactTitle] = @__contactTitle_1");

        return null;
    }

    public override async Task FromSqlRaw_queryable_simple_cache_key_includes_query_string(bool async)
    {
        await base.FromSqlRaw_queryable_simple_cache_key_includes_query_string(async);

        AssertSql(
            @"SELECT * FROM ""Customers"" WHERE ""City"" = 'London'",
            //
            @"SELECT * FROM ""Customers"" WHERE ""City"" = 'Seattle'");
    }

    public override async Task FromSqlRaw_queryable_with_parameters_cache_key_includes_parameters(bool async)
    {
        await base.FromSqlRaw_queryable_with_parameters_cache_key_includes_parameters(async);

        AssertSql(
            @"p0='London' (Size = 4000)
p1='Sales Representative' (Size = 4000)

SELECT * FROM ""Customers"" WHERE ""City"" = @p0 AND ""ContactTitle"" = @p1",
            //
            @"p0='Madrid' (Size = 4000)
p1='Accounting Manager' (Size = 4000)

SELECT * FROM ""Customers"" WHERE ""City"" = @p0 AND ""ContactTitle"" = @p1");
    }

    public override async Task FromSqlRaw_queryable_simple_as_no_tracking_not_composed(bool async)
    {
        await base.FromSqlRaw_queryable_simple_as_no_tracking_not_composed(async);

        AssertSql(
            @"SELECT * FROM ""Customers""");
    }

    public override async Task FromSqlRaw_queryable_simple_projection_composed(bool async)
    {
        await base.FromSqlRaw_queryable_simple_projection_composed(async);

        AssertSql(
            @"SELECT [m].[ProductName]
FROM (
    SELECT *
    FROM ""Products""
    WHERE ""Discontinued"" <> CAST(1 AS bit)
    AND ((""UnitsInStock"" + ""UnitsOnOrder"") < ""ReorderLevel"")
) AS [m]");
    }

    public override async Task FromSqlRaw_queryable_simple_include(bool async)
    {
        await base.FromSqlRaw_queryable_simple_include(async);

        AssertSql(
            @"SELECT [m].[CustomerID], [m].[Address], [m].[City], [m].[CompanyName], [m].[ContactName], [m].[ContactTitle], [m].[Country], [m].[Fax], [m].[Phone], [m].[PostalCode], [m].[Region], [o].[OrderID], [o].[CustomerID], [o].[EmployeeID], [o].[OrderDate]
FROM (
    SELECT * FROM ""Customers""
) AS [m]
LEFT JOIN [Orders] AS [o] ON [m].[CustomerID] = [o].[CustomerID]
ORDER BY [m].[CustomerID]");
    }

    public override async Task FromSqlRaw_queryable_simple_composed_include(bool async)
    {
        await base.FromSqlRaw_queryable_simple_composed_include(async);

        AssertSql(
            @"SELECT [m].[CustomerID], [m].[Address], [m].[City], [m].[CompanyName], [m].[ContactName], [m].[ContactTitle], [m].[Country], [m].[Fax], [m].[Phone], [m].[PostalCode], [m].[Region], [o].[OrderID], [o].[CustomerID], [o].[EmployeeID], [o].[OrderDate]
FROM (
    SELECT * FROM ""Customers""
) AS [m]
LEFT JOIN [Orders] AS [o] ON [m].[CustomerID] = [o].[CustomerID]
WHERE [m].[City] = N'London'
ORDER BY [m].[CustomerID]");
    }

    public override async Task FromSqlRaw_annotations_do_not_affect_successive_calls(bool async)
    {
        await base.FromSqlRaw_annotations_do_not_affect_successive_calls(async);

        AssertSql(
            @"SELECT * FROM ""Customers"" WHERE ""ContactName"" LIKE '%z%'",
            //
            @"SELECT [c].[CustomerID], [c].[Address], [c].[City], [c].[CompanyName], [c].[ContactName], [c].[ContactTitle], [c].[Country], [c].[Fax], [c].[Phone], [c].[PostalCode], [c].[Region]
FROM [Customers] AS [c]");
    }

    public override async Task FromSqlRaw_composed_with_nullable_predicate(bool async)
    {
        await base.FromSqlRaw_composed_with_nullable_predicate(async);

        AssertSql(
            @"SELECT [m].[CustomerID], [m].[Address], [m].[City], [m].[CompanyName], [m].[ContactName], [m].[ContactTitle], [m].[Country], [m].[Fax], [m].[Phone], [m].[PostalCode], [m].[Region]
FROM (
    SELECT * FROM ""Customers""
) AS [m]
<<<<<<< HEAD
WHERE [m].[ContactName] = [m].[CompanyName] OR ([m].[ContactName] IS NULL AND [m].[CompanyName] IS NULL)");
    }
=======
WHERE ([m].[ContactName] = [m].[CompanyName]) OR (([m].[ContactName] IS NULL) AND ([m].[CompanyName] IS NULL))");
        }
>>>>>>> 021fbcb7

    public override async Task FromSqlRaw_with_dbParameter(bool async)
    {
        await base.FromSqlRaw_with_dbParameter(async);

        AssertSql(
            @"@city='London' (Nullable = false) (Size = 6)

SELECT * FROM ""Customers"" WHERE ""City"" = @city");
    }

    public override async Task FromSqlRaw_with_dbParameter_without_name_prefix(bool async)
    {
        await base.FromSqlRaw_with_dbParameter_without_name_prefix(async);
        AssertSql(
            @"city='London' (Nullable = false) (Size = 6)

SELECT * FROM ""Customers"" WHERE ""City"" = @city");
    }

    public override async Task FromSqlRaw_with_dbParameter_mixed(bool async)
    {
        await base.FromSqlRaw_with_dbParameter_mixed(async);

        AssertSql(
            @"p0='London' (Size = 4000)
@title='Sales Representative' (Nullable = false) (Size = 20)

SELECT * FROM ""Customers"" WHERE ""City"" = @p0 AND ""ContactTitle"" = @title",
            //
            @"@city='London' (Nullable = false) (Size = 6)
p1='Sales Representative' (Size = 4000)

SELECT * FROM ""Customers"" WHERE ""City"" = @city AND ""ContactTitle"" = @p1");
    }

    public override async Task FromSqlRaw_with_db_parameters_called_multiple_times(bool async)
    {
        await base.FromSqlRaw_with_db_parameters_called_multiple_times(async);

        AssertSql(
            @"@id='ALFKI' (Nullable = false) (Size = 5)

SELECT * FROM ""Customers"" WHERE ""CustomerID"" = @id",
            //
            @"@id='ALFKI' (Nullable = false) (Size = 5)

SELECT * FROM ""Customers"" WHERE ""CustomerID"" = @id");
    }

    public override async Task FromSqlRaw_with_SelectMany_and_include(bool async)
    {
        await base.FromSqlRaw_with_SelectMany_and_include(async);

        AssertSql(
            @"SELECT [m].[CustomerID], [m].[Address], [m].[City], [m].[CompanyName], [m].[ContactName], [m].[ContactTitle], [m].[Country], [m].[Fax], [m].[Phone], [m].[PostalCode], [m].[Region], [m0].[CustomerID], [m0].[Address], [m0].[City], [m0].[CompanyName], [m0].[ContactName], [m0].[ContactTitle], [m0].[Country], [m0].[Fax], [m0].[Phone], [m0].[PostalCode], [m0].[Region], [o].[OrderID], [o].[CustomerID], [o].[EmployeeID], [o].[OrderDate]
FROM (
    SELECT * FROM ""Customers"" WHERE ""CustomerID"" = 'ALFKI'
) AS [m]
CROSS JOIN (
    SELECT * FROM ""Customers"" WHERE ""CustomerID"" = 'AROUT'
) AS [m0]
LEFT JOIN [Orders] AS [o] ON [m0].[CustomerID] = [o].[CustomerID]
ORDER BY [m].[CustomerID], [m0].[CustomerID]");
    }

    public override async Task FromSqlRaw_with_join_and_include(bool async)
    {
        await base.FromSqlRaw_with_join_and_include(async);

        AssertSql(
            @"SELECT [m].[CustomerID], [m].[Address], [m].[City], [m].[CompanyName], [m].[ContactName], [m].[ContactTitle], [m].[Country], [m].[Fax], [m].[Phone], [m].[PostalCode], [m].[Region], [m0].[OrderID], [m0].[CustomerID], [m0].[EmployeeID], [m0].[OrderDate], [o].[OrderID], [o].[ProductID], [o].[Discount], [o].[Quantity], [o].[UnitPrice]
FROM (
    SELECT * FROM ""Customers"" WHERE ""CustomerID"" = 'ALFKI'
) AS [m]
INNER JOIN (
    SELECT * FROM ""Orders"" WHERE ""OrderID"" <> 1
) AS [m0] ON [m].[CustomerID] = [m0].[CustomerID]
LEFT JOIN [Order Details] AS [o] ON [m0].[OrderID] = [o].[OrderID]
ORDER BY [m].[CustomerID], [m0].[OrderID], [o].[OrderID]");
    }

    public override async Task FromSqlInterpolated_with_inlined_db_parameter(bool async)
    {
        await base.FromSqlInterpolated_with_inlined_db_parameter(async);

        AssertSql(
            @"@somename='ALFKI' (Nullable = false) (Size = 5)

SELECT * FROM ""Customers"" WHERE ""CustomerID"" = @somename");
    }

    public override async Task FromSqlInterpolated_with_inlined_db_parameter_without_name_prefix(bool async)
    {
        await base.FromSqlInterpolated_with_inlined_db_parameter_without_name_prefix(async);

        AssertSql(
            @"somename='ALFKI' (Nullable = false) (Size = 5)

SELECT * FROM ""Customers"" WHERE ""CustomerID"" = @somename");
    }

    public override async Task FromSqlInterpolated_parameterization_issue_12213(bool async)
    {
        await base.FromSqlInterpolated_parameterization_issue_12213(async);

        AssertSql(
            @"p0='10300'

SELECT [m].[OrderID]
FROM (
    SELECT * FROM ""Orders"" WHERE ""OrderID"" >= @p0
) AS [m]",
            //
            @"@__max_0='10400'
p0='10300'

SELECT [o].[OrderID]
FROM [Orders] AS [o]
WHERE [o].[OrderID] <= @__max_0 AND EXISTS (
    SELECT 1
    FROM (
        SELECT * FROM ""Orders"" WHERE ""OrderID"" >= @p0
    ) AS [m]
    WHERE [m].[OrderID] = [o].[OrderID])",
            //
            @"@__max_0='10400'
p0='10300'

SELECT [o].[OrderID]
FROM [Orders] AS [o]
WHERE [o].[OrderID] <= @__max_0 AND EXISTS (
    SELECT 1
    FROM (
        SELECT * FROM ""Orders"" WHERE ""OrderID"" >= @p0
    ) AS [m]
    WHERE [m].[OrderID] = [o].[OrderID])");
    }

    public override async Task FromSqlRaw_does_not_parameterize_interpolated_string(bool async)
    {
        await base.FromSqlRaw_does_not_parameterize_interpolated_string(async);

        AssertSql(
            @"p0='10250'

SELECT * FROM ""Orders"" WHERE ""OrderID"" < @p0");
    }

    public override async Task Entity_equality_through_fromsql(bool async)
    {
        await base.Entity_equality_through_fromsql(async);

        AssertSql(
            @"SELECT [m].[OrderID], [m].[CustomerID], [m].[EmployeeID], [m].[OrderDate]
FROM (
    SELECT * FROM ""Orders""
) AS [m]
LEFT JOIN [Customers] AS [c] ON [m].[CustomerID] = [c].[CustomerID]
WHERE [c].[CustomerID] = N'VINET'");
    }

    public override async Task FromSqlRaw_with_set_operation(bool async)
    {
        await base.FromSqlRaw_with_set_operation(async);

        AssertSql(
            @"SELECT [m].[CustomerID], [m].[Address], [m].[City], [m].[CompanyName], [m].[ContactName], [m].[ContactTitle], [m].[Country], [m].[Fax], [m].[Phone], [m].[PostalCode], [m].[Region]
FROM (
    SELECT * FROM ""Customers"" WHERE ""City"" = 'London'
) AS [m]
UNION ALL
SELECT [m0].[CustomerID], [m0].[Address], [m0].[City], [m0].[CompanyName], [m0].[ContactName], [m0].[ContactTitle], [m0].[Country], [m0].[Fax], [m0].[Phone], [m0].[PostalCode], [m0].[Region]
FROM (
    SELECT * FROM ""Customers"" WHERE ""City"" = 'Berlin'
) AS [m0]");
    }

    public override async Task Line_endings_after_Select(bool async)
    {
        await base.Line_endings_after_Select(async);

        AssertSql(
            @"SELECT [m].[CustomerID], [m].[Address], [m].[City], [m].[CompanyName], [m].[ContactName], [m].[ContactTitle], [m].[Country], [m].[Fax], [m].[Phone], [m].[PostalCode], [m].[Region]
FROM (
    SELECT
    * FROM ""Customers""
) AS [m]
WHERE [m].[City] = N'Seattle'");
    }

    public override async Task FromSql_with_db_parameter_in_split_query(bool async)
    {
        await base.FromSql_with_db_parameter_in_split_query(async);

        AssertSql(
            @"customerID='ALFKI' (Nullable = false) (Size = 5)

SELECT [m].[CustomerID], [m].[Address], [m].[City], [m].[CompanyName], [m].[ContactName], [m].[ContactTitle], [m].[Country], [m].[Fax], [m].[Phone], [m].[PostalCode], [m].[Region]
FROM (
    SELECT * FROM ""Customers"" WHERE ""CustomerID"" = @customerID
) AS [m]
ORDER BY [m].[CustomerID]",
            //
            @"customerID='ALFKI' (Nullable = false) (Size = 5)

SELECT [o].[OrderID], [o].[CustomerID], [o].[EmployeeID], [o].[OrderDate], [m].[CustomerID]
FROM (
    SELECT * FROM ""Customers"" WHERE ""CustomerID"" = @customerID
) AS [m]
INNER JOIN [Orders] AS [o] ON [m].[CustomerID] = [o].[CustomerID]
ORDER BY [m].[CustomerID], [o].[OrderID]",
            //
            @"customerID='ALFKI' (Nullable = false) (Size = 5)

SELECT [o0].[OrderID], [o0].[ProductID], [o0].[Discount], [o0].[Quantity], [o0].[UnitPrice], [m].[CustomerID], [o].[OrderID]
FROM (
    SELECT * FROM ""Customers"" WHERE ""CustomerID"" = @customerID
) AS [m]
INNER JOIN [Orders] AS [o] ON [m].[CustomerID] = [o].[CustomerID]
INNER JOIN [Order Details] AS [o0] ON [o].[OrderID] = [o0].[OrderID]
ORDER BY [m].[CustomerID], [o].[OrderID]");
    }

    public override async Task FromSqlRaw_in_subquery_with_dbParameter(bool async)
    {
        await base.FromSqlRaw_in_subquery_with_dbParameter(async);

        AssertSql(
            @"@city='London' (Nullable = false) (Size = 6)

SELECT [o].[OrderID], [o].[CustomerID], [o].[EmployeeID], [o].[OrderDate]
FROM [Orders] AS [o]
WHERE EXISTS (
    SELECT 1
    FROM (
        SELECT * FROM ""Customers"" WHERE ""City"" = @city
    ) AS [m]
    WHERE [m].[CustomerID] = [o].[CustomerID])");
    }

    public override async Task FromSqlRaw_in_subquery_with_positional_dbParameter_without_name(bool async)
    {
        await base.FromSqlRaw_in_subquery_with_positional_dbParameter_without_name(async);

        AssertSql(
            @"p0='London' (Nullable = false) (Size = 6)

SELECT [o].[OrderID], [o].[CustomerID], [o].[EmployeeID], [o].[OrderDate]
FROM [Orders] AS [o]
WHERE EXISTS (
    SELECT 1
    FROM (
        SELECT * FROM ""Customers"" WHERE ""City"" = @p0
    ) AS [m]
    WHERE [m].[CustomerID] = [o].[CustomerID])");
    }

    public override async Task FromSqlRaw_in_subquery_with_positional_dbParameter_with_name(bool async)
    {
        await base.FromSqlRaw_in_subquery_with_positional_dbParameter_with_name(async);

        AssertSql(
            @"@city='London' (Nullable = false) (Size = 6)

SELECT [o].[OrderID], [o].[CustomerID], [o].[EmployeeID], [o].[OrderDate]
FROM [Orders] AS [o]
WHERE EXISTS (
    SELECT 1
    FROM (
        SELECT * FROM ""Customers"" WHERE ""City"" = @city
    ) AS [m]
    WHERE [m].[CustomerID] = [o].[CustomerID])");
    }

    public override async Task FromSqlRaw_with_dbParameter_mixed_in_subquery(bool async)
    {
        await base.FromSqlRaw_with_dbParameter_mixed_in_subquery(async);

        AssertSql(
            @"p0='London' (Size = 4000)
@title='Sales Representative' (Nullable = false) (Size = 20)

SELECT [o].[OrderID], [o].[CustomerID], [o].[EmployeeID], [o].[OrderDate]
FROM [Orders] AS [o]
WHERE EXISTS (
    SELECT 1
    FROM (
        SELECT * FROM ""Customers"" WHERE ""City"" = @p0 AND ""ContactTitle"" = @title
    ) AS [m]
    WHERE [m].[CustomerID] = [o].[CustomerID])",
            //
            @"@city='London' (Nullable = false) (Size = 6)
p1='Sales Representative' (Size = 4000)

SELECT [o].[OrderID], [o].[CustomerID], [o].[EmployeeID], [o].[OrderDate]
FROM [Orders] AS [o]
WHERE EXISTS (
    SELECT 1
    FROM (
        SELECT * FROM ""Customers"" WHERE ""City"" = @city AND ""ContactTitle"" = @p1
    ) AS [m]
    WHERE [m].[CustomerID] = [o].[CustomerID])");
    }

    public override async Task FromSqlRaw_composed_with_common_table_expression(bool async)
    {
        var exception =
            await Assert.ThrowsAsync<InvalidOperationException>(() => base.FromSqlRaw_composed_with_common_table_expression(async));

        Assert.Equal(RelationalStrings.FromSqlNonComposable, exception.Message);
    }

    protected override DbParameter CreateDbParameter(string name, object value)
        => new SqlParameter { ParameterName = name, Value = value };

    private void AssertSql(params string[] expected)
        => Fixture.TestSqlLoggerFactory.AssertBaseline(expected);
}<|MERGE_RESOLUTION|>--- conflicted
+++ resolved
@@ -440,13 +440,8 @@
 FROM (
     SELECT * FROM ""Customers""
 ) AS [m]
-<<<<<<< HEAD
-WHERE [m].[ContactName] = [m].[CompanyName] OR ([m].[ContactName] IS NULL AND [m].[CompanyName] IS NULL)");
-    }
-=======
-WHERE ([m].[ContactName] = [m].[CompanyName]) OR (([m].[ContactName] IS NULL) AND ([m].[CompanyName] IS NULL))");
-        }
->>>>>>> 021fbcb7
+WHERE [m].[ContactName] = [m].[CompanyName] OR (([m].[ContactName] IS NULL) AND ([m].[CompanyName] IS NULL))");
+    }
 
     public override async Task FromSqlRaw_with_dbParameter(bool async)
     {
