﻿// Licensed to the .NET Foundation under one or more agreements.
// The .NET Foundation licenses this file to you under the MIT license.

using Microsoft.EntityFrameworkCore.TestModels.ComplexNavigationsModel;

namespace Microsoft.EntityFrameworkCore.Query;

[SqlServerCondition(SqlServerCondition.SupportsTemporalTablesCascadeDelete)]
public class TemporalComplexNavigationsCollectionsQuerySqlServerTest
    : ComplexNavigationsCollectionsQueryRelationalTestBase<TemporalComplexNavigationsQuerySqlServerFixture>
{
    public TemporalComplexNavigationsCollectionsQuerySqlServerTest(
        TemporalComplexNavigationsQuerySqlServerFixture fixture,
        ITestOutputHelper testOutputHelper)
        : base(fixture)
    {
        Fixture.TestSqlLoggerFactory.Clear();
        //Fixture.TestSqlLoggerFactory.SetTestOutputHelper(testOutputHelper);
    }

    protected override Expression RewriteServerQueryExpression(Expression serverQueryExpression)
    {
        var temporalEntityTypes = new List<Type>
        {
            typeof(Level1),
            typeof(Level2),
            typeof(Level3),
            typeof(Level4),
        };

        var rewriter = new TemporalPointInTimeQueryRewriter(Fixture.ChangesDate, temporalEntityTypes);

        return rewriter.Visit(serverQueryExpression);
    }

    [ConditionalFact]
    public virtual void Check_all_tests_overridden()
        => TestHelpers.AssertAllMethodsOverridden(GetType());

    public override async Task Queryable_in_subquery_works_when_final_projection_is_List(bool async)
    {
        await base.Queryable_in_subquery_works_when_final_projection_is_List(async);

        AssertSql();
    }

    public override async Task Multi_level_include_one_to_many_optional_and_one_to_many_optional_produces_valid_sql(bool async)
    {
        await base.Multi_level_include_one_to_many_optional_and_one_to_many_optional_produces_valid_sql(async);

        AssertSql(
            @"SELECT [l].[Id], [l].[Date], [l].[Name], [l].[OneToMany_Optional_Self_Inverse1Id], [l].[OneToMany_Required_Self_Inverse1Id], [l].[OneToOne_Optional_Self1Id], [l].[PeriodEnd], [l].[PeriodStart], [t].[Id], [t].[Date], [t].[Level1_Optional_Id], [t].[Level1_Required_Id], [t].[Name], [t].[OneToMany_Optional_Inverse2Id], [t].[OneToMany_Optional_Self_Inverse2Id], [t].[OneToMany_Required_Inverse2Id], [t].[OneToMany_Required_Self_Inverse2Id], [t].[OneToOne_Optional_PK_Inverse2Id], [t].[OneToOne_Optional_Self2Id], [t].[PeriodEnd], [t].[PeriodStart], [t].[Id0], [t].[Level2_Optional_Id], [t].[Level2_Required_Id], [t].[Name0], [t].[OneToMany_Optional_Inverse3Id], [t].[OneToMany_Optional_Self_Inverse3Id], [t].[OneToMany_Required_Inverse3Id], [t].[OneToMany_Required_Self_Inverse3Id], [t].[OneToOne_Optional_PK_Inverse3Id], [t].[OneToOne_Optional_Self3Id], [t].[PeriodEnd0], [t].[PeriodStart0]
FROM [LevelOne] FOR SYSTEM_TIME AS OF '2010-01-01T00:00:00.0000000' AS [l]
LEFT JOIN (
    SELECT [l0].[Id], [l0].[Date], [l0].[Level1_Optional_Id], [l0].[Level1_Required_Id], [l0].[Name], [l0].[OneToMany_Optional_Inverse2Id], [l0].[OneToMany_Optional_Self_Inverse2Id], [l0].[OneToMany_Required_Inverse2Id], [l0].[OneToMany_Required_Self_Inverse2Id], [l0].[OneToOne_Optional_PK_Inverse2Id], [l0].[OneToOne_Optional_Self2Id], [l0].[PeriodEnd], [l0].[PeriodStart], [l1].[Id] AS [Id0], [l1].[Level2_Optional_Id], [l1].[Level2_Required_Id], [l1].[Name] AS [Name0], [l1].[OneToMany_Optional_Inverse3Id], [l1].[OneToMany_Optional_Self_Inverse3Id], [l1].[OneToMany_Required_Inverse3Id], [l1].[OneToMany_Required_Self_Inverse3Id], [l1].[OneToOne_Optional_PK_Inverse3Id], [l1].[OneToOne_Optional_Self3Id], [l1].[PeriodEnd] AS [PeriodEnd0], [l1].[PeriodStart] AS [PeriodStart0]
    FROM [LevelTwo] FOR SYSTEM_TIME AS OF '2010-01-01T00:00:00.0000000' AS [l0]
    LEFT JOIN [LevelThree] FOR SYSTEM_TIME AS OF '2010-01-01T00:00:00.0000000' AS [l1] ON [l0].[Id] = [l1].[OneToMany_Optional_Inverse3Id]
) AS [t] ON [l].[Id] = [t].[OneToMany_Optional_Inverse2Id]
ORDER BY [l].[Id], [t].[Id]");
    }

    public override async Task SelectMany_with_predicate_and_DefaultIfEmpty_projecting_root_collection_element_and_another_collection(
        bool async)
    {
        await base.SelectMany_with_predicate_and_DefaultIfEmpty_projecting_root_collection_element_and_another_collection(async);

        AssertSql(
            @"SELECT [l].[Id], [l].[Date], [l].[Name], [l].[OneToMany_Optional_Self_Inverse1Id], [l].[OneToMany_Required_Self_Inverse1Id], [l].[OneToOne_Optional_Self1Id], [l].[PeriodEnd], [l].[PeriodStart], [t].[Id], [t].[Date], [t].[Level1_Optional_Id], [t].[Level1_Required_Id], [t].[Name], [t].[OneToMany_Optional_Inverse2Id], [t].[OneToMany_Optional_Self_Inverse2Id], [t].[OneToMany_Required_Inverse2Id], [t].[OneToMany_Required_Self_Inverse2Id], [t].[OneToOne_Optional_PK_Inverse2Id], [t].[OneToOne_Optional_Self2Id], [t].[PeriodEnd], [t].[PeriodStart], [l1].[Id], [l1].[Date], [l1].[Level1_Optional_Id], [l1].[Level1_Required_Id], [l1].[Name], [l1].[OneToMany_Optional_Inverse2Id], [l1].[OneToMany_Optional_Self_Inverse2Id], [l1].[OneToMany_Required_Inverse2Id], [l1].[OneToMany_Required_Self_Inverse2Id], [l1].[OneToOne_Optional_PK_Inverse2Id], [l1].[OneToOne_Optional_Self2Id], [l1].[PeriodEnd], [l1].[PeriodStart]
FROM [LevelOne] FOR SYSTEM_TIME AS OF '2010-01-01T00:00:00.0000000' AS [l]
OUTER APPLY (
    SELECT [l0].[Id], [l0].[Date], [l0].[Level1_Optional_Id], [l0].[Level1_Required_Id], [l0].[Name], [l0].[OneToMany_Optional_Inverse2Id], [l0].[OneToMany_Optional_Self_Inverse2Id], [l0].[OneToMany_Required_Inverse2Id], [l0].[OneToMany_Required_Self_Inverse2Id], [l0].[OneToOne_Optional_PK_Inverse2Id], [l0].[OneToOne_Optional_Self2Id], [l0].[PeriodEnd], [l0].[PeriodStart]
    FROM [LevelTwo] FOR SYSTEM_TIME AS OF '2010-01-01T00:00:00.0000000' AS [l0]
    WHERE [l0].[Level1_Required_Id] = ([l].[Id] * 2) OR CAST(LEN([l0].[Name]) AS int) = [l0].[Id]
) AS [t]
LEFT JOIN [LevelTwo] FOR SYSTEM_TIME AS OF '2010-01-01T00:00:00.0000000' AS [l1] ON [l].[Id] = [l1].[OneToMany_Optional_Inverse2Id]
ORDER BY [l].[Id], [t].[Id]");
    }

    public override async Task Filtered_include_and_non_filtered_include_on_same_navigation2(bool async)
    {
        await base.Filtered_include_and_non_filtered_include_on_same_navigation2(async);

        AssertSql(
            @"SELECT [l].[Id], [l].[Date], [l].[Name], [l].[OneToMany_Optional_Self_Inverse1Id], [l].[OneToMany_Required_Self_Inverse1Id], [l].[OneToOne_Optional_Self1Id], [l].[PeriodEnd], [l].[PeriodStart], [t0].[Id], [t0].[Date], [t0].[Level1_Optional_Id], [t0].[Level1_Required_Id], [t0].[Name], [t0].[OneToMany_Optional_Inverse2Id], [t0].[OneToMany_Optional_Self_Inverse2Id], [t0].[OneToMany_Required_Inverse2Id], [t0].[OneToMany_Required_Self_Inverse2Id], [t0].[OneToOne_Optional_PK_Inverse2Id], [t0].[OneToOne_Optional_Self2Id], [t0].[PeriodEnd], [t0].[PeriodStart]
FROM [LevelOne] FOR SYSTEM_TIME AS OF '2010-01-01T00:00:00.0000000' AS [l]
LEFT JOIN (
    SELECT [t].[Id], [t].[Date], [t].[Level1_Optional_Id], [t].[Level1_Required_Id], [t].[Name], [t].[OneToMany_Optional_Inverse2Id], [t].[OneToMany_Optional_Self_Inverse2Id], [t].[OneToMany_Required_Inverse2Id], [t].[OneToMany_Required_Self_Inverse2Id], [t].[OneToOne_Optional_PK_Inverse2Id], [t].[OneToOne_Optional_Self2Id], [t].[PeriodEnd], [t].[PeriodStart]
    FROM (
        SELECT [l0].[Id], [l0].[Date], [l0].[Level1_Optional_Id], [l0].[Level1_Required_Id], [l0].[Name], [l0].[OneToMany_Optional_Inverse2Id], [l0].[OneToMany_Optional_Self_Inverse2Id], [l0].[OneToMany_Required_Inverse2Id], [l0].[OneToMany_Required_Self_Inverse2Id], [l0].[OneToOne_Optional_PK_Inverse2Id], [l0].[OneToOne_Optional_Self2Id], [l0].[PeriodEnd], [l0].[PeriodStart], ROW_NUMBER() OVER(PARTITION BY [l0].[OneToMany_Optional_Inverse2Id] ORDER BY [l0].[Id]) AS [row]
        FROM [LevelTwo] FOR SYSTEM_TIME AS OF '2010-01-01T00:00:00.0000000' AS [l0]
        WHERE [l0].[Name] <> N'Foo' OR [l0].[Name] IS NULL
    ) AS [t]
    WHERE [t].[row] <= 3
) AS [t0] ON [l].[Id] = [t0].[OneToMany_Optional_Inverse2Id]
ORDER BY [l].[Id], [t0].[OneToMany_Optional_Inverse2Id], [t0].[Id]");
    }

    public override async Task Include_collection_with_multiple_orderbys_methodcall(bool async)
    {
        await base.Include_collection_with_multiple_orderbys_methodcall(async);

        AssertSql(
            @"SELECT [l].[Id], [l].[Date], [l].[Level1_Optional_Id], [l].[Level1_Required_Id], [l].[Name], [l].[OneToMany_Optional_Inverse2Id], [l].[OneToMany_Optional_Self_Inverse2Id], [l].[OneToMany_Required_Inverse2Id], [l].[OneToMany_Required_Self_Inverse2Id], [l].[OneToOne_Optional_PK_Inverse2Id], [l].[OneToOne_Optional_Self2Id], [l].[PeriodEnd], [l].[PeriodStart], [l0].[Id], [l0].[Level2_Optional_Id], [l0].[Level2_Required_Id], [l0].[Name], [l0].[OneToMany_Optional_Inverse3Id], [l0].[OneToMany_Optional_Self_Inverse3Id], [l0].[OneToMany_Required_Inverse3Id], [l0].[OneToMany_Required_Self_Inverse3Id], [l0].[OneToOne_Optional_PK_Inverse3Id], [l0].[OneToOne_Optional_Self3Id], [l0].[PeriodEnd], [l0].[PeriodStart]
FROM [LevelTwo] FOR SYSTEM_TIME AS OF '2010-01-01T00:00:00.0000000' AS [l]
LEFT JOIN [LevelThree] FOR SYSTEM_TIME AS OF '2010-01-01T00:00:00.0000000' AS [l0] ON [l].[Id] = [l0].[OneToMany_Optional_Inverse3Id]
ORDER BY ABS([l].[Level1_Required_Id]), [l].[Name], [l].[Id]");
    }

    public override async Task Include_collection_multiple_with_filter(bool async)
    {
        await base.Include_collection_multiple_with_filter(async);

        AssertSql(
            @"SELECT [l].[Id], [l].[Date], [l].[Name], [l].[OneToMany_Optional_Self_Inverse1Id], [l].[OneToMany_Required_Self_Inverse1Id], [l].[OneToOne_Optional_Self1Id], [l].[PeriodEnd], [l].[PeriodStart], [t].[Id], [t].[Date], [t].[Level1_Optional_Id], [t].[Level1_Required_Id], [t].[Name], [t].[OneToMany_Optional_Inverse2Id], [t].[OneToMany_Optional_Self_Inverse2Id], [t].[OneToMany_Required_Inverse2Id], [t].[OneToMany_Required_Self_Inverse2Id], [t].[OneToOne_Optional_PK_Inverse2Id], [t].[OneToOne_Optional_Self2Id], [t].[PeriodEnd], [t].[PeriodStart], [t].[Id0], [t].[Level2_Optional_Id], [t].[Level2_Required_Id], [t].[Name0], [t].[OneToMany_Optional_Inverse3Id], [t].[OneToMany_Optional_Self_Inverse3Id], [t].[OneToMany_Required_Inverse3Id], [t].[OneToMany_Required_Self_Inverse3Id], [t].[OneToOne_Optional_PK_Inverse3Id], [t].[OneToOne_Optional_Self3Id], [t].[PeriodEnd0], [t].[PeriodStart0], [t].[Id1], [t].[Level3_Optional_Id], [t].[Level3_Required_Id], [t].[Name1], [t].[OneToMany_Optional_Inverse4Id], [t].[OneToMany_Optional_Self_Inverse4Id], [t].[OneToMany_Required_Inverse4Id], [t].[OneToMany_Required_Self_Inverse4Id], [t].[OneToOne_Optional_PK_Inverse4Id], [t].[OneToOne_Optional_Self4Id], [t].[PeriodEnd1], [t].[PeriodStart1]
FROM [LevelOne] FOR SYSTEM_TIME AS OF '2010-01-01T00:00:00.0000000' AS [l]
LEFT JOIN (
    SELECT [l2].[Id], [l2].[Date], [l2].[Level1_Optional_Id], [l2].[Level1_Required_Id], [l2].[Name], [l2].[OneToMany_Optional_Inverse2Id], [l2].[OneToMany_Optional_Self_Inverse2Id], [l2].[OneToMany_Required_Inverse2Id], [l2].[OneToMany_Required_Self_Inverse2Id], [l2].[OneToOne_Optional_PK_Inverse2Id], [l2].[OneToOne_Optional_Self2Id], [l2].[PeriodEnd], [l2].[PeriodStart], [l3].[Id] AS [Id0], [l3].[Level2_Optional_Id], [l3].[Level2_Required_Id], [l3].[Name] AS [Name0], [l3].[OneToMany_Optional_Inverse3Id], [l3].[OneToMany_Optional_Self_Inverse3Id], [l3].[OneToMany_Required_Inverse3Id], [l3].[OneToMany_Required_Self_Inverse3Id], [l3].[OneToOne_Optional_PK_Inverse3Id], [l3].[OneToOne_Optional_Self3Id], [l3].[PeriodEnd] AS [PeriodEnd0], [l3].[PeriodStart] AS [PeriodStart0], [l4].[Id] AS [Id1], [l4].[Level3_Optional_Id], [l4].[Level3_Required_Id], [l4].[Name] AS [Name1], [l4].[OneToMany_Optional_Inverse4Id], [l4].[OneToMany_Optional_Self_Inverse4Id], [l4].[OneToMany_Required_Inverse4Id], [l4].[OneToMany_Required_Self_Inverse4Id], [l4].[OneToOne_Optional_PK_Inverse4Id], [l4].[OneToOne_Optional_Self4Id], [l4].[PeriodEnd] AS [PeriodEnd1], [l4].[PeriodStart] AS [PeriodStart1]
    FROM [LevelTwo] FOR SYSTEM_TIME AS OF '2010-01-01T00:00:00.0000000' AS [l2]
    LEFT JOIN [LevelThree] FOR SYSTEM_TIME AS OF '2010-01-01T00:00:00.0000000' AS [l3] ON [l2].[Id] = [l3].[OneToOne_Optional_PK_Inverse3Id]
    LEFT JOIN [LevelFour] FOR SYSTEM_TIME AS OF '2010-01-01T00:00:00.0000000' AS [l4] ON [l3].[Id] = [l4].[Level3_Optional_Id]
) AS [t] ON [l].[Id] = [t].[OneToMany_Optional_Inverse2Id]
WHERE (
    SELECT COUNT(*)
    FROM [LevelTwo] FOR SYSTEM_TIME AS OF '2010-01-01T00:00:00.0000000' AS [l0]
    LEFT JOIN [LevelThree] FOR SYSTEM_TIME AS OF '2010-01-01T00:00:00.0000000' AS [l1] ON [l0].[Id] = [l1].[OneToOne_Optional_PK_Inverse3Id]
    WHERE [l].[Id] = [l0].[OneToMany_Optional_Inverse2Id] AND ([l1].[Name] <> N'Foo' OR [l1].[Name] IS NULL)) > 0
ORDER BY [l].[Id], [t].[Id], [t].[Id0]");
    }

    public override async Task Filtered_include_after_reference_navigation(bool async)
    {
        await base.Filtered_include_after_reference_navigation(async);

        AssertSql(
            @"SELECT [l].[Id], [l].[Date], [l].[Name], [l].[OneToMany_Optional_Self_Inverse1Id], [l].[OneToMany_Required_Self_Inverse1Id], [l].[OneToOne_Optional_Self1Id], [l].[PeriodEnd], [l].[PeriodStart], [l0].[Id], [l0].[Date], [l0].[Level1_Optional_Id], [l0].[Level1_Required_Id], [l0].[Name], [l0].[OneToMany_Optional_Inverse2Id], [l0].[OneToMany_Optional_Self_Inverse2Id], [l0].[OneToMany_Required_Inverse2Id], [l0].[OneToMany_Required_Self_Inverse2Id], [l0].[OneToOne_Optional_PK_Inverse2Id], [l0].[OneToOne_Optional_Self2Id], [l0].[PeriodEnd], [l0].[PeriodStart], [t0].[Id], [t0].[Level2_Optional_Id], [t0].[Level2_Required_Id], [t0].[Name], [t0].[OneToMany_Optional_Inverse3Id], [t0].[OneToMany_Optional_Self_Inverse3Id], [t0].[OneToMany_Required_Inverse3Id], [t0].[OneToMany_Required_Self_Inverse3Id], [t0].[OneToOne_Optional_PK_Inverse3Id], [t0].[OneToOne_Optional_Self3Id], [t0].[PeriodEnd], [t0].[PeriodStart]
FROM [LevelOne] FOR SYSTEM_TIME AS OF '2010-01-01T00:00:00.0000000' AS [l]
LEFT JOIN [LevelTwo] FOR SYSTEM_TIME AS OF '2010-01-01T00:00:00.0000000' AS [l0] ON [l].[Id] = [l0].[Level1_Optional_Id]
LEFT JOIN (
    SELECT [t].[Id], [t].[Level2_Optional_Id], [t].[Level2_Required_Id], [t].[Name], [t].[OneToMany_Optional_Inverse3Id], [t].[OneToMany_Optional_Self_Inverse3Id], [t].[OneToMany_Required_Inverse3Id], [t].[OneToMany_Required_Self_Inverse3Id], [t].[OneToOne_Optional_PK_Inverse3Id], [t].[OneToOne_Optional_Self3Id], [t].[PeriodEnd], [t].[PeriodStart]
    FROM (
        SELECT [l1].[Id], [l1].[Level2_Optional_Id], [l1].[Level2_Required_Id], [l1].[Name], [l1].[OneToMany_Optional_Inverse3Id], [l1].[OneToMany_Optional_Self_Inverse3Id], [l1].[OneToMany_Required_Inverse3Id], [l1].[OneToMany_Required_Self_Inverse3Id], [l1].[OneToOne_Optional_PK_Inverse3Id], [l1].[OneToOne_Optional_Self3Id], [l1].[PeriodEnd], [l1].[PeriodStart], ROW_NUMBER() OVER(PARTITION BY [l1].[OneToMany_Optional_Inverse3Id] ORDER BY [l1].[Name]) AS [row]
        FROM [LevelThree] FOR SYSTEM_TIME AS OF '2010-01-01T00:00:00.0000000' AS [l1]
        WHERE [l1].[Name] <> N'Foo' OR [l1].[Name] IS NULL
    ) AS [t]
    WHERE 1 < [t].[row] AND [t].[row] <= 4
) AS [t0] ON [l0].[Id] = [t0].[OneToMany_Optional_Inverse3Id]
ORDER BY [l].[Id], [l0].[Id], [t0].[OneToMany_Optional_Inverse3Id], [t0].[Name]");
    }

    public override async Task Skip_Take_on_grouping_element_into_non_entity(bool async)
    {
        await base.Skip_Take_on_grouping_element_into_non_entity(async);

        AssertSql(
            @"SELECT [t].[Date], [t0].[Name], [t0].[Id]
FROM (
    SELECT [l].[Date]
    FROM [LevelOne] FOR SYSTEM_TIME AS OF '2010-01-01T00:00:00.0000000' AS [l]
    GROUP BY [l].[Date]
) AS [t]
LEFT JOIN (
    SELECT [t1].[Name], [t1].[Id], [t1].[Date]
    FROM (
        SELECT [l0].[Name], [l0].[Id], [l0].[Date], ROW_NUMBER() OVER(PARTITION BY [l0].[Date] ORDER BY [l0].[Name]) AS [row]
        FROM [LevelOne] FOR SYSTEM_TIME AS OF '2010-01-01T00:00:00.0000000' AS [l0]
    ) AS [t1]
    WHERE 1 < [t1].[row] AND [t1].[row] <= 6
) AS [t0] ON [t].[Date] = [t0].[Date]
ORDER BY [t].[Date], [t0].[Date], [t0].[Name]");
    }

    public override async Task Filtered_include_with_Take_without_order_by_followed_by_ThenInclude_and_FirstOrDefault_on_top_level(
        bool async)
    {
        await base.Filtered_include_with_Take_without_order_by_followed_by_ThenInclude_and_FirstOrDefault_on_top_level(async);

        AssertSql(
            @"SELECT [t].[Id], [t].[Date], [t].[Name], [t].[OneToMany_Optional_Self_Inverse1Id], [t].[OneToMany_Required_Self_Inverse1Id], [t].[OneToOne_Optional_Self1Id], [t].[PeriodEnd], [t].[PeriodStart], [t0].[Id], [t0].[Date], [t0].[Level1_Optional_Id], [t0].[Level1_Required_Id], [t0].[Name], [t0].[OneToMany_Optional_Inverse2Id], [t0].[OneToMany_Optional_Self_Inverse2Id], [t0].[OneToMany_Required_Inverse2Id], [t0].[OneToMany_Required_Self_Inverse2Id], [t0].[OneToOne_Optional_PK_Inverse2Id], [t0].[OneToOne_Optional_Self2Id], [t0].[PeriodEnd], [t0].[PeriodStart], [t0].[Id0], [t0].[Level2_Optional_Id], [t0].[Level2_Required_Id], [t0].[Name0], [t0].[OneToMany_Optional_Inverse3Id], [t0].[OneToMany_Optional_Self_Inverse3Id], [t0].[OneToMany_Required_Inverse3Id], [t0].[OneToMany_Required_Self_Inverse3Id], [t0].[OneToOne_Optional_PK_Inverse3Id], [t0].[OneToOne_Optional_Self3Id], [t0].[PeriodEnd0], [t0].[PeriodStart0]
FROM (
    SELECT TOP(1) [l].[Id], [l].[Date], [l].[Name], [l].[OneToMany_Optional_Self_Inverse1Id], [l].[OneToMany_Required_Self_Inverse1Id], [l].[OneToOne_Optional_Self1Id], [l].[PeriodEnd], [l].[PeriodStart]
    FROM [LevelOne] FOR SYSTEM_TIME AS OF '2010-01-01T00:00:00.0000000' AS [l]
    ORDER BY [l].[Id]
) AS [t]
OUTER APPLY (
    SELECT [t1].[Id], [t1].[Date], [t1].[Level1_Optional_Id], [t1].[Level1_Required_Id], [t1].[Name], [t1].[OneToMany_Optional_Inverse2Id], [t1].[OneToMany_Optional_Self_Inverse2Id], [t1].[OneToMany_Required_Inverse2Id], [t1].[OneToMany_Required_Self_Inverse2Id], [t1].[OneToOne_Optional_PK_Inverse2Id], [t1].[OneToOne_Optional_Self2Id], [t1].[PeriodEnd], [t1].[PeriodStart], [l0].[Id] AS [Id0], [l0].[Level2_Optional_Id], [l0].[Level2_Required_Id], [l0].[Name] AS [Name0], [l0].[OneToMany_Optional_Inverse3Id], [l0].[OneToMany_Optional_Self_Inverse3Id], [l0].[OneToMany_Required_Inverse3Id], [l0].[OneToMany_Required_Self_Inverse3Id], [l0].[OneToOne_Optional_PK_Inverse3Id], [l0].[OneToOne_Optional_Self3Id], [l0].[PeriodEnd] AS [PeriodEnd0], [l0].[PeriodStart] AS [PeriodStart0]
    FROM (
        SELECT TOP(40) [l1].[Id], [l1].[Date], [l1].[Level1_Optional_Id], [l1].[Level1_Required_Id], [l1].[Name], [l1].[OneToMany_Optional_Inverse2Id], [l1].[OneToMany_Optional_Self_Inverse2Id], [l1].[OneToMany_Required_Inverse2Id], [l1].[OneToMany_Required_Self_Inverse2Id], [l1].[OneToOne_Optional_PK_Inverse2Id], [l1].[OneToOne_Optional_Self2Id], [l1].[PeriodEnd], [l1].[PeriodStart]
        FROM [LevelTwo] FOR SYSTEM_TIME AS OF '2010-01-01T00:00:00.0000000' AS [l1]
        WHERE [t].[Id] = [l1].[OneToMany_Optional_Inverse2Id]
    ) AS [t1]
    LEFT JOIN [LevelThree] FOR SYSTEM_TIME AS OF '2010-01-01T00:00:00.0000000' AS [l0] ON [t1].[Id] = [l0].[Level2_Optional_Id]
) AS [t0]
ORDER BY [t].[Id], [t0].[Id]");
    }

    public override async Task Include_collection_ThenInclude_reference_followed_by_projection_into_anonmous_type(bool async)
    {
        await base.Include_collection_ThenInclude_reference_followed_by_projection_into_anonmous_type(async);

        AssertSql(
            @"SELECT [l].[Id], [l].[Date], [l].[Name], [l].[OneToMany_Optional_Self_Inverse1Id], [l].[OneToMany_Required_Self_Inverse1Id], [l].[OneToOne_Optional_Self1Id], [l].[PeriodEnd], [l].[PeriodStart], [t].[Id], [t].[Date], [t].[Level1_Optional_Id], [t].[Level1_Required_Id], [t].[Name], [t].[OneToMany_Optional_Inverse2Id], [t].[OneToMany_Optional_Self_Inverse2Id], [t].[OneToMany_Required_Inverse2Id], [t].[OneToMany_Required_Self_Inverse2Id], [t].[OneToOne_Optional_PK_Inverse2Id], [t].[OneToOne_Optional_Self2Id], [t].[PeriodEnd], [t].[PeriodStart], [t].[Id0], [t].[Level2_Optional_Id], [t].[Level2_Required_Id], [t].[Name0], [t].[OneToMany_Optional_Inverse3Id], [t].[OneToMany_Optional_Self_Inverse3Id], [t].[OneToMany_Required_Inverse3Id], [t].[OneToMany_Required_Self_Inverse3Id], [t].[OneToOne_Optional_PK_Inverse3Id], [t].[OneToOne_Optional_Self3Id], [t].[PeriodEnd0], [t].[PeriodStart0], [t0].[Id], [t0].[Date], [t0].[Level1_Optional_Id], [t0].[Level1_Required_Id], [t0].[Name], [t0].[OneToMany_Optional_Inverse2Id], [t0].[OneToMany_Optional_Self_Inverse2Id], [t0].[OneToMany_Required_Inverse2Id], [t0].[OneToMany_Required_Self_Inverse2Id], [t0].[OneToOne_Optional_PK_Inverse2Id], [t0].[OneToOne_Optional_Self2Id], [t0].[PeriodEnd], [t0].[PeriodStart], [t0].[Id0], [t0].[Level2_Optional_Id], [t0].[Level2_Required_Id], [t0].[Name0], [t0].[OneToMany_Optional_Inverse3Id], [t0].[OneToMany_Optional_Self_Inverse3Id], [t0].[OneToMany_Required_Inverse3Id], [t0].[OneToMany_Required_Self_Inverse3Id], [t0].[OneToOne_Optional_PK_Inverse3Id], [t0].[OneToOne_Optional_Self3Id], [t0].[PeriodEnd0], [t0].[PeriodStart0]
FROM [LevelOne] FOR SYSTEM_TIME AS OF '2010-01-01T00:00:00.0000000' AS [l]
LEFT JOIN (
    SELECT [l0].[Id], [l0].[Date], [l0].[Level1_Optional_Id], [l0].[Level1_Required_Id], [l0].[Name], [l0].[OneToMany_Optional_Inverse2Id], [l0].[OneToMany_Optional_Self_Inverse2Id], [l0].[OneToMany_Required_Inverse2Id], [l0].[OneToMany_Required_Self_Inverse2Id], [l0].[OneToOne_Optional_PK_Inverse2Id], [l0].[OneToOne_Optional_Self2Id], [l0].[PeriodEnd], [l0].[PeriodStart], [l1].[Id] AS [Id0], [l1].[Level2_Optional_Id], [l1].[Level2_Required_Id], [l1].[Name] AS [Name0], [l1].[OneToMany_Optional_Inverse3Id], [l1].[OneToMany_Optional_Self_Inverse3Id], [l1].[OneToMany_Required_Inverse3Id], [l1].[OneToMany_Required_Self_Inverse3Id], [l1].[OneToOne_Optional_PK_Inverse3Id], [l1].[OneToOne_Optional_Self3Id], [l1].[PeriodEnd] AS [PeriodEnd0], [l1].[PeriodStart] AS [PeriodStart0]
    FROM [LevelTwo] FOR SYSTEM_TIME AS OF '2010-01-01T00:00:00.0000000' AS [l0]
    LEFT JOIN [LevelThree] FOR SYSTEM_TIME AS OF '2010-01-01T00:00:00.0000000' AS [l1] ON [l0].[Id] = [l1].[OneToOne_Optional_PK_Inverse3Id]
) AS [t] ON [l].[Id] = [t].[OneToMany_Optional_Inverse2Id]
LEFT JOIN (
    SELECT [l2].[Id], [l2].[Date], [l2].[Level1_Optional_Id], [l2].[Level1_Required_Id], [l2].[Name], [l2].[OneToMany_Optional_Inverse2Id], [l2].[OneToMany_Optional_Self_Inverse2Id], [l2].[OneToMany_Required_Inverse2Id], [l2].[OneToMany_Required_Self_Inverse2Id], [l2].[OneToOne_Optional_PK_Inverse2Id], [l2].[OneToOne_Optional_Self2Id], [l2].[PeriodEnd], [l2].[PeriodStart], [l3].[Id] AS [Id0], [l3].[Level2_Optional_Id], [l3].[Level2_Required_Id], [l3].[Name] AS [Name0], [l3].[OneToMany_Optional_Inverse3Id], [l3].[OneToMany_Optional_Self_Inverse3Id], [l3].[OneToMany_Required_Inverse3Id], [l3].[OneToMany_Required_Self_Inverse3Id], [l3].[OneToOne_Optional_PK_Inverse3Id], [l3].[OneToOne_Optional_Self3Id], [l3].[PeriodEnd] AS [PeriodEnd0], [l3].[PeriodStart] AS [PeriodStart0]
    FROM [LevelTwo] FOR SYSTEM_TIME AS OF '2010-01-01T00:00:00.0000000' AS [l2]
    LEFT JOIN [LevelThree] FOR SYSTEM_TIME AS OF '2010-01-01T00:00:00.0000000' AS [l3] ON [l2].[Id] = [l3].[OneToOne_Optional_PK_Inverse3Id]
) AS [t0] ON [l].[Id] = [t0].[OneToMany_Optional_Inverse2Id]
ORDER BY [l].[Id], [t].[Id], [t].[Id0], [t0].[Id]");
    }

    public override async Task SelectMany_with_Include_ThenInclude(bool async)
    {
        await base.SelectMany_with_Include_ThenInclude(async);

        AssertSql(
            @"SELECT [l0].[Id], [l0].[Date], [l0].[Level1_Optional_Id], [l0].[Level1_Required_Id], [l0].[Name], [l0].[OneToMany_Optional_Inverse2Id], [l0].[OneToMany_Optional_Self_Inverse2Id], [l0].[OneToMany_Required_Inverse2Id], [l0].[OneToMany_Required_Self_Inverse2Id], [l0].[OneToOne_Optional_PK_Inverse2Id], [l0].[OneToOne_Optional_Self2Id], [l0].[PeriodEnd], [l0].[PeriodStart], [l1].[Id], [l1].[Level2_Optional_Id], [l1].[Level2_Required_Id], [l1].[Name], [l1].[OneToMany_Optional_Inverse3Id], [l1].[OneToMany_Optional_Self_Inverse3Id], [l1].[OneToMany_Required_Inverse3Id], [l1].[OneToMany_Required_Self_Inverse3Id], [l1].[OneToOne_Optional_PK_Inverse3Id], [l1].[OneToOne_Optional_Self3Id], [l1].[PeriodEnd], [l1].[PeriodStart], [l].[Id], [l2].[Id], [l2].[Level3_Optional_Id], [l2].[Level3_Required_Id], [l2].[Name], [l2].[OneToMany_Optional_Inverse4Id], [l2].[OneToMany_Optional_Self_Inverse4Id], [l2].[OneToMany_Required_Inverse4Id], [l2].[OneToMany_Required_Self_Inverse4Id], [l2].[OneToOne_Optional_PK_Inverse4Id], [l2].[OneToOne_Optional_Self4Id], [l2].[PeriodEnd], [l2].[PeriodStart]
FROM [LevelOne] FOR SYSTEM_TIME AS OF '2010-01-01T00:00:00.0000000' AS [l]
INNER JOIN [LevelTwo] FOR SYSTEM_TIME AS OF '2010-01-01T00:00:00.0000000' AS [l0] ON [l].[Id] = [l0].[OneToMany_Optional_Inverse2Id]
LEFT JOIN [LevelThree] FOR SYSTEM_TIME AS OF '2010-01-01T00:00:00.0000000' AS [l1] ON [l0].[Id] = [l1].[Level2_Required_Id]
LEFT JOIN [LevelFour] FOR SYSTEM_TIME AS OF '2010-01-01T00:00:00.0000000' AS [l2] ON [l1].[Id] = [l2].[OneToMany_Optional_Inverse4Id]
ORDER BY [l].[Id], [l0].[Id], [l1].[Id]");
    }

    public override async Task Filtered_include_on_ThenInclude(bool async)
    {
        await base.Filtered_include_on_ThenInclude(async);

        AssertSql(
            @"SELECT [l].[Id], [l].[Date], [l].[Name], [l].[OneToMany_Optional_Self_Inverse1Id], [l].[OneToMany_Required_Self_Inverse1Id], [l].[OneToOne_Optional_Self1Id], [l].[PeriodEnd], [l].[PeriodStart], [l0].[Id], [l0].[Date], [l0].[Level1_Optional_Id], [l0].[Level1_Required_Id], [l0].[Name], [l0].[OneToMany_Optional_Inverse2Id], [l0].[OneToMany_Optional_Self_Inverse2Id], [l0].[OneToMany_Required_Inverse2Id], [l0].[OneToMany_Required_Self_Inverse2Id], [l0].[OneToOne_Optional_PK_Inverse2Id], [l0].[OneToOne_Optional_Self2Id], [l0].[PeriodEnd], [l0].[PeriodStart], [t0].[Id], [t0].[Level2_Optional_Id], [t0].[Level2_Required_Id], [t0].[Name], [t0].[OneToMany_Optional_Inverse3Id], [t0].[OneToMany_Optional_Self_Inverse3Id], [t0].[OneToMany_Required_Inverse3Id], [t0].[OneToMany_Required_Self_Inverse3Id], [t0].[OneToOne_Optional_PK_Inverse3Id], [t0].[OneToOne_Optional_Self3Id], [t0].[PeriodEnd], [t0].[PeriodStart]
FROM [LevelOne] FOR SYSTEM_TIME AS OF '2010-01-01T00:00:00.0000000' AS [l]
LEFT JOIN [LevelTwo] FOR SYSTEM_TIME AS OF '2010-01-01T00:00:00.0000000' AS [l0] ON [l].[Id] = [l0].[Level1_Optional_Id]
LEFT JOIN (
    SELECT [t].[Id], [t].[Level2_Optional_Id], [t].[Level2_Required_Id], [t].[Name], [t].[OneToMany_Optional_Inverse3Id], [t].[OneToMany_Optional_Self_Inverse3Id], [t].[OneToMany_Required_Inverse3Id], [t].[OneToMany_Required_Self_Inverse3Id], [t].[OneToOne_Optional_PK_Inverse3Id], [t].[OneToOne_Optional_Self3Id], [t].[PeriodEnd], [t].[PeriodStart]
    FROM (
        SELECT [l1].[Id], [l1].[Level2_Optional_Id], [l1].[Level2_Required_Id], [l1].[Name], [l1].[OneToMany_Optional_Inverse3Id], [l1].[OneToMany_Optional_Self_Inverse3Id], [l1].[OneToMany_Required_Inverse3Id], [l1].[OneToMany_Required_Self_Inverse3Id], [l1].[OneToOne_Optional_PK_Inverse3Id], [l1].[OneToOne_Optional_Self3Id], [l1].[PeriodEnd], [l1].[PeriodStart], ROW_NUMBER() OVER(PARTITION BY [l1].[OneToMany_Optional_Inverse3Id] ORDER BY [l1].[Name]) AS [row]
        FROM [LevelThree] FOR SYSTEM_TIME AS OF '2010-01-01T00:00:00.0000000' AS [l1]
        WHERE [l1].[Name] <> N'Foo' OR [l1].[Name] IS NULL
    ) AS [t]
    WHERE 1 < [t].[row] AND [t].[row] <= 4
) AS [t0] ON [l0].[Id] = [t0].[OneToMany_Optional_Inverse3Id]
ORDER BY [l].[Id], [l0].[Id], [t0].[OneToMany_Optional_Inverse3Id], [t0].[Name]");
    }

    public override async Task Complex_query_with_let_collection_projection_FirstOrDefault(bool async)
    {
        await base.Complex_query_with_let_collection_projection_FirstOrDefault(async);

        AssertSql(
            @"SELECT [l].[Id], [t0].[Id], [t1].[Name], [t1].[Id], [t0].[c]
FROM [LevelOne] FOR SYSTEM_TIME AS OF '2010-01-01T00:00:00.0000000' AS [l]
LEFT JOIN (
    SELECT [t].[c], [t].[Id], [t].[OneToMany_Optional_Inverse2Id]
    FROM (
        SELECT 1 AS [c], [l0].[Id], [l0].[OneToMany_Optional_Inverse2Id], ROW_NUMBER() OVER(PARTITION BY [l0].[OneToMany_Optional_Inverse2Id] ORDER BY [l0].[Id]) AS [row]
        FROM [LevelTwo] FOR SYSTEM_TIME AS OF '2010-01-01T00:00:00.0000000' AS [l0]
        WHERE [l0].[Name] <> N'Foo' OR [l0].[Name] IS NULL
    ) AS [t]
    WHERE [t].[row] <= 1
) AS [t0] ON [l].[Id] = [t0].[OneToMany_Optional_Inverse2Id]
OUTER APPLY (
    SELECT [l1].[Name], [l1].[Id]
    FROM [LevelOne] FOR SYSTEM_TIME AS OF '2010-01-01T00:00:00.0000000' AS [l1]
    WHERE EXISTS (
        SELECT 1
        FROM [LevelTwo] FOR SYSTEM_TIME AS OF '2010-01-01T00:00:00.0000000' AS [l2]
        WHERE [l1].[Id] = [l2].[OneToMany_Optional_Inverse2Id] AND [l2].[Id] = [t0].[Id])
) AS [t1]
ORDER BY [l].[Id], [t0].[Id]");
    }

    public override async Task Skip_Take_ToList_on_grouping_element(bool async)
    {
        await base.Skip_Take_ToList_on_grouping_element(async);

        AssertSql(
            @"SELECT [t].[Date], [t0].[Id], [t0].[Date], [t0].[Name], [t0].[OneToMany_Optional_Self_Inverse1Id], [t0].[OneToMany_Required_Self_Inverse1Id], [t0].[OneToOne_Optional_Self1Id], [t0].[PeriodEnd], [t0].[PeriodStart]
FROM (
    SELECT [l].[Date]
    FROM [LevelOne] FOR SYSTEM_TIME AS OF '2010-01-01T00:00:00.0000000' AS [l]
    GROUP BY [l].[Date]
) AS [t]
LEFT JOIN (
    SELECT [t1].[Id], [t1].[Date], [t1].[Name], [t1].[OneToMany_Optional_Self_Inverse1Id], [t1].[OneToMany_Required_Self_Inverse1Id], [t1].[OneToOne_Optional_Self1Id], [t1].[PeriodEnd], [t1].[PeriodStart]
    FROM (
        SELECT [l0].[Id], [l0].[Date], [l0].[Name], [l0].[OneToMany_Optional_Self_Inverse1Id], [l0].[OneToMany_Required_Self_Inverse1Id], [l0].[OneToOne_Optional_Self1Id], [l0].[PeriodEnd], [l0].[PeriodStart], ROW_NUMBER() OVER(PARTITION BY [l0].[Date] ORDER BY [l0].[Name]) AS [row]
        FROM [LevelOne] FOR SYSTEM_TIME AS OF '2010-01-01T00:00:00.0000000' AS [l0]
    ) AS [t1]
    WHERE 1 < [t1].[row] AND [t1].[row] <= 6
) AS [t0] ON [t].[Date] = [t0].[Date]
ORDER BY [t].[Date], [t0].[Date], [t0].[Name]");
    }

    public override async Task SelectMany_with_navigation_and_Distinct_projecting_columns_including_join_key(bool async)
    {
        await base.SelectMany_with_navigation_and_Distinct_projecting_columns_including_join_key(async);

        AssertSql(
            @"SELECT [l].[Id], [l].[Date], [l].[Name], [l].[OneToMany_Optional_Self_Inverse1Id], [l].[OneToMany_Required_Self_Inverse1Id], [l].[OneToOne_Optional_Self1Id], [l].[PeriodEnd], [l].[PeriodStart], [t].[Id], [l1].[Id], [l1].[Date], [l1].[Level1_Optional_Id], [l1].[Level1_Required_Id], [l1].[Name], [l1].[OneToMany_Optional_Inverse2Id], [l1].[OneToMany_Optional_Self_Inverse2Id], [l1].[OneToMany_Required_Inverse2Id], [l1].[OneToMany_Required_Self_Inverse2Id], [l1].[OneToOne_Optional_PK_Inverse2Id], [l1].[OneToOne_Optional_Self2Id], [l1].[PeriodEnd], [l1].[PeriodStart]
FROM [LevelOne] FOR SYSTEM_TIME AS OF '2010-01-01T00:00:00.0000000' AS [l]
INNER JOIN (
    SELECT DISTINCT [l0].[Id], [l0].[Name], [l0].[OneToMany_Optional_Inverse2Id] AS [FK]
    FROM [LevelTwo] FOR SYSTEM_TIME AS OF '2010-01-01T00:00:00.0000000' AS [l0]
) AS [t] ON [l].[Id] = [t].[FK]
LEFT JOIN [LevelTwo] FOR SYSTEM_TIME AS OF '2010-01-01T00:00:00.0000000' AS [l1] ON [l].[Id] = [l1].[OneToMany_Optional_Inverse2Id]
ORDER BY [l].[Id], [t].[Id]");
    }

    public override async Task Filtered_include_same_filter_set_on_same_navigation_twice_followed_by_ThenIncludes(bool async)
    {
        await base.Filtered_include_same_filter_set_on_same_navigation_twice_followed_by_ThenIncludes(async);

        AssertSql(
            @"SELECT [l].[Id], [l].[Date], [l].[Name], [l].[OneToMany_Optional_Self_Inverse1Id], [l].[OneToMany_Required_Self_Inverse1Id], [l].[OneToOne_Optional_Self1Id], [l].[PeriodEnd], [l].[PeriodStart], [t0].[Id], [t0].[Date], [t0].[Level1_Optional_Id], [t0].[Level1_Required_Id], [t0].[Name], [t0].[OneToMany_Optional_Inverse2Id], [t0].[OneToMany_Optional_Self_Inverse2Id], [t0].[OneToMany_Required_Inverse2Id], [t0].[OneToMany_Required_Self_Inverse2Id], [t0].[OneToOne_Optional_PK_Inverse2Id], [t0].[OneToOne_Optional_Self2Id], [t0].[PeriodEnd], [t0].[PeriodStart], [t0].[Id0], [t0].[Id1], [t0].[Level2_Optional_Id], [t0].[Level2_Required_Id], [t0].[Name0], [t0].[OneToMany_Optional_Inverse3Id], [t0].[OneToMany_Optional_Self_Inverse3Id], [t0].[OneToMany_Required_Inverse3Id], [t0].[OneToMany_Required_Self_Inverse3Id], [t0].[OneToOne_Optional_PK_Inverse3Id], [t0].[OneToOne_Optional_Self3Id], [t0].[PeriodEnd0], [t0].[PeriodStart0], [t0].[Level2_Optional_Id0], [t0].[Level2_Required_Id0], [t0].[Name1], [t0].[OneToMany_Optional_Inverse3Id0], [t0].[OneToMany_Optional_Self_Inverse3Id0], [t0].[OneToMany_Required_Inverse3Id0], [t0].[OneToMany_Required_Self_Inverse3Id0], [t0].[OneToOne_Optional_PK_Inverse3Id0], [t0].[OneToOne_Optional_Self3Id0], [t0].[PeriodEnd1], [t0].[PeriodStart1]
FROM [LevelOne] FOR SYSTEM_TIME AS OF '2010-01-01T00:00:00.0000000' AS [l]
OUTER APPLY (
    SELECT [t].[Id], [t].[Date], [t].[Level1_Optional_Id], [t].[Level1_Required_Id], [t].[Name], [t].[OneToMany_Optional_Inverse2Id], [t].[OneToMany_Optional_Self_Inverse2Id], [t].[OneToMany_Required_Inverse2Id], [t].[OneToMany_Required_Self_Inverse2Id], [t].[OneToOne_Optional_PK_Inverse2Id], [t].[OneToOne_Optional_Self2Id], [t].[PeriodEnd], [t].[PeriodStart], [l0].[Id] AS [Id0], [l1].[Id] AS [Id1], [l1].[Level2_Optional_Id], [l1].[Level2_Required_Id], [l1].[Name] AS [Name0], [l1].[OneToMany_Optional_Inverse3Id], [l1].[OneToMany_Optional_Self_Inverse3Id], [l1].[OneToMany_Required_Inverse3Id], [l1].[OneToMany_Required_Self_Inverse3Id], [l1].[OneToOne_Optional_PK_Inverse3Id], [l1].[OneToOne_Optional_Self3Id], [l1].[PeriodEnd] AS [PeriodEnd0], [l1].[PeriodStart] AS [PeriodStart0], [l0].[Level2_Optional_Id] AS [Level2_Optional_Id0], [l0].[Level2_Required_Id] AS [Level2_Required_Id0], [l0].[Name] AS [Name1], [l0].[OneToMany_Optional_Inverse3Id] AS [OneToMany_Optional_Inverse3Id0], [l0].[OneToMany_Optional_Self_Inverse3Id] AS [OneToMany_Optional_Self_Inverse3Id0], [l0].[OneToMany_Required_Inverse3Id] AS [OneToMany_Required_Inverse3Id0], [l0].[OneToMany_Required_Self_Inverse3Id] AS [OneToMany_Required_Self_Inverse3Id0], [l0].[OneToOne_Optional_PK_Inverse3Id] AS [OneToOne_Optional_PK_Inverse3Id0], [l0].[OneToOne_Optional_Self3Id] AS [OneToOne_Optional_Self3Id0], [l0].[PeriodEnd] AS [PeriodEnd1], [l0].[PeriodStart] AS [PeriodStart1]
    FROM (
        SELECT TOP(2) [l2].[Id], [l2].[Date], [l2].[Level1_Optional_Id], [l2].[Level1_Required_Id], [l2].[Name], [l2].[OneToMany_Optional_Inverse2Id], [l2].[OneToMany_Optional_Self_Inverse2Id], [l2].[OneToMany_Required_Inverse2Id], [l2].[OneToMany_Required_Self_Inverse2Id], [l2].[OneToOne_Optional_PK_Inverse2Id], [l2].[OneToOne_Optional_Self2Id], [l2].[PeriodEnd], [l2].[PeriodStart]
        FROM [LevelTwo] FOR SYSTEM_TIME AS OF '2010-01-01T00:00:00.0000000' AS [l2]
        WHERE [l].[Id] = [l2].[OneToMany_Optional_Inverse2Id] AND ([l2].[Name] <> N'Foo' OR [l2].[Name] IS NULL)
        ORDER BY [l2].[Id]
    ) AS [t]
    LEFT JOIN [LevelThree] FOR SYSTEM_TIME AS OF '2010-01-01T00:00:00.0000000' AS [l0] ON [t].[Id] = [l0].[Level2_Required_Id]
    LEFT JOIN [LevelThree] FOR SYSTEM_TIME AS OF '2010-01-01T00:00:00.0000000' AS [l1] ON [t].[Id] = [l1].[OneToMany_Optional_Inverse3Id]
) AS [t0]
ORDER BY [l].[Id], [t0].[Id], [t0].[Id0]");
    }

    public override async Task Include_collection_with_conditional_order_by(bool async)
    {
        await base.Include_collection_with_conditional_order_by(async);

        AssertSql(
            @"SELECT [l].[Id], [l].[Date], [l].[Name], [l].[OneToMany_Optional_Self_Inverse1Id], [l].[OneToMany_Required_Self_Inverse1Id], [l].[OneToOne_Optional_Self1Id], [l].[PeriodEnd], [l].[PeriodStart], [l0].[Id], [l0].[Date], [l0].[Level1_Optional_Id], [l0].[Level1_Required_Id], [l0].[Name], [l0].[OneToMany_Optional_Inverse2Id], [l0].[OneToMany_Optional_Self_Inverse2Id], [l0].[OneToMany_Required_Inverse2Id], [l0].[OneToMany_Required_Self_Inverse2Id], [l0].[OneToOne_Optional_PK_Inverse2Id], [l0].[OneToOne_Optional_Self2Id], [l0].[PeriodEnd], [l0].[PeriodStart]
FROM [LevelOne] FOR SYSTEM_TIME AS OF '2010-01-01T00:00:00.0000000' AS [l]
LEFT JOIN [LevelTwo] FOR SYSTEM_TIME AS OF '2010-01-01T00:00:00.0000000' AS [l0] ON [l].[Id] = [l0].[OneToMany_Optional_Inverse2Id]
ORDER BY CASE
    WHEN [l].[Name] IS NOT NULL AND ([l].[Name] LIKE N'%03') THEN 1
    ELSE 2
END, [l].[Id]");
    }

    public override async Task Include_collection_with_multiple_orderbys_member(bool async)
    {
        await base.Include_collection_with_multiple_orderbys_member(async);

        AssertSql(
            @"SELECT [l].[Id], [l].[Date], [l].[Level1_Optional_Id], [l].[Level1_Required_Id], [l].[Name], [l].[OneToMany_Optional_Inverse2Id], [l].[OneToMany_Optional_Self_Inverse2Id], [l].[OneToMany_Required_Inverse2Id], [l].[OneToMany_Required_Self_Inverse2Id], [l].[OneToOne_Optional_PK_Inverse2Id], [l].[OneToOne_Optional_Self2Id], [l].[PeriodEnd], [l].[PeriodStart], [l0].[Id], [l0].[Level2_Optional_Id], [l0].[Level2_Required_Id], [l0].[Name], [l0].[OneToMany_Optional_Inverse3Id], [l0].[OneToMany_Optional_Self_Inverse3Id], [l0].[OneToMany_Required_Inverse3Id], [l0].[OneToMany_Required_Self_Inverse3Id], [l0].[OneToOne_Optional_PK_Inverse3Id], [l0].[OneToOne_Optional_Self3Id], [l0].[PeriodEnd], [l0].[PeriodStart]
FROM [LevelTwo] FOR SYSTEM_TIME AS OF '2010-01-01T00:00:00.0000000' AS [l]
LEFT JOIN [LevelThree] FOR SYSTEM_TIME AS OF '2010-01-01T00:00:00.0000000' AS [l0] ON [l].[Id] = [l0].[OneToMany_Optional_Inverse3Id]
ORDER BY [l].[Name], [l].[Level1_Required_Id], [l].[Id]");
    }

    public override async Task Project_collection_and_root_entity(bool async)
    {
        await base.Project_collection_and_root_entity(async);

        AssertSql(
            @"SELECT [l].[Id], [l].[Date], [l].[Name], [l].[OneToMany_Optional_Self_Inverse1Id], [l].[OneToMany_Required_Self_Inverse1Id], [l].[OneToOne_Optional_Self1Id], [l].[PeriodEnd], [l].[PeriodStart], [l0].[Id], [l0].[Date], [l0].[Level1_Optional_Id], [l0].[Level1_Required_Id], [l0].[Name], [l0].[OneToMany_Optional_Inverse2Id], [l0].[OneToMany_Optional_Self_Inverse2Id], [l0].[OneToMany_Required_Inverse2Id], [l0].[OneToMany_Required_Self_Inverse2Id], [l0].[OneToOne_Optional_PK_Inverse2Id], [l0].[OneToOne_Optional_Self2Id], [l0].[PeriodEnd], [l0].[PeriodStart]
FROM [LevelOne] FOR SYSTEM_TIME AS OF '2010-01-01T00:00:00.0000000' AS [l]
LEFT JOIN [LevelTwo] FOR SYSTEM_TIME AS OF '2010-01-01T00:00:00.0000000' AS [l0] ON [l].[Id] = [l0].[OneToMany_Optional_Inverse2Id]
ORDER BY [l].[Id]");
    }

    public override async Task Filtered_include_basic_OrderBy_Skip(bool async)
    {
        await base.Filtered_include_basic_OrderBy_Skip(async);

        AssertSql(
            @"SELECT [l].[Id], [l].[Date], [l].[Name], [l].[OneToMany_Optional_Self_Inverse1Id], [l].[OneToMany_Required_Self_Inverse1Id], [l].[OneToOne_Optional_Self1Id], [l].[PeriodEnd], [l].[PeriodStart], [t0].[Id], [t0].[Date], [t0].[Level1_Optional_Id], [t0].[Level1_Required_Id], [t0].[Name], [t0].[OneToMany_Optional_Inverse2Id], [t0].[OneToMany_Optional_Self_Inverse2Id], [t0].[OneToMany_Required_Inverse2Id], [t0].[OneToMany_Required_Self_Inverse2Id], [t0].[OneToOne_Optional_PK_Inverse2Id], [t0].[OneToOne_Optional_Self2Id], [t0].[PeriodEnd], [t0].[PeriodStart]
FROM [LevelOne] FOR SYSTEM_TIME AS OF '2010-01-01T00:00:00.0000000' AS [l]
LEFT JOIN (
    SELECT [t].[Id], [t].[Date], [t].[Level1_Optional_Id], [t].[Level1_Required_Id], [t].[Name], [t].[OneToMany_Optional_Inverse2Id], [t].[OneToMany_Optional_Self_Inverse2Id], [t].[OneToMany_Required_Inverse2Id], [t].[OneToMany_Required_Self_Inverse2Id], [t].[OneToOne_Optional_PK_Inverse2Id], [t].[OneToOne_Optional_Self2Id], [t].[PeriodEnd], [t].[PeriodStart]
    FROM (
        SELECT [l0].[Id], [l0].[Date], [l0].[Level1_Optional_Id], [l0].[Level1_Required_Id], [l0].[Name], [l0].[OneToMany_Optional_Inverse2Id], [l0].[OneToMany_Optional_Self_Inverse2Id], [l0].[OneToMany_Required_Inverse2Id], [l0].[OneToMany_Required_Self_Inverse2Id], [l0].[OneToOne_Optional_PK_Inverse2Id], [l0].[OneToOne_Optional_Self2Id], [l0].[PeriodEnd], [l0].[PeriodStart], ROW_NUMBER() OVER(PARTITION BY [l0].[OneToMany_Optional_Inverse2Id] ORDER BY [l0].[Name]) AS [row]
        FROM [LevelTwo] FOR SYSTEM_TIME AS OF '2010-01-01T00:00:00.0000000' AS [l0]
    ) AS [t]
    WHERE 1 < [t].[row]
) AS [t0] ON [l].[Id] = [t0].[OneToMany_Optional_Inverse2Id]
ORDER BY [l].[Id], [t0].[OneToMany_Optional_Inverse2Id], [t0].[Name]");
    }

    public override async Task Include_collection_with_groupby_in_subquery_and_filter_after_groupby(bool async)
    {
        await base.Include_collection_with_groupby_in_subquery_and_filter_after_groupby(async);

        AssertSql(
            @"SELECT [t0].[Id], [t0].[Date], [t0].[Name], [t0].[OneToMany_Optional_Self_Inverse1Id], [t0].[OneToMany_Required_Self_Inverse1Id], [t0].[OneToOne_Optional_Self1Id], [t0].[PeriodEnd], [t0].[PeriodStart], [t].[Name], [l1].[Id], [l1].[Date], [l1].[Level1_Optional_Id], [l1].[Level1_Required_Id], [l1].[Name], [l1].[OneToMany_Optional_Inverse2Id], [l1].[OneToMany_Optional_Self_Inverse2Id], [l1].[OneToMany_Required_Inverse2Id], [l1].[OneToMany_Required_Self_Inverse2Id], [l1].[OneToOne_Optional_PK_Inverse2Id], [l1].[OneToOne_Optional_Self2Id], [l1].[PeriodEnd], [l1].[PeriodStart]
FROM (
    SELECT [l].[Name]
    FROM [LevelOne] FOR SYSTEM_TIME AS OF '2010-01-01T00:00:00.0000000' AS [l]
    GROUP BY [l].[Name]
    HAVING [l].[Name] <> N'Foo' OR [l].[Name] IS NULL
) AS [t]
LEFT JOIN (
    SELECT [t1].[Id], [t1].[Date], [t1].[Name], [t1].[OneToMany_Optional_Self_Inverse1Id], [t1].[OneToMany_Required_Self_Inverse1Id], [t1].[OneToOne_Optional_Self1Id], [t1].[PeriodEnd], [t1].[PeriodStart]
    FROM (
        SELECT [l0].[Id], [l0].[Date], [l0].[Name], [l0].[OneToMany_Optional_Self_Inverse1Id], [l0].[OneToMany_Required_Self_Inverse1Id], [l0].[OneToOne_Optional_Self1Id], [l0].[PeriodEnd], [l0].[PeriodStart], ROW_NUMBER() OVER(PARTITION BY [l0].[Name] ORDER BY [l0].[Id]) AS [row]
        FROM [LevelOne] FOR SYSTEM_TIME AS OF '2010-01-01T00:00:00.0000000' AS [l0]
    ) AS [t1]
    WHERE [t1].[row] <= 1
) AS [t0] ON [t].[Name] = [t0].[Name]
LEFT JOIN [LevelTwo] FOR SYSTEM_TIME AS OF '2010-01-01T00:00:00.0000000' AS [l1] ON [t0].[Id] = [l1].[OneToMany_Optional_Inverse2Id]
ORDER BY [t].[Name], [t0].[Id]");
    }

    public override async Task Select_subquery_single_nested_subquery2(bool async)
    {
        await base.Select_subquery_single_nested_subquery2(async);

        AssertSql(
            @"SELECT [l].[Id], [t1].[Id], [t1].[Id0], [t1].[Id1], [t1].[c]
FROM [LevelOne] FOR SYSTEM_TIME AS OF '2010-01-01T00:00:00.0000000' AS [l]
LEFT JOIN (
    SELECT [l0].[Id], [t0].[Id] AS [Id0], [l1].[Id] AS [Id1], [t0].[c], [l0].[OneToMany_Optional_Inverse2Id]
    FROM [LevelTwo] FOR SYSTEM_TIME AS OF '2010-01-01T00:00:00.0000000' AS [l0]
    LEFT JOIN (
        SELECT [t].[c], [t].[Id], [t].[OneToMany_Optional_Inverse3Id]
        FROM (
            SELECT 1 AS [c], [l2].[Id], [l2].[OneToMany_Optional_Inverse3Id], ROW_NUMBER() OVER(PARTITION BY [l2].[OneToMany_Optional_Inverse3Id] ORDER BY [l2].[Id]) AS [row]
            FROM [LevelThree] FOR SYSTEM_TIME AS OF '2010-01-01T00:00:00.0000000' AS [l2]
        ) AS [t]
        WHERE [t].[row] <= 1
    ) AS [t0] ON [l0].[Id] = [t0].[OneToMany_Optional_Inverse3Id]
    LEFT JOIN [LevelFour] FOR SYSTEM_TIME AS OF '2010-01-01T00:00:00.0000000' AS [l1] ON [t0].[Id] = [l1].[OneToMany_Optional_Inverse4Id]
) AS [t1] ON [l].[Id] = [t1].[OneToMany_Optional_Inverse2Id]
ORDER BY [l].[Id], [t1].[Id], [t1].[Id0], [t1].[Id1]");
    }

    public override async Task Filtered_include_OrderBy(bool async)
    {
        await base.Filtered_include_OrderBy(async);

        AssertSql(
            @"SELECT [l].[Id], [l].[Date], [l].[Name], [l].[OneToMany_Optional_Self_Inverse1Id], [l].[OneToMany_Required_Self_Inverse1Id], [l].[OneToOne_Optional_Self1Id], [l].[PeriodEnd], [l].[PeriodStart], [l0].[Id], [l0].[Date], [l0].[Level1_Optional_Id], [l0].[Level1_Required_Id], [l0].[Name], [l0].[OneToMany_Optional_Inverse2Id], [l0].[OneToMany_Optional_Self_Inverse2Id], [l0].[OneToMany_Required_Inverse2Id], [l0].[OneToMany_Required_Self_Inverse2Id], [l0].[OneToOne_Optional_PK_Inverse2Id], [l0].[OneToOne_Optional_Self2Id], [l0].[PeriodEnd], [l0].[PeriodStart]
FROM [LevelOne] FOR SYSTEM_TIME AS OF '2010-01-01T00:00:00.0000000' AS [l]
LEFT JOIN [LevelTwo] FOR SYSTEM_TIME AS OF '2010-01-01T00:00:00.0000000' AS [l0] ON [l].[Id] = [l0].[OneToMany_Optional_Inverse2Id]
ORDER BY [l].[Id], [l0].[Name]");
    }

    public override async Task Multiple_complex_include_select(bool async)
    {
        await base.Multiple_complex_include_select(async);

        AssertSql(
            @"SELECT [l].[Id], [l].[Date], [l].[Name], [l].[OneToMany_Optional_Self_Inverse1Id], [l].[OneToMany_Required_Self_Inverse1Id], [l].[OneToOne_Optional_Self1Id], [l].[PeriodEnd], [l].[PeriodStart], [l0].[Id], [l0].[Date], [l0].[Level1_Optional_Id], [l0].[Level1_Required_Id], [l0].[Name], [l0].[OneToMany_Optional_Inverse2Id], [l0].[OneToMany_Optional_Self_Inverse2Id], [l0].[OneToMany_Required_Inverse2Id], [l0].[OneToMany_Required_Self_Inverse2Id], [l0].[OneToOne_Optional_PK_Inverse2Id], [l0].[OneToOne_Optional_Self2Id], [l0].[PeriodEnd], [l0].[PeriodStart], [l1].[Id], [l1].[Level2_Optional_Id], [l1].[Level2_Required_Id], [l1].[Name], [l1].[OneToMany_Optional_Inverse3Id], [l1].[OneToMany_Optional_Self_Inverse3Id], [l1].[OneToMany_Required_Inverse3Id], [l1].[OneToMany_Required_Self_Inverse3Id], [l1].[OneToOne_Optional_PK_Inverse3Id], [l1].[OneToOne_Optional_Self3Id], [l1].[PeriodEnd], [l1].[PeriodStart], [t].[Id], [t].[Date], [t].[Level1_Optional_Id], [t].[Level1_Required_Id], [t].[Name], [t].[OneToMany_Optional_Inverse2Id], [t].[OneToMany_Optional_Self_Inverse2Id], [t].[OneToMany_Required_Inverse2Id], [t].[OneToMany_Required_Self_Inverse2Id], [t].[OneToOne_Optional_PK_Inverse2Id], [t].[OneToOne_Optional_Self2Id], [t].[PeriodEnd], [t].[PeriodStart], [t].[Id0], [t].[Level2_Optional_Id], [t].[Level2_Required_Id], [t].[Name0], [t].[OneToMany_Optional_Inverse3Id], [t].[OneToMany_Optional_Self_Inverse3Id], [t].[OneToMany_Required_Inverse3Id], [t].[OneToMany_Required_Self_Inverse3Id], [t].[OneToOne_Optional_PK_Inverse3Id], [t].[OneToOne_Optional_Self3Id], [t].[PeriodEnd0], [t].[PeriodStart0]
FROM [LevelOne] FOR SYSTEM_TIME AS OF '2010-01-01T00:00:00.0000000' AS [l]
LEFT JOIN [LevelTwo] FOR SYSTEM_TIME AS OF '2010-01-01T00:00:00.0000000' AS [l0] ON [l].[Id] = [l0].[Level1_Optional_Id]
LEFT JOIN [LevelThree] FOR SYSTEM_TIME AS OF '2010-01-01T00:00:00.0000000' AS [l1] ON [l0].[Id] = [l1].[OneToMany_Optional_Inverse3Id]
LEFT JOIN (
    SELECT [l2].[Id], [l2].[Date], [l2].[Level1_Optional_Id], [l2].[Level1_Required_Id], [l2].[Name], [l2].[OneToMany_Optional_Inverse2Id], [l2].[OneToMany_Optional_Self_Inverse2Id], [l2].[OneToMany_Required_Inverse2Id], [l2].[OneToMany_Required_Self_Inverse2Id], [l2].[OneToOne_Optional_PK_Inverse2Id], [l2].[OneToOne_Optional_Self2Id], [l2].[PeriodEnd], [l2].[PeriodStart], [l3].[Id] AS [Id0], [l3].[Level2_Optional_Id], [l3].[Level2_Required_Id], [l3].[Name] AS [Name0], [l3].[OneToMany_Optional_Inverse3Id], [l3].[OneToMany_Optional_Self_Inverse3Id], [l3].[OneToMany_Required_Inverse3Id], [l3].[OneToMany_Required_Self_Inverse3Id], [l3].[OneToOne_Optional_PK_Inverse3Id], [l3].[OneToOne_Optional_Self3Id], [l3].[PeriodEnd] AS [PeriodEnd0], [l3].[PeriodStart] AS [PeriodStart0]
    FROM [LevelTwo] FOR SYSTEM_TIME AS OF '2010-01-01T00:00:00.0000000' AS [l2]
    LEFT JOIN [LevelThree] FOR SYSTEM_TIME AS OF '2010-01-01T00:00:00.0000000' AS [l3] ON [l2].[Id] = [l3].[Level2_Optional_Id]
) AS [t] ON [l].[Id] = [t].[OneToMany_Optional_Inverse2Id]
ORDER BY [l].[Id], [l0].[Id], [l1].[Id], [t].[Id]");
    }

    public override async Task Filtered_ThenInclude_OrderBy(bool async)
    {
        await base.Filtered_ThenInclude_OrderBy(async);

        AssertSql(
            @"SELECT [l].[Id], [l].[Date], [l].[Name], [l].[OneToMany_Optional_Self_Inverse1Id], [l].[OneToMany_Required_Self_Inverse1Id], [l].[OneToOne_Optional_Self1Id], [l].[PeriodEnd], [l].[PeriodStart], [t].[Id], [t].[Date], [t].[Level1_Optional_Id], [t].[Level1_Required_Id], [t].[Name], [t].[OneToMany_Optional_Inverse2Id], [t].[OneToMany_Optional_Self_Inverse2Id], [t].[OneToMany_Required_Inverse2Id], [t].[OneToMany_Required_Self_Inverse2Id], [t].[OneToOne_Optional_PK_Inverse2Id], [t].[OneToOne_Optional_Self2Id], [t].[PeriodEnd], [t].[PeriodStart], [t].[Id0], [t].[Level2_Optional_Id], [t].[Level2_Required_Id], [t].[Name0], [t].[OneToMany_Optional_Inverse3Id], [t].[OneToMany_Optional_Self_Inverse3Id], [t].[OneToMany_Required_Inverse3Id], [t].[OneToMany_Required_Self_Inverse3Id], [t].[OneToOne_Optional_PK_Inverse3Id], [t].[OneToOne_Optional_Self3Id], [t].[PeriodEnd0], [t].[PeriodStart0]
FROM [LevelOne] FOR SYSTEM_TIME AS OF '2010-01-01T00:00:00.0000000' AS [l]
LEFT JOIN (
    SELECT [l0].[Id], [l0].[Date], [l0].[Level1_Optional_Id], [l0].[Level1_Required_Id], [l0].[Name], [l0].[OneToMany_Optional_Inverse2Id], [l0].[OneToMany_Optional_Self_Inverse2Id], [l0].[OneToMany_Required_Inverse2Id], [l0].[OneToMany_Required_Self_Inverse2Id], [l0].[OneToOne_Optional_PK_Inverse2Id], [l0].[OneToOne_Optional_Self2Id], [l0].[PeriodEnd], [l0].[PeriodStart], [l1].[Id] AS [Id0], [l1].[Level2_Optional_Id], [l1].[Level2_Required_Id], [l1].[Name] AS [Name0], [l1].[OneToMany_Optional_Inverse3Id], [l1].[OneToMany_Optional_Self_Inverse3Id], [l1].[OneToMany_Required_Inverse3Id], [l1].[OneToMany_Required_Self_Inverse3Id], [l1].[OneToOne_Optional_PK_Inverse3Id], [l1].[OneToOne_Optional_Self3Id], [l1].[PeriodEnd] AS [PeriodEnd0], [l1].[PeriodStart] AS [PeriodStart0]
    FROM [LevelTwo] FOR SYSTEM_TIME AS OF '2010-01-01T00:00:00.0000000' AS [l0]
    LEFT JOIN [LevelThree] FOR SYSTEM_TIME AS OF '2010-01-01T00:00:00.0000000' AS [l1] ON [l0].[Id] = [l1].[OneToMany_Optional_Inverse3Id]
) AS [t] ON [l].[Id] = [t].[OneToMany_Optional_Inverse2Id]
ORDER BY [l].[Id], [t].[Id], [t].[Name0]");
    }

    public override async Task Filtered_include_Skip_Take_with_another_Skip_Take_on_top_level(bool async)
    {
        await base.Filtered_include_Skip_Take_with_another_Skip_Take_on_top_level(async);

        AssertSql(
            @"@__p_0='10'
@__p_1='5'

SELECT [t].[Id], [t].[Date], [t].[Name], [t].[OneToMany_Optional_Self_Inverse1Id], [t].[OneToMany_Required_Self_Inverse1Id], [t].[OneToOne_Optional_Self1Id], [t].[PeriodEnd], [t].[PeriodStart], [t0].[Id], [t0].[Date], [t0].[Level1_Optional_Id], [t0].[Level1_Required_Id], [t0].[Name], [t0].[OneToMany_Optional_Inverse2Id], [t0].[OneToMany_Optional_Self_Inverse2Id], [t0].[OneToMany_Required_Inverse2Id], [t0].[OneToMany_Required_Self_Inverse2Id], [t0].[OneToOne_Optional_PK_Inverse2Id], [t0].[OneToOne_Optional_Self2Id], [t0].[PeriodEnd], [t0].[PeriodStart], [t0].[Id0], [t0].[Level2_Optional_Id], [t0].[Level2_Required_Id], [t0].[Name0], [t0].[OneToMany_Optional_Inverse3Id], [t0].[OneToMany_Optional_Self_Inverse3Id], [t0].[OneToMany_Required_Inverse3Id], [t0].[OneToMany_Required_Self_Inverse3Id], [t0].[OneToOne_Optional_PK_Inverse3Id], [t0].[OneToOne_Optional_Self3Id], [t0].[PeriodEnd0], [t0].[PeriodStart0]
FROM (
    SELECT [l].[Id], [l].[Date], [l].[Name], [l].[OneToMany_Optional_Self_Inverse1Id], [l].[OneToMany_Required_Self_Inverse1Id], [l].[OneToOne_Optional_Self1Id], [l].[PeriodEnd], [l].[PeriodStart]
    FROM [LevelOne] FOR SYSTEM_TIME AS OF '2010-01-01T00:00:00.0000000' AS [l]
    ORDER BY [l].[Id] DESC
    OFFSET @__p_0 ROWS FETCH NEXT @__p_1 ROWS ONLY
) AS [t]
OUTER APPLY (
    SELECT [t1].[Id], [t1].[Date], [t1].[Level1_Optional_Id], [t1].[Level1_Required_Id], [t1].[Name], [t1].[OneToMany_Optional_Inverse2Id], [t1].[OneToMany_Optional_Self_Inverse2Id], [t1].[OneToMany_Required_Inverse2Id], [t1].[OneToMany_Required_Self_Inverse2Id], [t1].[OneToOne_Optional_PK_Inverse2Id], [t1].[OneToOne_Optional_Self2Id], [t1].[PeriodEnd], [t1].[PeriodStart], [l0].[Id] AS [Id0], [l0].[Level2_Optional_Id], [l0].[Level2_Required_Id], [l0].[Name] AS [Name0], [l0].[OneToMany_Optional_Inverse3Id], [l0].[OneToMany_Optional_Self_Inverse3Id], [l0].[OneToMany_Required_Inverse3Id], [l0].[OneToMany_Required_Self_Inverse3Id], [l0].[OneToOne_Optional_PK_Inverse3Id], [l0].[OneToOne_Optional_Self3Id], [l0].[PeriodEnd] AS [PeriodEnd0], [l0].[PeriodStart] AS [PeriodStart0]
    FROM (
        SELECT [l1].[Id], [l1].[Date], [l1].[Level1_Optional_Id], [l1].[Level1_Required_Id], [l1].[Name], [l1].[OneToMany_Optional_Inverse2Id], [l1].[OneToMany_Optional_Self_Inverse2Id], [l1].[OneToMany_Required_Inverse2Id], [l1].[OneToMany_Required_Self_Inverse2Id], [l1].[OneToOne_Optional_PK_Inverse2Id], [l1].[OneToOne_Optional_Self2Id], [l1].[PeriodEnd], [l1].[PeriodStart]
        FROM [LevelTwo] FOR SYSTEM_TIME AS OF '2010-01-01T00:00:00.0000000' AS [l1]
        WHERE [t].[Id] = [l1].[OneToMany_Optional_Inverse2Id]
        ORDER BY [l1].[Name] DESC
        OFFSET 2 ROWS FETCH NEXT 4 ROWS ONLY
    ) AS [t1]
    LEFT JOIN [LevelThree] FOR SYSTEM_TIME AS OF '2010-01-01T00:00:00.0000000' AS [l0] ON [t1].[Id] = [l0].[Level2_Optional_Id]
) AS [t0]
ORDER BY [t].[Id] DESC, [t0].[Name] DESC, [t0].[Id]");
    }

    public override async Task Null_check_in_Dto_projection_should_not_be_removed(bool async)
    {
        await base.Null_check_in_Dto_projection_should_not_be_removed(async);

        AssertSql(
            @"SELECT [l].[Id], [t].[c], [t].[Name], [t].[Id], [t].[Id0]
FROM [LevelOne] FOR SYSTEM_TIME AS OF '2010-01-01T00:00:00.0000000' AS [l]
LEFT JOIN (
    SELECT CASE
        WHEN [l1].[Id] IS NULL THEN CAST(1 AS bit)
        ELSE CAST(0 AS bit)
    END AS [c], [l1].[Name], [l0].[Id], [l1].[Id] AS [Id0], [l0].[OneToMany_Optional_Inverse2Id]
    FROM [LevelTwo] FOR SYSTEM_TIME AS OF '2010-01-01T00:00:00.0000000' AS [l0]
    LEFT JOIN [LevelThree] FOR SYSTEM_TIME AS OF '2010-01-01T00:00:00.0000000' AS [l1] ON [l0].[Id] = [l1].[Level2_Required_Id]
) AS [t] ON [l].[Id] = [t].[OneToMany_Optional_Inverse2Id]
ORDER BY [l].[Id], [t].[Id]");
    }

    public override async Task Include_partially_added_before_Where_and_then_build_upon(bool async)
    {
        await base.Include_partially_added_before_Where_and_then_build_upon(async);

        AssertSql(
            @"SELECT [l].[Id], [l].[Date], [l].[Name], [l].[OneToMany_Optional_Self_Inverse1Id], [l].[OneToMany_Required_Self_Inverse1Id], [l].[OneToOne_Optional_Self1Id], [l].[PeriodEnd], [l].[PeriodStart], [l1].[Id], [l1].[Date], [l1].[Level1_Optional_Id], [l1].[Level1_Required_Id], [l1].[Name], [l1].[OneToMany_Optional_Inverse2Id], [l1].[OneToMany_Optional_Self_Inverse2Id], [l1].[OneToMany_Required_Inverse2Id], [l1].[OneToMany_Required_Self_Inverse2Id], [l1].[OneToOne_Optional_PK_Inverse2Id], [l1].[OneToOne_Optional_Self2Id], [l1].[PeriodEnd], [l1].[PeriodStart], [l0].[Id], [t].[Id], [t].[Level2_Optional_Id], [t].[Level2_Required_Id], [t].[Name], [t].[OneToMany_Optional_Inverse3Id], [t].[OneToMany_Optional_Self_Inverse3Id], [t].[OneToMany_Required_Inverse3Id], [t].[OneToMany_Required_Self_Inverse3Id], [t].[OneToOne_Optional_PK_Inverse3Id], [t].[OneToOne_Optional_Self3Id], [t].[PeriodEnd], [t].[PeriodStart], [t].[Id0], [t].[Level3_Optional_Id], [t].[Level3_Required_Id], [t].[Name0], [t].[OneToMany_Optional_Inverse4Id], [t].[OneToMany_Optional_Self_Inverse4Id], [t].[OneToMany_Required_Inverse4Id], [t].[OneToMany_Required_Self_Inverse4Id], [t].[OneToOne_Optional_PK_Inverse4Id], [t].[OneToOne_Optional_Self4Id], [t].[PeriodEnd0], [t].[PeriodStart0]
FROM [LevelOne] FOR SYSTEM_TIME AS OF '2010-01-01T00:00:00.0000000' AS [l]
LEFT JOIN [LevelTwo] FOR SYSTEM_TIME AS OF '2010-01-01T00:00:00.0000000' AS [l0] ON [l].[Id] = [l0].[OneToOne_Optional_PK_Inverse2Id]
LEFT JOIN [LevelTwo] FOR SYSTEM_TIME AS OF '2010-01-01T00:00:00.0000000' AS [l1] ON [l].[Id] = [l1].[Level1_Optional_Id]
LEFT JOIN (
    SELECT [l2].[Id], [l2].[Level2_Optional_Id], [l2].[Level2_Required_Id], [l2].[Name], [l2].[OneToMany_Optional_Inverse3Id], [l2].[OneToMany_Optional_Self_Inverse3Id], [l2].[OneToMany_Required_Inverse3Id], [l2].[OneToMany_Required_Self_Inverse3Id], [l2].[OneToOne_Optional_PK_Inverse3Id], [l2].[OneToOne_Optional_Self3Id], [l2].[PeriodEnd], [l2].[PeriodStart], [l3].[Id] AS [Id0], [l3].[Level3_Optional_Id], [l3].[Level3_Required_Id], [l3].[Name] AS [Name0], [l3].[OneToMany_Optional_Inverse4Id], [l3].[OneToMany_Optional_Self_Inverse4Id], [l3].[OneToMany_Required_Inverse4Id], [l3].[OneToMany_Required_Self_Inverse4Id], [l3].[OneToOne_Optional_PK_Inverse4Id], [l3].[OneToOne_Optional_Self4Id], [l3].[PeriodEnd] AS [PeriodEnd0], [l3].[PeriodStart] AS [PeriodStart0]
    FROM [LevelThree] FOR SYSTEM_TIME AS OF '2010-01-01T00:00:00.0000000' AS [l2]
    LEFT JOIN [LevelFour] FOR SYSTEM_TIME AS OF '2010-01-01T00:00:00.0000000' AS [l3] ON [l2].[Id] = [l3].[Level3_Optional_Id]
) AS [t] ON [l1].[Id] = [t].[OneToMany_Optional_Inverse3Id]
WHERE [l0].[Id] < 3 OR [l1].[Id] > 8
ORDER BY [l].[Id], [l0].[Id], [l1].[Id], [t].[Id]");
    }

    public override async Task Complex_multi_include_with_order_by_and_paging_joins_on_correct_key(bool async)
    {
        await base.Complex_multi_include_with_order_by_and_paging_joins_on_correct_key(async);

        AssertSql(
            @"@__p_0='0'
@__p_1='10'

SELECT [t].[Id], [t].[Date], [t].[Name], [t].[OneToMany_Optional_Self_Inverse1Id], [t].[OneToMany_Required_Self_Inverse1Id], [t].[OneToOne_Optional_Self1Id], [t].[PeriodEnd], [t].[PeriodStart], [l0].[Id], [l0].[Date], [l0].[Level1_Optional_Id], [l0].[Level1_Required_Id], [l0].[Name], [l0].[OneToMany_Optional_Inverse2Id], [l0].[OneToMany_Optional_Self_Inverse2Id], [l0].[OneToMany_Required_Inverse2Id], [l0].[OneToMany_Required_Self_Inverse2Id], [l0].[OneToOne_Optional_PK_Inverse2Id], [l0].[OneToOne_Optional_Self2Id], [l0].[PeriodEnd], [l0].[PeriodStart], [l1].[Id], [l2].[Id], [l2].[Level2_Optional_Id], [l2].[Level2_Required_Id], [l2].[Name], [l2].[OneToMany_Optional_Inverse3Id], [l2].[OneToMany_Optional_Self_Inverse3Id], [l2].[OneToMany_Required_Inverse3Id], [l2].[OneToMany_Required_Self_Inverse3Id], [l2].[OneToOne_Optional_PK_Inverse3Id], [l2].[OneToOne_Optional_Self3Id], [l2].[PeriodEnd], [l2].[PeriodStart], [l1].[Date], [l1].[Level1_Optional_Id], [l1].[Level1_Required_Id], [l1].[Name], [l1].[OneToMany_Optional_Inverse2Id], [l1].[OneToMany_Optional_Self_Inverse2Id], [l1].[OneToMany_Required_Inverse2Id], [l1].[OneToMany_Required_Self_Inverse2Id], [l1].[OneToOne_Optional_PK_Inverse2Id], [l1].[OneToOne_Optional_Self2Id], [l1].[PeriodEnd], [l1].[PeriodStart], [l3].[Id], [l3].[Level2_Optional_Id], [l3].[Level2_Required_Id], [l3].[Name], [l3].[OneToMany_Optional_Inverse3Id], [l3].[OneToMany_Optional_Self_Inverse3Id], [l3].[OneToMany_Required_Inverse3Id], [l3].[OneToMany_Required_Self_Inverse3Id], [l3].[OneToOne_Optional_PK_Inverse3Id], [l3].[OneToOne_Optional_Self3Id], [l3].[PeriodEnd], [l3].[PeriodStart]
FROM (
    SELECT [l].[Id], [l].[Date], [l].[Name], [l].[OneToMany_Optional_Self_Inverse1Id], [l].[OneToMany_Required_Self_Inverse1Id], [l].[OneToOne_Optional_Self1Id], [l].[PeriodEnd], [l].[PeriodStart]
    FROM [LevelOne] FOR SYSTEM_TIME AS OF '2010-01-01T00:00:00.0000000' AS [l]
    ORDER BY [l].[Name]
    OFFSET @__p_0 ROWS FETCH NEXT @__p_1 ROWS ONLY
) AS [t]
LEFT JOIN [LevelTwo] FOR SYSTEM_TIME AS OF '2010-01-01T00:00:00.0000000' AS [l0] ON [t].[Id] = [l0].[Level1_Optional_Id]
LEFT JOIN [LevelTwo] FOR SYSTEM_TIME AS OF '2010-01-01T00:00:00.0000000' AS [l1] ON [t].[Id] = [l1].[Level1_Required_Id]
LEFT JOIN [LevelThree] FOR SYSTEM_TIME AS OF '2010-01-01T00:00:00.0000000' AS [l2] ON [l0].[Id] = [l2].[OneToMany_Optional_Inverse3Id]
LEFT JOIN [LevelThree] FOR SYSTEM_TIME AS OF '2010-01-01T00:00:00.0000000' AS [l3] ON [l1].[Id] = [l3].[OneToMany_Required_Inverse3Id]
ORDER BY [t].[Name], [t].[Id], [l0].[Id], [l1].[Id], [l2].[Id]");
    }

    public override async Task Include_collection_with_multiple_orderbys_property(bool async)
    {
        await base.Include_collection_with_multiple_orderbys_property(async);

        AssertSql(
            @"SELECT [l].[Id], [l].[Date], [l].[Level1_Optional_Id], [l].[Level1_Required_Id], [l].[Name], [l].[OneToMany_Optional_Inverse2Id], [l].[OneToMany_Optional_Self_Inverse2Id], [l].[OneToMany_Required_Inverse2Id], [l].[OneToMany_Required_Self_Inverse2Id], [l].[OneToOne_Optional_PK_Inverse2Id], [l].[OneToOne_Optional_Self2Id], [l].[PeriodEnd], [l].[PeriodStart], [l0].[Id], [l0].[Level2_Optional_Id], [l0].[Level2_Required_Id], [l0].[Name], [l0].[OneToMany_Optional_Inverse3Id], [l0].[OneToMany_Optional_Self_Inverse3Id], [l0].[OneToMany_Required_Inverse3Id], [l0].[OneToMany_Required_Self_Inverse3Id], [l0].[OneToOne_Optional_PK_Inverse3Id], [l0].[OneToOne_Optional_Self3Id], [l0].[PeriodEnd], [l0].[PeriodStart]
FROM [LevelTwo] FOR SYSTEM_TIME AS OF '2010-01-01T00:00:00.0000000' AS [l]
LEFT JOIN [LevelThree] FOR SYSTEM_TIME AS OF '2010-01-01T00:00:00.0000000' AS [l0] ON [l].[Id] = [l0].[OneToMany_Optional_Inverse3Id]
ORDER BY [l].[Level1_Required_Id], [l].[Name], [l].[Id]");
    }

    public override async Task Multiple_complex_includes(bool async)
    {
        await base.Multiple_complex_includes(async);

        AssertSql(
            @"SELECT [l].[Id], [l].[Date], [l].[Name], [l].[OneToMany_Optional_Self_Inverse1Id], [l].[OneToMany_Required_Self_Inverse1Id], [l].[OneToOne_Optional_Self1Id], [l].[PeriodEnd], [l].[PeriodStart], [l0].[Id], [l0].[Date], [l0].[Level1_Optional_Id], [l0].[Level1_Required_Id], [l0].[Name], [l0].[OneToMany_Optional_Inverse2Id], [l0].[OneToMany_Optional_Self_Inverse2Id], [l0].[OneToMany_Required_Inverse2Id], [l0].[OneToMany_Required_Self_Inverse2Id], [l0].[OneToOne_Optional_PK_Inverse2Id], [l0].[OneToOne_Optional_Self2Id], [l0].[PeriodEnd], [l0].[PeriodStart], [l1].[Id], [l1].[Level2_Optional_Id], [l1].[Level2_Required_Id], [l1].[Name], [l1].[OneToMany_Optional_Inverse3Id], [l1].[OneToMany_Optional_Self_Inverse3Id], [l1].[OneToMany_Required_Inverse3Id], [l1].[OneToMany_Required_Self_Inverse3Id], [l1].[OneToOne_Optional_PK_Inverse3Id], [l1].[OneToOne_Optional_Self3Id], [l1].[PeriodEnd], [l1].[PeriodStart], [t].[Id], [t].[Date], [t].[Level1_Optional_Id], [t].[Level1_Required_Id], [t].[Name], [t].[OneToMany_Optional_Inverse2Id], [t].[OneToMany_Optional_Self_Inverse2Id], [t].[OneToMany_Required_Inverse2Id], [t].[OneToMany_Required_Self_Inverse2Id], [t].[OneToOne_Optional_PK_Inverse2Id], [t].[OneToOne_Optional_Self2Id], [t].[PeriodEnd], [t].[PeriodStart], [t].[Id0], [t].[Level2_Optional_Id], [t].[Level2_Required_Id], [t].[Name0], [t].[OneToMany_Optional_Inverse3Id], [t].[OneToMany_Optional_Self_Inverse3Id], [t].[OneToMany_Required_Inverse3Id], [t].[OneToMany_Required_Self_Inverse3Id], [t].[OneToOne_Optional_PK_Inverse3Id], [t].[OneToOne_Optional_Self3Id], [t].[PeriodEnd0], [t].[PeriodStart0]
FROM [LevelOne] FOR SYSTEM_TIME AS OF '2010-01-01T00:00:00.0000000' AS [l]
LEFT JOIN [LevelTwo] FOR SYSTEM_TIME AS OF '2010-01-01T00:00:00.0000000' AS [l0] ON [l].[Id] = [l0].[Level1_Optional_Id]
LEFT JOIN [LevelThree] FOR SYSTEM_TIME AS OF '2010-01-01T00:00:00.0000000' AS [l1] ON [l0].[Id] = [l1].[OneToMany_Optional_Inverse3Id]
LEFT JOIN (
    SELECT [l2].[Id], [l2].[Date], [l2].[Level1_Optional_Id], [l2].[Level1_Required_Id], [l2].[Name], [l2].[OneToMany_Optional_Inverse2Id], [l2].[OneToMany_Optional_Self_Inverse2Id], [l2].[OneToMany_Required_Inverse2Id], [l2].[OneToMany_Required_Self_Inverse2Id], [l2].[OneToOne_Optional_PK_Inverse2Id], [l2].[OneToOne_Optional_Self2Id], [l2].[PeriodEnd], [l2].[PeriodStart], [l3].[Id] AS [Id0], [l3].[Level2_Optional_Id], [l3].[Level2_Required_Id], [l3].[Name] AS [Name0], [l3].[OneToMany_Optional_Inverse3Id], [l3].[OneToMany_Optional_Self_Inverse3Id], [l3].[OneToMany_Required_Inverse3Id], [l3].[OneToMany_Required_Self_Inverse3Id], [l3].[OneToOne_Optional_PK_Inverse3Id], [l3].[OneToOne_Optional_Self3Id], [l3].[PeriodEnd] AS [PeriodEnd0], [l3].[PeriodStart] AS [PeriodStart0]
    FROM [LevelTwo] FOR SYSTEM_TIME AS OF '2010-01-01T00:00:00.0000000' AS [l2]
    LEFT JOIN [LevelThree] FOR SYSTEM_TIME AS OF '2010-01-01T00:00:00.0000000' AS [l3] ON [l2].[Id] = [l3].[Level2_Optional_Id]
) AS [t] ON [l].[Id] = [t].[OneToMany_Optional_Inverse2Id]
ORDER BY [l].[Id], [l0].[Id], [l1].[Id], [t].[Id]");
    }

    public override async Task Skip_Take_on_grouping_element_with_reference_include(bool async)
    {
        await base.Skip_Take_on_grouping_element_with_reference_include(async);

        AssertSql(
            @"SELECT [t].[Date], [t0].[Id], [t0].[Date], [t0].[Name], [t0].[OneToMany_Optional_Self_Inverse1Id], [t0].[OneToMany_Required_Self_Inverse1Id], [t0].[OneToOne_Optional_Self1Id], [t0].[PeriodEnd], [t0].[PeriodStart], [t0].[Id0], [t0].[Date0], [t0].[Level1_Optional_Id], [t0].[Level1_Required_Id], [t0].[Name0], [t0].[OneToMany_Optional_Inverse2Id], [t0].[OneToMany_Optional_Self_Inverse2Id], [t0].[OneToMany_Required_Inverse2Id], [t0].[OneToMany_Required_Self_Inverse2Id], [t0].[OneToOne_Optional_PK_Inverse2Id], [t0].[OneToOne_Optional_Self2Id], [t0].[PeriodEnd0], [t0].[PeriodStart0]
FROM (
    SELECT [l].[Date]
    FROM [LevelOne] FOR SYSTEM_TIME AS OF '2010-01-01T00:00:00.0000000' AS [l]
    GROUP BY [l].[Date]
) AS [t]
OUTER APPLY (
    SELECT [t1].[Id], [t1].[Date], [t1].[Name], [t1].[OneToMany_Optional_Self_Inverse1Id], [t1].[OneToMany_Required_Self_Inverse1Id], [t1].[OneToOne_Optional_Self1Id], [t1].[PeriodEnd], [t1].[PeriodStart], [l0].[Id] AS [Id0], [l0].[Date] AS [Date0], [l0].[Level1_Optional_Id], [l0].[Level1_Required_Id], [l0].[Name] AS [Name0], [l0].[OneToMany_Optional_Inverse2Id], [l0].[OneToMany_Optional_Self_Inverse2Id], [l0].[OneToMany_Required_Inverse2Id], [l0].[OneToMany_Required_Self_Inverse2Id], [l0].[OneToOne_Optional_PK_Inverse2Id], [l0].[OneToOne_Optional_Self2Id], [l0].[PeriodEnd] AS [PeriodEnd0], [l0].[PeriodStart] AS [PeriodStart0]
    FROM (
        SELECT [l1].[Id], [l1].[Date], [l1].[Name], [l1].[OneToMany_Optional_Self_Inverse1Id], [l1].[OneToMany_Required_Self_Inverse1Id], [l1].[OneToOne_Optional_Self1Id], [l1].[PeriodEnd], [l1].[PeriodStart]
        FROM [LevelOne] FOR SYSTEM_TIME AS OF '2010-01-01T00:00:00.0000000' AS [l1]
        WHERE [t].[Date] = [l1].[Date]
        ORDER BY [l1].[Name]
        OFFSET 1 ROWS FETCH NEXT 5 ROWS ONLY
    ) AS [t1]
    LEFT JOIN [LevelTwo] FOR SYSTEM_TIME AS OF '2010-01-01T00:00:00.0000000' AS [l0] ON [t1].[Id] = [l0].[Level1_Optional_Id]
) AS [t0]
ORDER BY [t].[Date], [t0].[Name], [t0].[Id]");
    }

    public override async Task Skip_Take_on_grouping_element_with_collection_include(bool async)
    {
        await base.Skip_Take_on_grouping_element_with_collection_include(async);

        AssertSql(
            @"SELECT [t].[Date], [t0].[Id], [t0].[Date], [t0].[Name], [t0].[OneToMany_Optional_Self_Inverse1Id], [t0].[OneToMany_Required_Self_Inverse1Id], [t0].[OneToOne_Optional_Self1Id], [t0].[PeriodEnd], [t0].[PeriodStart], [t0].[Id0], [t0].[Date0], [t0].[Level1_Optional_Id], [t0].[Level1_Required_Id], [t0].[Name0], [t0].[OneToMany_Optional_Inverse2Id], [t0].[OneToMany_Optional_Self_Inverse2Id], [t0].[OneToMany_Required_Inverse2Id], [t0].[OneToMany_Required_Self_Inverse2Id], [t0].[OneToOne_Optional_PK_Inverse2Id], [t0].[OneToOne_Optional_Self2Id], [t0].[PeriodEnd0], [t0].[PeriodStart0]
FROM (
    SELECT [l].[Date]
    FROM [LevelOne] FOR SYSTEM_TIME AS OF '2010-01-01T00:00:00.0000000' AS [l]
    GROUP BY [l].[Date]
) AS [t]
OUTER APPLY (
    SELECT [t1].[Id], [t1].[Date], [t1].[Name], [t1].[OneToMany_Optional_Self_Inverse1Id], [t1].[OneToMany_Required_Self_Inverse1Id], [t1].[OneToOne_Optional_Self1Id], [t1].[PeriodEnd], [t1].[PeriodStart], [l0].[Id] AS [Id0], [l0].[Date] AS [Date0], [l0].[Level1_Optional_Id], [l0].[Level1_Required_Id], [l0].[Name] AS [Name0], [l0].[OneToMany_Optional_Inverse2Id], [l0].[OneToMany_Optional_Self_Inverse2Id], [l0].[OneToMany_Required_Inverse2Id], [l0].[OneToMany_Required_Self_Inverse2Id], [l0].[OneToOne_Optional_PK_Inverse2Id], [l0].[OneToOne_Optional_Self2Id], [l0].[PeriodEnd] AS [PeriodEnd0], [l0].[PeriodStart] AS [PeriodStart0]
    FROM (
        SELECT [l1].[Id], [l1].[Date], [l1].[Name], [l1].[OneToMany_Optional_Self_Inverse1Id], [l1].[OneToMany_Required_Self_Inverse1Id], [l1].[OneToOne_Optional_Self1Id], [l1].[PeriodEnd], [l1].[PeriodStart]
        FROM [LevelOne] FOR SYSTEM_TIME AS OF '2010-01-01T00:00:00.0000000' AS [l1]
        WHERE [t].[Date] = [l1].[Date]
        ORDER BY [l1].[Name]
        OFFSET 1 ROWS FETCH NEXT 5 ROWS ONLY
    ) AS [t1]
    LEFT JOIN [LevelTwo] FOR SYSTEM_TIME AS OF '2010-01-01T00:00:00.0000000' AS [l0] ON [t1].[Id] = [l0].[OneToMany_Optional_Inverse2Id]
) AS [t0]
ORDER BY [t].[Date], [t0].[Name], [t0].[Id]");
    }

    public override async Task Multiple_include_with_multiple_optional_navigations(bool async)
    {
        await base.Multiple_include_with_multiple_optional_navigations(async);

        AssertSql(
            @"SELECT [l].[Id], [l].[Date], [l].[Name], [l].[OneToMany_Optional_Self_Inverse1Id], [l].[OneToMany_Required_Self_Inverse1Id], [l].[OneToOne_Optional_Self1Id], [l].[PeriodEnd], [l].[PeriodStart], [l0].[Id], [l0].[Date], [l0].[Level1_Optional_Id], [l0].[Level1_Required_Id], [l0].[Name], [l0].[OneToMany_Optional_Inverse2Id], [l0].[OneToMany_Optional_Self_Inverse2Id], [l0].[OneToMany_Required_Inverse2Id], [l0].[OneToMany_Required_Self_Inverse2Id], [l0].[OneToOne_Optional_PK_Inverse2Id], [l0].[OneToOne_Optional_Self2Id], [l0].[PeriodEnd], [l0].[PeriodStart], [l1].[Id], [l2].[Id], [l3].[Id], [l4].[Id], [l5].[Id], [l5].[Level2_Optional_Id], [l5].[Level2_Required_Id], [l5].[Name], [l5].[OneToMany_Optional_Inverse3Id], [l5].[OneToMany_Optional_Self_Inverse3Id], [l5].[OneToMany_Required_Inverse3Id], [l5].[OneToMany_Required_Self_Inverse3Id], [l5].[OneToOne_Optional_PK_Inverse3Id], [l5].[OneToOne_Optional_Self3Id], [l5].[PeriodEnd], [l5].[PeriodStart], [l2].[Level2_Optional_Id], [l2].[Level2_Required_Id], [l2].[Name], [l2].[OneToMany_Optional_Inverse3Id], [l2].[OneToMany_Optional_Self_Inverse3Id], [l2].[OneToMany_Required_Inverse3Id], [l2].[OneToMany_Required_Self_Inverse3Id], [l2].[OneToOne_Optional_PK_Inverse3Id], [l2].[OneToOne_Optional_Self3Id], [l2].[PeriodEnd], [l2].[PeriodStart], [l3].[Date], [l3].[Level1_Optional_Id], [l3].[Level1_Required_Id], [l3].[Name], [l3].[OneToMany_Optional_Inverse2Id], [l3].[OneToMany_Optional_Self_Inverse2Id], [l3].[OneToMany_Required_Inverse2Id], [l3].[OneToMany_Required_Self_Inverse2Id], [l3].[OneToOne_Optional_PK_Inverse2Id], [l3].[OneToOne_Optional_Self2Id], [l3].[PeriodEnd], [l3].[PeriodStart], [l4].[Level2_Optional_Id], [l4].[Level2_Required_Id], [l4].[Name], [l4].[OneToMany_Optional_Inverse3Id], [l4].[OneToMany_Optional_Self_Inverse3Id], [l4].[OneToMany_Required_Inverse3Id], [l4].[OneToMany_Required_Self_Inverse3Id], [l4].[OneToOne_Optional_PK_Inverse3Id], [l4].[OneToOne_Optional_Self3Id], [l4].[PeriodEnd], [l4].[PeriodStart]
FROM [LevelOne] FOR SYSTEM_TIME AS OF '2010-01-01T00:00:00.0000000' AS [l]
LEFT JOIN [LevelTwo] FOR SYSTEM_TIME AS OF '2010-01-01T00:00:00.0000000' AS [l0] ON [l].[Id] = [l0].[Level1_Required_Id]
LEFT JOIN [LevelThree] FOR SYSTEM_TIME AS OF '2010-01-01T00:00:00.0000000' AS [l1] ON [l0].[Id] = [l1].[OneToOne_Optional_PK_Inverse3Id]
LEFT JOIN [LevelThree] FOR SYSTEM_TIME AS OF '2010-01-01T00:00:00.0000000' AS [l2] ON [l0].[Id] = [l2].[Level2_Optional_Id]
LEFT JOIN [LevelTwo] FOR SYSTEM_TIME AS OF '2010-01-01T00:00:00.0000000' AS [l3] ON [l].[Id] = [l3].[Level1_Optional_Id]
LEFT JOIN [LevelThree] FOR SYSTEM_TIME AS OF '2010-01-01T00:00:00.0000000' AS [l4] ON [l3].[Id] = [l4].[Level2_Optional_Id]
LEFT JOIN [LevelThree] FOR SYSTEM_TIME AS OF '2010-01-01T00:00:00.0000000' AS [l5] ON [l0].[Id] = [l5].[OneToMany_Optional_Inverse3Id]
WHERE [l1].[Name] <> N'Foo' OR [l1].[Name] IS NULL
ORDER BY [l].[Id], [l0].[Id], [l1].[Id], [l2].[Id], [l3].[Id], [l4].[Id]");
    }

    public override async Task Skip_Take_Distinct_on_grouping_element(bool async)
    {
        await base.Skip_Take_Distinct_on_grouping_element(async);

        AssertSql(
            @"SELECT [t].[Date], [t0].[Id], [t0].[Date], [t0].[Name], [t0].[OneToMany_Optional_Self_Inverse1Id], [t0].[OneToMany_Required_Self_Inverse1Id], [t0].[OneToOne_Optional_Self1Id], [t0].[PeriodEnd], [t0].[PeriodStart]
FROM (
    SELECT [l].[Date]
    FROM [LevelOne] FOR SYSTEM_TIME AS OF '2010-01-01T00:00:00.0000000' AS [l]
    GROUP BY [l].[Date]
) AS [t]
OUTER APPLY (
    SELECT DISTINCT [t1].[Id], [t1].[Date], [t1].[Name], [t1].[OneToMany_Optional_Self_Inverse1Id], [t1].[OneToMany_Required_Self_Inverse1Id], [t1].[OneToOne_Optional_Self1Id], [t1].[PeriodEnd], [t1].[PeriodStart]
    FROM (
        SELECT [l0].[Id], [l0].[Date], [l0].[Name], [l0].[OneToMany_Optional_Self_Inverse1Id], [l0].[OneToMany_Required_Self_Inverse1Id], [l0].[OneToOne_Optional_Self1Id], [l0].[PeriodEnd], [l0].[PeriodStart]
        FROM [LevelOne] FOR SYSTEM_TIME AS OF '2010-01-01T00:00:00.0000000' AS [l0]
        WHERE [t].[Date] = [l0].[Date]
        ORDER BY [l0].[Name]
        OFFSET 1 ROWS FETCH NEXT 5 ROWS ONLY
    ) AS [t1]
) AS [t0]
ORDER BY [t].[Date]");
    }

    public override async Task Include_collection_with_groupby_in_subquery_and_filter_before_groupby(bool async)
    {
        await base.Include_collection_with_groupby_in_subquery_and_filter_before_groupby(async);

        AssertSql(
            @"SELECT [t0].[Id], [t0].[Date], [t0].[Name], [t0].[OneToMany_Optional_Self_Inverse1Id], [t0].[OneToMany_Required_Self_Inverse1Id], [t0].[OneToOne_Optional_Self1Id], [t0].[PeriodEnd], [t0].[PeriodStart], [t].[Name], [l1].[Id], [l1].[Date], [l1].[Level1_Optional_Id], [l1].[Level1_Required_Id], [l1].[Name], [l1].[OneToMany_Optional_Inverse2Id], [l1].[OneToMany_Optional_Self_Inverse2Id], [l1].[OneToMany_Required_Inverse2Id], [l1].[OneToMany_Required_Self_Inverse2Id], [l1].[OneToOne_Optional_PK_Inverse2Id], [l1].[OneToOne_Optional_Self2Id], [l1].[PeriodEnd], [l1].[PeriodStart]
FROM (
    SELECT [l].[Name]
    FROM [LevelOne] FOR SYSTEM_TIME AS OF '2010-01-01T00:00:00.0000000' AS [l]
    WHERE [l].[Id] > 3
    GROUP BY [l].[Name]
) AS [t]
LEFT JOIN (
    SELECT [t1].[Id], [t1].[Date], [t1].[Name], [t1].[OneToMany_Optional_Self_Inverse1Id], [t1].[OneToMany_Required_Self_Inverse1Id], [t1].[OneToOne_Optional_Self1Id], [t1].[PeriodEnd], [t1].[PeriodStart]
    FROM (
        SELECT [l0].[Id], [l0].[Date], [l0].[Name], [l0].[OneToMany_Optional_Self_Inverse1Id], [l0].[OneToMany_Required_Self_Inverse1Id], [l0].[OneToOne_Optional_Self1Id], [l0].[PeriodEnd], [l0].[PeriodStart], ROW_NUMBER() OVER(PARTITION BY [l0].[Name] ORDER BY [l0].[Id]) AS [row]
        FROM [LevelOne] FOR SYSTEM_TIME AS OF '2010-01-01T00:00:00.0000000' AS [l0]
        WHERE [l0].[Id] > 3
    ) AS [t1]
    WHERE [t1].[row] <= 1
) AS [t0] ON [t].[Name] = [t0].[Name]
LEFT JOIN [LevelTwo] FOR SYSTEM_TIME AS OF '2010-01-01T00:00:00.0000000' AS [l1] ON [t0].[Id] = [l1].[OneToMany_Optional_Inverse2Id]
ORDER BY [t].[Name], [t0].[Id]");
    }

    public override async Task Include_collection_followed_by_projecting_the_included_collection(bool async)
    {
        await base.Include_collection_followed_by_projecting_the_included_collection(async);

        AssertSql(
            @"SELECT [l].[Id], [l0].[Id], [l0].[Date], [l0].[Level1_Optional_Id], [l0].[Level1_Required_Id], [l0].[Name], [l0].[OneToMany_Optional_Inverse2Id], [l0].[OneToMany_Optional_Self_Inverse2Id], [l0].[OneToMany_Required_Inverse2Id], [l0].[OneToMany_Required_Self_Inverse2Id], [l0].[OneToOne_Optional_PK_Inverse2Id], [l0].[OneToOne_Optional_Self2Id], [l0].[PeriodEnd], [l0].[PeriodStart]
FROM [LevelOne] FOR SYSTEM_TIME AS OF '2010-01-01T00:00:00.0000000' AS [l]
LEFT JOIN [LevelTwo] FOR SYSTEM_TIME AS OF '2010-01-01T00:00:00.0000000' AS [l0] ON [l].[Id] = [l0].[OneToMany_Optional_Inverse2Id]
ORDER BY [l].[Id]");
    }

    public override async Task Filtered_include_context_accessed_inside_filter_correlated(bool async)
    {
        await base.Filtered_include_context_accessed_inside_filter_correlated(async);

        AssertSql(
            @"SELECT [l].[Id], [l].[Date], [l].[Name], [l].[OneToMany_Optional_Self_Inverse1Id], [l].[OneToMany_Required_Self_Inverse1Id], [l].[OneToOne_Optional_Self1Id], [l].[PeriodEnd], [l].[PeriodStart], [t0].[Id], [t0].[Date], [t0].[Level1_Optional_Id], [t0].[Level1_Required_Id], [t0].[Name], [t0].[OneToMany_Optional_Inverse2Id], [t0].[OneToMany_Optional_Self_Inverse2Id], [t0].[OneToMany_Required_Inverse2Id], [t0].[OneToMany_Required_Self_Inverse2Id], [t0].[OneToOne_Optional_PK_Inverse2Id], [t0].[OneToOne_Optional_Self2Id], [t0].[PeriodEnd], [t0].[PeriodStart]
FROM [LevelOne] FOR SYSTEM_TIME AS OF '2010-01-01T00:00:00.0000000' AS [l]
LEFT JOIN (
    SELECT [t].[Id], [t].[Date], [t].[Level1_Optional_Id], [t].[Level1_Required_Id], [t].[Name], [t].[OneToMany_Optional_Inverse2Id], [t].[OneToMany_Optional_Self_Inverse2Id], [t].[OneToMany_Required_Inverse2Id], [t].[OneToMany_Required_Self_Inverse2Id], [t].[OneToOne_Optional_PK_Inverse2Id], [t].[OneToOne_Optional_Self2Id], [t].[PeriodEnd], [t].[PeriodStart]
    FROM (
        SELECT [l0].[Id], [l0].[Date], [l0].[Level1_Optional_Id], [l0].[Level1_Required_Id], [l0].[Name], [l0].[OneToMany_Optional_Inverse2Id], [l0].[OneToMany_Optional_Self_Inverse2Id], [l0].[OneToMany_Required_Inverse2Id], [l0].[OneToMany_Required_Self_Inverse2Id], [l0].[OneToOne_Optional_PK_Inverse2Id], [l0].[OneToOne_Optional_Self2Id], [l0].[PeriodEnd], [l0].[PeriodStart], ROW_NUMBER() OVER(PARTITION BY [l0].[OneToMany_Optional_Inverse2Id] ORDER BY [l0].[Id]) AS [row]
        FROM [LevelTwo] FOR SYSTEM_TIME AS OF '2010-01-01T00:00:00.0000000' AS [l0]
        WHERE (
            SELECT COUNT(*)
            FROM [LevelOne] FOR SYSTEM_TIME AS OF '2010-01-01T00:00:00.0000000' AS [l1]
            WHERE [l1].[Id] <> [l0].[Id]) > 1
    ) AS [t]
    WHERE [t].[row] <= 3
) AS [t0] ON [l].[Id] = [t0].[OneToMany_Optional_Inverse2Id]
ORDER BY [l].[Id], [t0].[OneToMany_Optional_Inverse2Id], [t0].[Id]");
    }

    public override async Task Required_navigation_with_Include(bool async)
    {
        await base.Required_navigation_with_Include(async);

        AssertSql(
            @"SELECT [l0].[Id], [l0].[Date], [l0].[Level1_Optional_Id], [l0].[Level1_Required_Id], [l0].[Name], [l0].[OneToMany_Optional_Inverse2Id], [l0].[OneToMany_Optional_Self_Inverse2Id], [l0].[OneToMany_Required_Inverse2Id], [l0].[OneToMany_Required_Self_Inverse2Id], [l0].[OneToOne_Optional_PK_Inverse2Id], [l0].[OneToOne_Optional_Self2Id], [l0].[PeriodEnd], [l0].[PeriodStart], [l1].[Id], [l1].[Date], [l1].[Name], [l1].[OneToMany_Optional_Self_Inverse1Id], [l1].[OneToMany_Required_Self_Inverse1Id], [l1].[OneToOne_Optional_Self1Id], [l1].[PeriodEnd], [l1].[PeriodStart]
FROM [LevelThree] FOR SYSTEM_TIME AS OF '2010-01-01T00:00:00.0000000' AS [l]
INNER JOIN [LevelTwo] FOR SYSTEM_TIME AS OF '2010-01-01T00:00:00.0000000' AS [l0] ON [l].[Level2_Required_Id] = [l0].[Id]
INNER JOIN [LevelOne] FOR SYSTEM_TIME AS OF '2010-01-01T00:00:00.0000000' AS [l1] ON [l0].[OneToMany_Required_Inverse2Id] = [l1].[Id]");
    }

    public override async Task Include_collection_followed_by_complex_includes_and_projecting_the_included_collection(bool async)
    {
        await base.Include_collection_followed_by_complex_includes_and_projecting_the_included_collection(async);

        AssertSql(
            @"SELECT [l].[Id], [t].[Id], [t].[Date], [t].[Level1_Optional_Id], [t].[Level1_Required_Id], [t].[Name], [t].[OneToMany_Optional_Inverse2Id], [t].[OneToMany_Optional_Self_Inverse2Id], [t].[OneToMany_Required_Inverse2Id], [t].[OneToMany_Required_Self_Inverse2Id], [t].[OneToOne_Optional_PK_Inverse2Id], [t].[OneToOne_Optional_Self2Id], [t].[PeriodEnd], [t].[PeriodStart], [t].[Id0], [t].[Level2_Optional_Id], [t].[Level2_Required_Id], [t].[Name0], [t].[OneToMany_Optional_Inverse3Id], [t].[OneToMany_Optional_Self_Inverse3Id], [t].[OneToMany_Required_Inverse3Id], [t].[OneToMany_Required_Self_Inverse3Id], [t].[OneToOne_Optional_PK_Inverse3Id], [t].[OneToOne_Optional_Self3Id], [t].[PeriodEnd0], [t].[PeriodStart0], [t].[Id1], [t].[Level3_Optional_Id], [t].[Level3_Required_Id], [t].[Name1], [t].[OneToMany_Optional_Inverse4Id], [t].[OneToMany_Optional_Self_Inverse4Id], [t].[OneToMany_Required_Inverse4Id], [t].[OneToMany_Required_Self_Inverse4Id], [t].[OneToOne_Optional_PK_Inverse4Id], [t].[OneToOne_Optional_Self4Id], [t].[PeriodEnd1], [t].[PeriodStart1], [t].[Id2], [t].[Level2_Optional_Id0], [t].[Level2_Required_Id0], [t].[Name2], [t].[OneToMany_Optional_Inverse3Id0], [t].[OneToMany_Optional_Self_Inverse3Id0], [t].[OneToMany_Required_Inverse3Id0], [t].[OneToMany_Required_Self_Inverse3Id0], [t].[OneToOne_Optional_PK_Inverse3Id0], [t].[OneToOne_Optional_Self3Id0], [t].[PeriodEnd2], [t].[PeriodStart2], [t].[Id3], [t].[Level3_Optional_Id0], [t].[Level3_Required_Id0], [t].[Name3], [t].[OneToMany_Optional_Inverse4Id0], [t].[OneToMany_Optional_Self_Inverse4Id0], [t].[OneToMany_Required_Inverse4Id0], [t].[OneToMany_Required_Self_Inverse4Id0], [t].[OneToOne_Optional_PK_Inverse4Id0], [t].[OneToOne_Optional_Self4Id0], [t].[PeriodEnd3], [t].[PeriodStart3]
FROM [LevelOne] FOR SYSTEM_TIME AS OF '2010-01-01T00:00:00.0000000' AS [l]
LEFT JOIN (
    SELECT [l0].[Id], [l0].[Date], [l0].[Level1_Optional_Id], [l0].[Level1_Required_Id], [l0].[Name], [l0].[OneToMany_Optional_Inverse2Id], [l0].[OneToMany_Optional_Self_Inverse2Id], [l0].[OneToMany_Required_Inverse2Id], [l0].[OneToMany_Required_Self_Inverse2Id], [l0].[OneToOne_Optional_PK_Inverse2Id], [l0].[OneToOne_Optional_Self2Id], [l0].[PeriodEnd], [l0].[PeriodStart], [l1].[Id] AS [Id0], [l1].[Level2_Optional_Id], [l1].[Level2_Required_Id], [l1].[Name] AS [Name0], [l1].[OneToMany_Optional_Inverse3Id], [l1].[OneToMany_Optional_Self_Inverse3Id], [l1].[OneToMany_Required_Inverse3Id], [l1].[OneToMany_Required_Self_Inverse3Id], [l1].[OneToOne_Optional_PK_Inverse3Id], [l1].[OneToOne_Optional_Self3Id], [l1].[PeriodEnd] AS [PeriodEnd0], [l1].[PeriodStart] AS [PeriodStart0], [l2].[Id] AS [Id1], [l2].[Level3_Optional_Id], [l2].[Level3_Required_Id], [l2].[Name] AS [Name1], [l2].[OneToMany_Optional_Inverse4Id], [l2].[OneToMany_Optional_Self_Inverse4Id], [l2].[OneToMany_Required_Inverse4Id], [l2].[OneToMany_Required_Self_Inverse4Id], [l2].[OneToOne_Optional_PK_Inverse4Id], [l2].[OneToOne_Optional_Self4Id], [l2].[PeriodEnd] AS [PeriodEnd1], [l2].[PeriodStart] AS [PeriodStart1], [l3].[Id] AS [Id2], [l3].[Level2_Optional_Id] AS [Level2_Optional_Id0], [l3].[Level2_Required_Id] AS [Level2_Required_Id0], [l3].[Name] AS [Name2], [l3].[OneToMany_Optional_Inverse3Id] AS [OneToMany_Optional_Inverse3Id0], [l3].[OneToMany_Optional_Self_Inverse3Id] AS [OneToMany_Optional_Self_Inverse3Id0], [l3].[OneToMany_Required_Inverse3Id] AS [OneToMany_Required_Inverse3Id0], [l3].[OneToMany_Required_Self_Inverse3Id] AS [OneToMany_Required_Self_Inverse3Id0], [l3].[OneToOne_Optional_PK_Inverse3Id] AS [OneToOne_Optional_PK_Inverse3Id0], [l3].[OneToOne_Optional_Self3Id] AS [OneToOne_Optional_Self3Id0], [l3].[PeriodEnd] AS [PeriodEnd2], [l3].[PeriodStart] AS [PeriodStart2], [l4].[Id] AS [Id3], [l4].[Level3_Optional_Id] AS [Level3_Optional_Id0], [l4].[Level3_Required_Id] AS [Level3_Required_Id0], [l4].[Name] AS [Name3], [l4].[OneToMany_Optional_Inverse4Id] AS [OneToMany_Optional_Inverse4Id0], [l4].[OneToMany_Optional_Self_Inverse4Id] AS [OneToMany_Optional_Self_Inverse4Id0], [l4].[OneToMany_Required_Inverse4Id] AS [OneToMany_Required_Inverse4Id0], [l4].[OneToMany_Required_Self_Inverse4Id] AS [OneToMany_Required_Self_Inverse4Id0], [l4].[OneToOne_Optional_PK_Inverse4Id] AS [OneToOne_Optional_PK_Inverse4Id0], [l4].[OneToOne_Optional_Self4Id] AS [OneToOne_Optional_Self4Id0], [l4].[PeriodEnd] AS [PeriodEnd3], [l4].[PeriodStart] AS [PeriodStart3]
    FROM [LevelTwo] FOR SYSTEM_TIME AS OF '2010-01-01T00:00:00.0000000' AS [l0]
    LEFT JOIN [LevelThree] FOR SYSTEM_TIME AS OF '2010-01-01T00:00:00.0000000' AS [l1] ON [l0].[Id] = [l1].[OneToOne_Optional_PK_Inverse3Id]
    LEFT JOIN [LevelFour] FOR SYSTEM_TIME AS OF '2010-01-01T00:00:00.0000000' AS [l2] ON [l1].[Id] = [l2].[Level3_Optional_Id]
    LEFT JOIN [LevelThree] FOR SYSTEM_TIME AS OF '2010-01-01T00:00:00.0000000' AS [l3] ON [l0].[Id] = [l3].[Level2_Optional_Id]
    LEFT JOIN [LevelFour] FOR SYSTEM_TIME AS OF '2010-01-01T00:00:00.0000000' AS [l4] ON [l3].[Id] = [l4].[OneToMany_Optional_Inverse4Id]
) AS [t] ON [l].[Id] = [t].[OneToMany_Optional_Inverse2Id]
ORDER BY [l].[Id], [t].[Id], [t].[Id0], [t].[Id1], [t].[Id2]");
    }

    public override async Task Filtered_include_variable_used_inside_filter(bool async)
    {
        await base.Filtered_include_variable_used_inside_filter(async);

        AssertSql(
            @"@__prm_0='Foo' (Size = 4000)

SELECT [l].[Id], [l].[Date], [l].[Name], [l].[OneToMany_Optional_Self_Inverse1Id], [l].[OneToMany_Required_Self_Inverse1Id], [l].[OneToOne_Optional_Self1Id], [l].[PeriodEnd], [l].[PeriodStart], [t0].[Id], [t0].[Date], [t0].[Level1_Optional_Id], [t0].[Level1_Required_Id], [t0].[Name], [t0].[OneToMany_Optional_Inverse2Id], [t0].[OneToMany_Optional_Self_Inverse2Id], [t0].[OneToMany_Required_Inverse2Id], [t0].[OneToMany_Required_Self_Inverse2Id], [t0].[OneToOne_Optional_PK_Inverse2Id], [t0].[OneToOne_Optional_Self2Id], [t0].[PeriodEnd], [t0].[PeriodStart]
FROM [LevelOne] FOR SYSTEM_TIME AS OF '2010-01-01T00:00:00.0000000' AS [l]
LEFT JOIN (
    SELECT [t].[Id], [t].[Date], [t].[Level1_Optional_Id], [t].[Level1_Required_Id], [t].[Name], [t].[OneToMany_Optional_Inverse2Id], [t].[OneToMany_Optional_Self_Inverse2Id], [t].[OneToMany_Required_Inverse2Id], [t].[OneToMany_Required_Self_Inverse2Id], [t].[OneToOne_Optional_PK_Inverse2Id], [t].[OneToOne_Optional_Self2Id], [t].[PeriodEnd], [t].[PeriodStart]
    FROM (
        SELECT [l0].[Id], [l0].[Date], [l0].[Level1_Optional_Id], [l0].[Level1_Required_Id], [l0].[Name], [l0].[OneToMany_Optional_Inverse2Id], [l0].[OneToMany_Optional_Self_Inverse2Id], [l0].[OneToMany_Required_Inverse2Id], [l0].[OneToMany_Required_Self_Inverse2Id], [l0].[OneToOne_Optional_PK_Inverse2Id], [l0].[OneToOne_Optional_Self2Id], [l0].[PeriodEnd], [l0].[PeriodStart], ROW_NUMBER() OVER(PARTITION BY [l0].[OneToMany_Optional_Inverse2Id] ORDER BY [l0].[Id]) AS [row]
        FROM [LevelTwo] FOR SYSTEM_TIME AS OF '2010-01-01T00:00:00.0000000' AS [l0]
        WHERE [l0].[Name] <> @__prm_0 OR [l0].[Name] IS NULL
    ) AS [t]
    WHERE [t].[row] <= 3
) AS [t0] ON [l].[Id] = [t0].[OneToMany_Optional_Inverse2Id]
ORDER BY [l].[Id], [t0].[OneToMany_Optional_Inverse2Id], [t0].[Id]");
    }

    public override async Task Multiple_optional_navigation_with_string_based_Include(bool async)
    {
        await base.Multiple_optional_navigation_with_string_based_Include(async);

        AssertSql(
            @"SELECT [l1].[Id], [l1].[Level2_Optional_Id], [l1].[Level2_Required_Id], [l1].[Name], [l1].[OneToMany_Optional_Inverse3Id], [l1].[OneToMany_Optional_Self_Inverse3Id], [l1].[OneToMany_Required_Inverse3Id], [l1].[OneToMany_Required_Self_Inverse3Id], [l1].[OneToOne_Optional_PK_Inverse3Id], [l1].[OneToOne_Optional_Self3Id], [l1].[PeriodEnd], [l1].[PeriodStart], [l].[Id], [l0].[Id], [l2].[Id], [l2].[Level3_Optional_Id], [l2].[Level3_Required_Id], [l2].[Name], [l2].[OneToMany_Optional_Inverse4Id], [l2].[OneToMany_Optional_Self_Inverse4Id], [l2].[OneToMany_Required_Inverse4Id], [l2].[OneToMany_Required_Self_Inverse4Id], [l2].[OneToOne_Optional_PK_Inverse4Id], [l2].[OneToOne_Optional_Self4Id], [l2].[PeriodEnd], [l2].[PeriodStart]
FROM [LevelOne] FOR SYSTEM_TIME AS OF '2010-01-01T00:00:00.0000000' AS [l]
LEFT JOIN [LevelTwo] FOR SYSTEM_TIME AS OF '2010-01-01T00:00:00.0000000' AS [l0] ON [l].[Id] = [l0].[Level1_Optional_Id]
LEFT JOIN [LevelThree] FOR SYSTEM_TIME AS OF '2010-01-01T00:00:00.0000000' AS [l1] ON [l0].[Id] = [l1].[OneToOne_Optional_PK_Inverse3Id]
LEFT JOIN [LevelFour] FOR SYSTEM_TIME AS OF '2010-01-01T00:00:00.0000000' AS [l2] ON [l1].[Id] = [l2].[OneToMany_Optional_Inverse4Id]
ORDER BY [l].[Id], [l0].[Id], [l1].[Id]");
    }

    public override async Task Include_after_SelectMany(bool async)
    {
        await base.Include_after_SelectMany(async);

        AssertSql(
            @"SELECT [l0].[Id], [l0].[Date], [l0].[Level1_Optional_Id], [l0].[Level1_Required_Id], [l0].[Name], [l0].[OneToMany_Optional_Inverse2Id], [l0].[OneToMany_Optional_Self_Inverse2Id], [l0].[OneToMany_Required_Inverse2Id], [l0].[OneToMany_Required_Self_Inverse2Id], [l0].[OneToOne_Optional_PK_Inverse2Id], [l0].[OneToOne_Optional_Self2Id], [l0].[PeriodEnd], [l0].[PeriodStart], [l].[Id], [l1].[Id], [l1].[Level2_Optional_Id], [l1].[Level2_Required_Id], [l1].[Name], [l1].[OneToMany_Optional_Inverse3Id], [l1].[OneToMany_Optional_Self_Inverse3Id], [l1].[OneToMany_Required_Inverse3Id], [l1].[OneToMany_Required_Self_Inverse3Id], [l1].[OneToOne_Optional_PK_Inverse3Id], [l1].[OneToOne_Optional_Self3Id], [l1].[PeriodEnd], [l1].[PeriodStart]
FROM [LevelOne] FOR SYSTEM_TIME AS OF '2010-01-01T00:00:00.0000000' AS [l]
INNER JOIN [LevelTwo] FOR SYSTEM_TIME AS OF '2010-01-01T00:00:00.0000000' AS [l0] ON [l].[Id] = [l0].[OneToMany_Required_Inverse2Id]
LEFT JOIN [LevelThree] FOR SYSTEM_TIME AS OF '2010-01-01T00:00:00.0000000' AS [l1] ON [l0].[Id] = [l1].[OneToMany_Optional_Inverse3Id]
ORDER BY [l].[Id], [l0].[Id]");
    }

    public override async Task Optional_navigation_with_Include_and_order(bool async)
    {
        await base.Optional_navigation_with_Include_and_order(async);

        AssertSql(
            @"SELECT [l0].[Id], [l0].[Date], [l0].[Level1_Optional_Id], [l0].[Level1_Required_Id], [l0].[Name], [l0].[OneToMany_Optional_Inverse2Id], [l0].[OneToMany_Optional_Self_Inverse2Id], [l0].[OneToMany_Required_Inverse2Id], [l0].[OneToMany_Required_Self_Inverse2Id], [l0].[OneToOne_Optional_PK_Inverse2Id], [l0].[OneToOne_Optional_Self2Id], [l0].[PeriodEnd], [l0].[PeriodStart], [l].[Id], [l1].[Id], [l1].[Level2_Optional_Id], [l1].[Level2_Required_Id], [l1].[Name], [l1].[OneToMany_Optional_Inverse3Id], [l1].[OneToMany_Optional_Self_Inverse3Id], [l1].[OneToMany_Required_Inverse3Id], [l1].[OneToMany_Required_Self_Inverse3Id], [l1].[OneToOne_Optional_PK_Inverse3Id], [l1].[OneToOne_Optional_Self3Id], [l1].[PeriodEnd], [l1].[PeriodStart]
FROM [LevelOne] FOR SYSTEM_TIME AS OF '2010-01-01T00:00:00.0000000' AS [l]
LEFT JOIN [LevelTwo] FOR SYSTEM_TIME AS OF '2010-01-01T00:00:00.0000000' AS [l0] ON [l].[Id] = [l0].[Level1_Optional_Id]
LEFT JOIN [LevelThree] FOR SYSTEM_TIME AS OF '2010-01-01T00:00:00.0000000' AS [l1] ON [l0].[Id] = [l1].[OneToMany_Optional_Inverse3Id]
ORDER BY [l0].[Name], [l].[Id], [l0].[Id]");
    }

    public override async Task SelectMany_DefaultIfEmpty_multiple_times_with_joins_projecting_a_collection(bool async)
    {
        await base.SelectMany_DefaultIfEmpty_multiple_times_with_joins_projecting_a_collection(async);

        AssertSql(
            @"SELECT [l2].[Id], [l2].[Level3_Optional_Id], [l2].[Level3_Required_Id], [l2].[Name], [l2].[OneToMany_Optional_Inverse4Id], [l2].[OneToMany_Optional_Self_Inverse4Id], [l2].[OneToMany_Required_Inverse4Id], [l2].[OneToMany_Required_Self_Inverse4Id], [l2].[OneToOne_Optional_PK_Inverse4Id], [l2].[OneToOne_Optional_Self4Id], [l2].[PeriodEnd], [l2].[PeriodStart], [l].[Id], [l0].[Id], [l1].[Id], [t].[Id], [t].[Id0], [t].[Id1], [t].[Id2], [t0].[Id], [t0].[Id0], [t0].[Id1], [t0].[Id2], [l11].[Id], [l12].[Id], [l13].[Id], [l14].[Id], [t1].[Id], [t1].[Date], [t1].[Level1_Optional_Id], [t1].[Level1_Required_Id], [t1].[Name], [t1].[OneToMany_Optional_Inverse2Id], [t1].[OneToMany_Optional_Self_Inverse2Id], [t1].[OneToMany_Required_Inverse2Id], [t1].[OneToMany_Required_Self_Inverse2Id], [t1].[OneToOne_Optional_PK_Inverse2Id], [t1].[OneToOne_Optional_Self2Id], [t1].[PeriodEnd], [t1].[PeriodStart], [l14].[Name]
FROM [LevelOne] FOR SYSTEM_TIME AS OF '2010-01-01T00:00:00.0000000' AS [l]
LEFT JOIN [LevelTwo] FOR SYSTEM_TIME AS OF '2010-01-01T00:00:00.0000000' AS [l0] ON [l].[Id] = [l0].[Level1_Required_Id]
LEFT JOIN [LevelThree] FOR SYSTEM_TIME AS OF '2010-01-01T00:00:00.0000000' AS [l1] ON [l0].[Id] = [l1].[Level2_Optional_Id]
LEFT JOIN [LevelFour] FOR SYSTEM_TIME AS OF '2010-01-01T00:00:00.0000000' AS [l2] ON [l1].[Id] = [l2].[OneToMany_Required_Inverse4Id]
INNER JOIN (
    SELECT [l3].[Id], [l4].[Id] AS [Id0], [l5].[Id] AS [Id1], [l6].[Id] AS [Id2]
    FROM [LevelFour] FOR SYSTEM_TIME AS OF '2010-01-01T00:00:00.0000000' AS [l3]
    INNER JOIN [LevelThree] FOR SYSTEM_TIME AS OF '2010-01-01T00:00:00.0000000' AS [l4] ON [l3].[Level3_Required_Id] = [l4].[Id]
    LEFT JOIN [LevelTwo] FOR SYSTEM_TIME AS OF '2010-01-01T00:00:00.0000000' AS [l5] ON [l4].[Level2_Optional_Id] = [l5].[Id]
    LEFT JOIN [LevelTwo] FOR SYSTEM_TIME AS OF '2010-01-01T00:00:00.0000000' AS [l6] ON [l5].[Id] = [l6].[OneToMany_Required_Self_Inverse2Id]
) AS [t] ON [l2].[Id] = [t].[Id2]
LEFT JOIN (
    SELECT [l7].[Id], [l8].[Id] AS [Id0], [l9].[Id] AS [Id1], [l10].[Id] AS [Id2], [l10].[Level2_Optional_Id] AS [Level2_Optional_Id0]
    FROM [LevelFour] FOR SYSTEM_TIME AS OF '2010-01-01T00:00:00.0000000' AS [l7]
    INNER JOIN [LevelThree] FOR SYSTEM_TIME AS OF '2010-01-01T00:00:00.0000000' AS [l8] ON [l7].[Level3_Required_Id] = [l8].[Id]
    INNER JOIN [LevelTwo] FOR SYSTEM_TIME AS OF '2010-01-01T00:00:00.0000000' AS [l9] ON [l8].[Level2_Required_Id] = [l9].[Id]
    LEFT JOIN [LevelThree] FOR SYSTEM_TIME AS OF '2010-01-01T00:00:00.0000000' AS [l10] ON [l9].[Id] = [l10].[OneToMany_Required_Inverse3Id]
) AS [t0] ON [t].[Id2] = [t0].[Id2]
LEFT JOIN [LevelThree] FOR SYSTEM_TIME AS OF '2010-01-01T00:00:00.0000000' AS [l11] ON [l2].[OneToMany_Optional_Inverse4Id] = [l11].[Id]
LEFT JOIN [LevelThree] FOR SYSTEM_TIME AS OF '2010-01-01T00:00:00.0000000' AS [l12] ON [t].[Id2] = [l12].[Level2_Optional_Id]
LEFT JOIN [LevelTwo] FOR SYSTEM_TIME AS OF '2010-01-01T00:00:00.0000000' AS [l13] ON [t0].[Level2_Optional_Id0] = [l13].[Id]
LEFT JOIN [LevelThree] FOR SYSTEM_TIME AS OF '2010-01-01T00:00:00.0000000' AS [l14] ON [l13].[Id] = [l14].[Level2_Required_Id]
LEFT JOIN (
    SELECT [l15].[Id], [l15].[Date], [l15].[Level1_Optional_Id], [l15].[Level1_Required_Id], [l15].[Name], [l15].[OneToMany_Optional_Inverse2Id], [l15].[OneToMany_Optional_Self_Inverse2Id], [l15].[OneToMany_Required_Inverse2Id], [l15].[OneToMany_Required_Self_Inverse2Id], [l15].[OneToOne_Optional_PK_Inverse2Id], [l15].[OneToOne_Optional_Self2Id], [l15].[PeriodEnd], [l15].[PeriodStart]
    FROM [LevelTwo] FOR SYSTEM_TIME AS OF '2010-01-01T00:00:00.0000000' AS [l15]
    WHERE [l15].[Id] <> 42
) AS [t1] ON [t].[Id2] = [t1].[OneToMany_Optional_Self_Inverse2Id]
WHERE [l11].[Name] <> N'Foo' OR [l11].[Name] IS NULL
ORDER BY [l12].[Id], [l].[Id], [l0].[Id], [l1].[Id], [l2].[Id], [t].[Id], [t].[Id0], [t].[Id1], [t].[Id2], [t0].[Id], [t0].[Id0], [t0].[Id1], [t0].[Id2], [l11].[Id], [l13].[Id], [l14].[Id]");
    }

    public override async Task Include_nested_with_optional_navigation(bool async)
    {
        await base.Include_nested_with_optional_navigation(async);

        AssertSql(
            @"SELECT [l].[Id], [l].[Date], [l].[Name], [l].[OneToMany_Optional_Self_Inverse1Id], [l].[OneToMany_Required_Self_Inverse1Id], [l].[OneToOne_Optional_Self1Id], [l].[PeriodEnd], [l].[PeriodStart], [l0].[Id], [l0].[Date], [l0].[Level1_Optional_Id], [l0].[Level1_Required_Id], [l0].[Name], [l0].[OneToMany_Optional_Inverse2Id], [l0].[OneToMany_Optional_Self_Inverse2Id], [l0].[OneToMany_Required_Inverse2Id], [l0].[OneToMany_Required_Self_Inverse2Id], [l0].[OneToOne_Optional_PK_Inverse2Id], [l0].[OneToOne_Optional_Self2Id], [l0].[PeriodEnd], [l0].[PeriodStart], [t].[Id], [t].[Level2_Optional_Id], [t].[Level2_Required_Id], [t].[Name], [t].[OneToMany_Optional_Inverse3Id], [t].[OneToMany_Optional_Self_Inverse3Id], [t].[OneToMany_Required_Inverse3Id], [t].[OneToMany_Required_Self_Inverse3Id], [t].[OneToOne_Optional_PK_Inverse3Id], [t].[OneToOne_Optional_Self3Id], [t].[PeriodEnd], [t].[PeriodStart], [t].[Id0], [t].[Level3_Optional_Id], [t].[Level3_Required_Id], [t].[Name0], [t].[OneToMany_Optional_Inverse4Id], [t].[OneToMany_Optional_Self_Inverse4Id], [t].[OneToMany_Required_Inverse4Id], [t].[OneToMany_Required_Self_Inverse4Id], [t].[OneToOne_Optional_PK_Inverse4Id], [t].[OneToOne_Optional_Self4Id], [t].[PeriodEnd0], [t].[PeriodStart0]
FROM [LevelOne] FOR SYSTEM_TIME AS OF '2010-01-01T00:00:00.0000000' AS [l]
LEFT JOIN [LevelTwo] FOR SYSTEM_TIME AS OF '2010-01-01T00:00:00.0000000' AS [l0] ON [l].[Id] = [l0].[Level1_Optional_Id]
LEFT JOIN (
    SELECT [l1].[Id], [l1].[Level2_Optional_Id], [l1].[Level2_Required_Id], [l1].[Name], [l1].[OneToMany_Optional_Inverse3Id], [l1].[OneToMany_Optional_Self_Inverse3Id], [l1].[OneToMany_Required_Inverse3Id], [l1].[OneToMany_Required_Self_Inverse3Id], [l1].[OneToOne_Optional_PK_Inverse3Id], [l1].[OneToOne_Optional_Self3Id], [l1].[PeriodEnd], [l1].[PeriodStart], [l2].[Id] AS [Id0], [l2].[Level3_Optional_Id], [l2].[Level3_Required_Id], [l2].[Name] AS [Name0], [l2].[OneToMany_Optional_Inverse4Id], [l2].[OneToMany_Optional_Self_Inverse4Id], [l2].[OneToMany_Required_Inverse4Id], [l2].[OneToMany_Required_Self_Inverse4Id], [l2].[OneToOne_Optional_PK_Inverse4Id], [l2].[OneToOne_Optional_Self4Id], [l2].[PeriodEnd] AS [PeriodEnd0], [l2].[PeriodStart] AS [PeriodStart0]
    FROM [LevelThree] FOR SYSTEM_TIME AS OF '2010-01-01T00:00:00.0000000' AS [l1]
    LEFT JOIN [LevelFour] FOR SYSTEM_TIME AS OF '2010-01-01T00:00:00.0000000' AS [l2] ON [l1].[Id] = [l2].[Level3_Required_Id]
) AS [t] ON [l0].[Id] = [t].[OneToMany_Required_Inverse3Id]
WHERE [l0].[Name] <> N'L2 09' OR [l0].[Name] IS NULL
ORDER BY [l].[Id], [l0].[Id], [t].[Id]");
    }

    public override async Task Project_collection_navigation_composed(bool async)
    {
        await base.Project_collection_navigation_composed(async);

        AssertSql(
            @"SELECT [l].[Id], [t].[Id], [t].[Date], [t].[Level1_Optional_Id], [t].[Level1_Required_Id], [t].[Name], [t].[OneToMany_Optional_Inverse2Id], [t].[OneToMany_Optional_Self_Inverse2Id], [t].[OneToMany_Required_Inverse2Id], [t].[OneToMany_Required_Self_Inverse2Id], [t].[OneToOne_Optional_PK_Inverse2Id], [t].[OneToOne_Optional_Self2Id], [t].[PeriodEnd], [t].[PeriodStart]
FROM [LevelOne] FOR SYSTEM_TIME AS OF '2010-01-01T00:00:00.0000000' AS [l]
LEFT JOIN (
    SELECT [l0].[Id], [l0].[Date], [l0].[Level1_Optional_Id], [l0].[Level1_Required_Id], [l0].[Name], [l0].[OneToMany_Optional_Inverse2Id], [l0].[OneToMany_Optional_Self_Inverse2Id], [l0].[OneToMany_Required_Inverse2Id], [l0].[OneToMany_Required_Self_Inverse2Id], [l0].[OneToOne_Optional_PK_Inverse2Id], [l0].[OneToOne_Optional_Self2Id], [l0].[PeriodEnd], [l0].[PeriodStart]
    FROM [LevelTwo] FOR SYSTEM_TIME AS OF '2010-01-01T00:00:00.0000000' AS [l0]
    WHERE [l0].[Name] <> N'Foo' OR [l0].[Name] IS NULL
) AS [t] ON [l].[Id] = [t].[OneToMany_Optional_Inverse2Id]
WHERE [l].[Id] < 3
ORDER BY [l].[Id]");
    }

    public override async Task Include_partially_added_before_Where_and_then_build_upon_with_filtered_include(bool async)
    {
        await base.Include_partially_added_before_Where_and_then_build_upon_with_filtered_include(async);

        AssertSql(
            @"SELECT [l].[Id], [l].[Date], [l].[Name], [l].[OneToMany_Optional_Self_Inverse1Id], [l].[OneToMany_Required_Self_Inverse1Id], [l].[OneToOne_Optional_Self1Id], [l].[PeriodEnd], [l].[PeriodStart], [l1].[Id], [l1].[Date], [l1].[Level1_Optional_Id], [l1].[Level1_Required_Id], [l1].[Name], [l1].[OneToMany_Optional_Inverse2Id], [l1].[OneToMany_Optional_Self_Inverse2Id], [l1].[OneToMany_Required_Inverse2Id], [l1].[OneToMany_Required_Self_Inverse2Id], [l1].[OneToOne_Optional_PK_Inverse2Id], [l1].[OneToOne_Optional_Self2Id], [l1].[PeriodEnd], [l1].[PeriodStart], [l0].[Id], [t0].[Id], [t0].[Level2_Optional_Id], [t0].[Level2_Required_Id], [t0].[Name], [t0].[OneToMany_Optional_Inverse3Id], [t0].[OneToMany_Optional_Self_Inverse3Id], [t0].[OneToMany_Required_Inverse3Id], [t0].[OneToMany_Required_Self_Inverse3Id], [t0].[OneToOne_Optional_PK_Inverse3Id], [t0].[OneToOne_Optional_Self3Id], [t0].[PeriodEnd], [t0].[PeriodStart], [t1].[Id], [t1].[Level2_Optional_Id], [t1].[Level2_Required_Id], [t1].[Name], [t1].[OneToMany_Optional_Inverse3Id], [t1].[OneToMany_Optional_Self_Inverse3Id], [t1].[OneToMany_Required_Inverse3Id], [t1].[OneToMany_Required_Self_Inverse3Id], [t1].[OneToOne_Optional_PK_Inverse3Id], [t1].[OneToOne_Optional_Self3Id], [t1].[PeriodEnd], [t1].[PeriodStart], [t1].[Id0], [t1].[Level3_Optional_Id], [t1].[Level3_Required_Id], [t1].[Name0], [t1].[OneToMany_Optional_Inverse4Id], [t1].[OneToMany_Optional_Self_Inverse4Id], [t1].[OneToMany_Required_Inverse4Id], [t1].[OneToMany_Required_Self_Inverse4Id], [t1].[OneToOne_Optional_PK_Inverse4Id], [t1].[OneToOne_Optional_Self4Id], [t1].[PeriodEnd0], [t1].[PeriodStart0]
FROM [LevelOne] FOR SYSTEM_TIME AS OF '2010-01-01T00:00:00.0000000' AS [l]
LEFT JOIN [LevelTwo] FOR SYSTEM_TIME AS OF '2010-01-01T00:00:00.0000000' AS [l0] ON [l].[Id] = [l0].[OneToOne_Optional_PK_Inverse2Id]
LEFT JOIN [LevelTwo] FOR SYSTEM_TIME AS OF '2010-01-01T00:00:00.0000000' AS [l1] ON [l].[Id] = [l1].[Level1_Optional_Id]
LEFT JOIN (
    SELECT [t].[Id], [t].[Level2_Optional_Id], [t].[Level2_Required_Id], [t].[Name], [t].[OneToMany_Optional_Inverse3Id], [t].[OneToMany_Optional_Self_Inverse3Id], [t].[OneToMany_Required_Inverse3Id], [t].[OneToMany_Required_Self_Inverse3Id], [t].[OneToOne_Optional_PK_Inverse3Id], [t].[OneToOne_Optional_Self3Id], [t].[PeriodEnd], [t].[PeriodStart]
    FROM (
        SELECT [l2].[Id], [l2].[Level2_Optional_Id], [l2].[Level2_Required_Id], [l2].[Name], [l2].[OneToMany_Optional_Inverse3Id], [l2].[OneToMany_Optional_Self_Inverse3Id], [l2].[OneToMany_Required_Inverse3Id], [l2].[OneToMany_Required_Self_Inverse3Id], [l2].[OneToOne_Optional_PK_Inverse3Id], [l2].[OneToOne_Optional_Self3Id], [l2].[PeriodEnd], [l2].[PeriodStart], ROW_NUMBER() OVER(PARTITION BY [l2].[OneToMany_Optional_Inverse3Id] ORDER BY [l2].[Id]) AS [row]
        FROM [LevelThree] FOR SYSTEM_TIME AS OF '2010-01-01T00:00:00.0000000' AS [l2]
    ) AS [t]
    WHERE [t].[row] <= 3
) AS [t0] ON [l1].[Id] = [t0].[OneToMany_Optional_Inverse3Id]
LEFT JOIN (
    SELECT [l3].[Id], [l3].[Level2_Optional_Id], [l3].[Level2_Required_Id], [l3].[Name], [l3].[OneToMany_Optional_Inverse3Id], [l3].[OneToMany_Optional_Self_Inverse3Id], [l3].[OneToMany_Required_Inverse3Id], [l3].[OneToMany_Required_Self_Inverse3Id], [l3].[OneToOne_Optional_PK_Inverse3Id], [l3].[OneToOne_Optional_Self3Id], [l3].[PeriodEnd], [l3].[PeriodStart], [l4].[Id] AS [Id0], [l4].[Level3_Optional_Id], [l4].[Level3_Required_Id], [l4].[Name] AS [Name0], [l4].[OneToMany_Optional_Inverse4Id], [l4].[OneToMany_Optional_Self_Inverse4Id], [l4].[OneToMany_Required_Inverse4Id], [l4].[OneToMany_Required_Self_Inverse4Id], [l4].[OneToOne_Optional_PK_Inverse4Id], [l4].[OneToOne_Optional_Self4Id], [l4].[PeriodEnd] AS [PeriodEnd0], [l4].[PeriodStart] AS [PeriodStart0]
    FROM [LevelThree] FOR SYSTEM_TIME AS OF '2010-01-01T00:00:00.0000000' AS [l3]
    LEFT JOIN [LevelFour] FOR SYSTEM_TIME AS OF '2010-01-01T00:00:00.0000000' AS [l4] ON [l3].[Id] = [l4].[Level3_Optional_Id]
) AS [t1] ON [l1].[Id] = [t1].[OneToMany_Required_Inverse3Id]
WHERE [l0].[Id] < 3 OR [l1].[Id] > 8
ORDER BY [l].[Id], [l0].[Id], [l1].[Id], [t0].[OneToMany_Optional_Inverse3Id], [t0].[Id], [t1].[Id]");
    }

    public override async Task Required_navigation_with_Include_ThenInclude(bool async)
    {
        await base.Required_navigation_with_Include_ThenInclude(async);

        AssertSql(
            @"SELECT [l0].[Id], [l0].[Level2_Optional_Id], [l0].[Level2_Required_Id], [l0].[Name], [l0].[OneToMany_Optional_Inverse3Id], [l0].[OneToMany_Optional_Self_Inverse3Id], [l0].[OneToMany_Required_Inverse3Id], [l0].[OneToMany_Required_Self_Inverse3Id], [l0].[OneToOne_Optional_PK_Inverse3Id], [l0].[OneToOne_Optional_Self3Id], [l0].[PeriodEnd], [l0].[PeriodStart], [l1].[Id], [l1].[Date], [l1].[Level1_Optional_Id], [l1].[Level1_Required_Id], [l1].[Name], [l1].[OneToMany_Optional_Inverse2Id], [l1].[OneToMany_Optional_Self_Inverse2Id], [l1].[OneToMany_Required_Inverse2Id], [l1].[OneToMany_Required_Self_Inverse2Id], [l1].[OneToOne_Optional_PK_Inverse2Id], [l1].[OneToOne_Optional_Self2Id], [l1].[PeriodEnd], [l1].[PeriodStart], [l2].[Id], [l2].[Date], [l2].[Name], [l2].[OneToMany_Optional_Self_Inverse1Id], [l2].[OneToMany_Required_Self_Inverse1Id], [l2].[OneToOne_Optional_Self1Id], [l2].[PeriodEnd], [l2].[PeriodStart]
FROM [LevelFour] FOR SYSTEM_TIME AS OF '2010-01-01T00:00:00.0000000' AS [l]
INNER JOIN [LevelThree] FOR SYSTEM_TIME AS OF '2010-01-01T00:00:00.0000000' AS [l0] ON [l].[Level3_Required_Id] = [l0].[Id]
INNER JOIN [LevelTwo] FOR SYSTEM_TIME AS OF '2010-01-01T00:00:00.0000000' AS [l1] ON [l0].[OneToMany_Required_Inverse3Id] = [l1].[Id]
LEFT JOIN [LevelOne] FOR SYSTEM_TIME AS OF '2010-01-01T00:00:00.0000000' AS [l2] ON [l1].[OneToMany_Optional_Inverse2Id] = [l2].[Id]");
    }

    public override async Task Project_collection_navigation_using_ef_property(bool async)
    {
        await base.Project_collection_navigation_using_ef_property(async);

        AssertSql(
            @"SELECT [l].[Id], [l0].[Id], [l1].[Id], [l1].[Level2_Optional_Id], [l1].[Level2_Required_Id], [l1].[Name], [l1].[OneToMany_Optional_Inverse3Id], [l1].[OneToMany_Optional_Self_Inverse3Id], [l1].[OneToMany_Required_Inverse3Id], [l1].[OneToMany_Required_Self_Inverse3Id], [l1].[OneToOne_Optional_PK_Inverse3Id], [l1].[OneToOne_Optional_Self3Id], [l1].[PeriodEnd], [l1].[PeriodStart]
FROM [LevelOne] FOR SYSTEM_TIME AS OF '2010-01-01T00:00:00.0000000' AS [l]
LEFT JOIN [LevelTwo] FOR SYSTEM_TIME AS OF '2010-01-01T00:00:00.0000000' AS [l0] ON [l].[Id] = [l0].[Level1_Optional_Id]
LEFT JOIN [LevelThree] FOR SYSTEM_TIME AS OF '2010-01-01T00:00:00.0000000' AS [l1] ON [l0].[Id] = [l1].[OneToMany_Optional_Inverse3Id]
ORDER BY [l].[Id], [l0].[Id]");
    }

    public override async Task Take_Select_collection_Take(bool async)
    {
        await base.Take_Select_collection_Take(async);

        AssertSql(
            @"@__p_0='1'

SELECT [t].[Id], [t].[Name], [t0].[Id], [t0].[Name], [t0].[Level1Id], [t0].[Level2Id], [t0].[Id0], [t0].[Date], [t0].[Name0], [t0].[OneToMany_Optional_Self_Inverse1Id], [t0].[OneToMany_Required_Self_Inverse1Id], [t0].[OneToOne_Optional_Self1Id], [t0].[PeriodEnd], [t0].[PeriodStart]
FROM (
    SELECT TOP(@__p_0) [l].[Id], [l].[Name]
    FROM [LevelOne] FOR SYSTEM_TIME AS OF '2010-01-01T00:00:00.0000000' AS [l]
    ORDER BY [l].[Id]
) AS [t]
OUTER APPLY (
    SELECT [t1].[Id], [t1].[Name], [t1].[OneToMany_Required_Inverse2Id] AS [Level1Id], [t1].[Level1_Required_Id] AS [Level2Id], [l0].[Id] AS [Id0], [l0].[Date], [l0].[Name] AS [Name0], [l0].[OneToMany_Optional_Self_Inverse1Id], [l0].[OneToMany_Required_Self_Inverse1Id], [l0].[OneToOne_Optional_Self1Id], [l0].[PeriodEnd], [l0].[PeriodStart]
    FROM (
        SELECT TOP(3) [l1].[Id], [l1].[Level1_Required_Id], [l1].[Name], [l1].[OneToMany_Required_Inverse2Id]
        FROM [LevelTwo] FOR SYSTEM_TIME AS OF '2010-01-01T00:00:00.0000000' AS [l1]
        WHERE [t].[Id] = [l1].[OneToMany_Required_Inverse2Id]
        ORDER BY [l1].[Id]
    ) AS [t1]
    INNER JOIN [LevelOne] FOR SYSTEM_TIME AS OF '2010-01-01T00:00:00.0000000' AS [l0] ON [t1].[Level1_Required_Id] = [l0].[Id]
) AS [t0]
ORDER BY [t].[Id], [t0].[Id]");
    }

    public override async Task Complex_multi_include_with_order_by_and_paging(bool async)
    {
        await base.Complex_multi_include_with_order_by_and_paging(async);

        AssertSql(
            @"@__p_0='0'
@__p_1='10'

SELECT [t].[Id], [t].[Date], [t].[Name], [t].[OneToMany_Optional_Self_Inverse1Id], [t].[OneToMany_Required_Self_Inverse1Id], [t].[OneToOne_Optional_Self1Id], [t].[PeriodEnd], [t].[PeriodStart], [l0].[Id], [l0].[Date], [l0].[Level1_Optional_Id], [l0].[Level1_Required_Id], [l0].[Name], [l0].[OneToMany_Optional_Inverse2Id], [l0].[OneToMany_Optional_Self_Inverse2Id], [l0].[OneToMany_Required_Inverse2Id], [l0].[OneToMany_Required_Self_Inverse2Id], [l0].[OneToOne_Optional_PK_Inverse2Id], [l0].[OneToOne_Optional_Self2Id], [l0].[PeriodEnd], [l0].[PeriodStart], [l1].[Id], [l1].[Level2_Optional_Id], [l1].[Level2_Required_Id], [l1].[Name], [l1].[OneToMany_Optional_Inverse3Id], [l1].[OneToMany_Optional_Self_Inverse3Id], [l1].[OneToMany_Required_Inverse3Id], [l1].[OneToMany_Required_Self_Inverse3Id], [l1].[OneToOne_Optional_PK_Inverse3Id], [l1].[OneToOne_Optional_Self3Id], [l1].[PeriodEnd], [l1].[PeriodStart], [l2].[Id], [l2].[Level2_Optional_Id], [l2].[Level2_Required_Id], [l2].[Name], [l2].[OneToMany_Optional_Inverse3Id], [l2].[OneToMany_Optional_Self_Inverse3Id], [l2].[OneToMany_Required_Inverse3Id], [l2].[OneToMany_Required_Self_Inverse3Id], [l2].[OneToOne_Optional_PK_Inverse3Id], [l2].[OneToOne_Optional_Self3Id], [l2].[PeriodEnd], [l2].[PeriodStart]
FROM (
    SELECT [l].[Id], [l].[Date], [l].[Name], [l].[OneToMany_Optional_Self_Inverse1Id], [l].[OneToMany_Required_Self_Inverse1Id], [l].[OneToOne_Optional_Self1Id], [l].[PeriodEnd], [l].[PeriodStart]
    FROM [LevelOne] FOR SYSTEM_TIME AS OF '2010-01-01T00:00:00.0000000' AS [l]
    ORDER BY [l].[Name]
    OFFSET @__p_0 ROWS FETCH NEXT @__p_1 ROWS ONLY
) AS [t]
LEFT JOIN [LevelTwo] FOR SYSTEM_TIME AS OF '2010-01-01T00:00:00.0000000' AS [l0] ON [t].[Id] = [l0].[Level1_Required_Id]
LEFT JOIN [LevelThree] FOR SYSTEM_TIME AS OF '2010-01-01T00:00:00.0000000' AS [l1] ON [l0].[Id] = [l1].[OneToMany_Optional_Inverse3Id]
LEFT JOIN [LevelThree] FOR SYSTEM_TIME AS OF '2010-01-01T00:00:00.0000000' AS [l2] ON [l0].[Id] = [l2].[OneToMany_Required_Inverse3Id]
ORDER BY [t].[Name], [t].[Id], [l0].[Id], [l1].[Id]");
    }

    public override async Task Include_collection_with_groupby_in_subquery(bool async)
    {
        await base.Include_collection_with_groupby_in_subquery(async);

        AssertSql(
            @"SELECT [t0].[Id], [t0].[Date], [t0].[Name], [t0].[OneToMany_Optional_Self_Inverse1Id], [t0].[OneToMany_Required_Self_Inverse1Id], [t0].[OneToOne_Optional_Self1Id], [t0].[PeriodEnd], [t0].[PeriodStart], [t].[Name], [l1].[Id], [l1].[Date], [l1].[Level1_Optional_Id], [l1].[Level1_Required_Id], [l1].[Name], [l1].[OneToMany_Optional_Inverse2Id], [l1].[OneToMany_Optional_Self_Inverse2Id], [l1].[OneToMany_Required_Inverse2Id], [l1].[OneToMany_Required_Self_Inverse2Id], [l1].[OneToOne_Optional_PK_Inverse2Id], [l1].[OneToOne_Optional_Self2Id], [l1].[PeriodEnd], [l1].[PeriodStart]
FROM (
    SELECT [l].[Name]
    FROM [LevelOne] FOR SYSTEM_TIME AS OF '2010-01-01T00:00:00.0000000' AS [l]
    GROUP BY [l].[Name]
) AS [t]
LEFT JOIN (
    SELECT [t1].[Id], [t1].[Date], [t1].[Name], [t1].[OneToMany_Optional_Self_Inverse1Id], [t1].[OneToMany_Required_Self_Inverse1Id], [t1].[OneToOne_Optional_Self1Id], [t1].[PeriodEnd], [t1].[PeriodStart]
    FROM (
        SELECT [l0].[Id], [l0].[Date], [l0].[Name], [l0].[OneToMany_Optional_Self_Inverse1Id], [l0].[OneToMany_Required_Self_Inverse1Id], [l0].[OneToOne_Optional_Self1Id], [l0].[PeriodEnd], [l0].[PeriodStart], ROW_NUMBER() OVER(PARTITION BY [l0].[Name] ORDER BY [l0].[Id]) AS [row]
        FROM [LevelOne] FOR SYSTEM_TIME AS OF '2010-01-01T00:00:00.0000000' AS [l0]
    ) AS [t1]
    WHERE [t1].[row] <= 1
) AS [t0] ON [t].[Name] = [t0].[Name]
LEFT JOIN [LevelTwo] FOR SYSTEM_TIME AS OF '2010-01-01T00:00:00.0000000' AS [l1] ON [t0].[Id] = [l1].[OneToMany_Optional_Inverse2Id]
ORDER BY [t].[Name], [t0].[Id]");
    }

    public override async Task Filtered_include_ThenInclude_OrderBy(bool async)
    {
        await base.Filtered_include_ThenInclude_OrderBy(async);

        AssertSql(
            @"SELECT [l].[Id], [l].[Date], [l].[Name], [l].[OneToMany_Optional_Self_Inverse1Id], [l].[OneToMany_Required_Self_Inverse1Id], [l].[OneToOne_Optional_Self1Id], [l].[PeriodEnd], [l].[PeriodStart], [t].[Id], [t].[Date], [t].[Level1_Optional_Id], [t].[Level1_Required_Id], [t].[Name], [t].[OneToMany_Optional_Inverse2Id], [t].[OneToMany_Optional_Self_Inverse2Id], [t].[OneToMany_Required_Inverse2Id], [t].[OneToMany_Required_Self_Inverse2Id], [t].[OneToOne_Optional_PK_Inverse2Id], [t].[OneToOne_Optional_Self2Id], [t].[PeriodEnd], [t].[PeriodStart], [t].[Id0], [t].[Level2_Optional_Id], [t].[Level2_Required_Id], [t].[Name0], [t].[OneToMany_Optional_Inverse3Id], [t].[OneToMany_Optional_Self_Inverse3Id], [t].[OneToMany_Required_Inverse3Id], [t].[OneToMany_Required_Self_Inverse3Id], [t].[OneToOne_Optional_PK_Inverse3Id], [t].[OneToOne_Optional_Self3Id], [t].[PeriodEnd0], [t].[PeriodStart0]
FROM [LevelOne] FOR SYSTEM_TIME AS OF '2010-01-01T00:00:00.0000000' AS [l]
LEFT JOIN (
    SELECT [l0].[Id], [l0].[Date], [l0].[Level1_Optional_Id], [l0].[Level1_Required_Id], [l0].[Name], [l0].[OneToMany_Optional_Inverse2Id], [l0].[OneToMany_Optional_Self_Inverse2Id], [l0].[OneToMany_Required_Inverse2Id], [l0].[OneToMany_Required_Self_Inverse2Id], [l0].[OneToOne_Optional_PK_Inverse2Id], [l0].[OneToOne_Optional_Self2Id], [l0].[PeriodEnd], [l0].[PeriodStart], [l1].[Id] AS [Id0], [l1].[Level2_Optional_Id], [l1].[Level2_Required_Id], [l1].[Name] AS [Name0], [l1].[OneToMany_Optional_Inverse3Id], [l1].[OneToMany_Optional_Self_Inverse3Id], [l1].[OneToMany_Required_Inverse3Id], [l1].[OneToMany_Required_Self_Inverse3Id], [l1].[OneToOne_Optional_PK_Inverse3Id], [l1].[OneToOne_Optional_Self3Id], [l1].[PeriodEnd] AS [PeriodEnd0], [l1].[PeriodStart] AS [PeriodStart0]
    FROM [LevelTwo] FOR SYSTEM_TIME AS OF '2010-01-01T00:00:00.0000000' AS [l0]
    LEFT JOIN [LevelThree] FOR SYSTEM_TIME AS OF '2010-01-01T00:00:00.0000000' AS [l1] ON [l0].[Id] = [l1].[OneToMany_Optional_Inverse3Id]
) AS [t] ON [l].[Id] = [t].[OneToMany_Optional_Inverse2Id]
ORDER BY [l].[Id], [t].[Name], [t].[Id], [t].[Name0] DESC");
    }

    public override async Task Project_collection_navigation_nested(bool async)
    {
        await base.Project_collection_navigation_nested(async);

        AssertSql(
            @"SELECT [l].[Id], [l0].[Id], [l1].[Id], [l1].[Level2_Optional_Id], [l1].[Level2_Required_Id], [l1].[Name], [l1].[OneToMany_Optional_Inverse3Id], [l1].[OneToMany_Optional_Self_Inverse3Id], [l1].[OneToMany_Required_Inverse3Id], [l1].[OneToMany_Required_Self_Inverse3Id], [l1].[OneToOne_Optional_PK_Inverse3Id], [l1].[OneToOne_Optional_Self3Id], [l1].[PeriodEnd], [l1].[PeriodStart]
FROM [LevelOne] FOR SYSTEM_TIME AS OF '2010-01-01T00:00:00.0000000' AS [l]
LEFT JOIN [LevelTwo] FOR SYSTEM_TIME AS OF '2010-01-01T00:00:00.0000000' AS [l0] ON [l].[Id] = [l0].[Level1_Optional_Id]
LEFT JOIN [LevelThree] FOR SYSTEM_TIME AS OF '2010-01-01T00:00:00.0000000' AS [l1] ON [l0].[Id] = [l1].[OneToMany_Optional_Inverse3Id]
ORDER BY [l].[Id], [l0].[Id]");
    }

    public override async Task Filtered_include_after_different_filtered_include_different_level(bool async)
    {
        await base.Filtered_include_after_different_filtered_include_different_level(async);

        AssertSql(
            @"SELECT [l].[Id], [l].[Date], [l].[Name], [l].[OneToMany_Optional_Self_Inverse1Id], [l].[OneToMany_Required_Self_Inverse1Id], [l].[OneToOne_Optional_Self1Id], [l].[PeriodEnd], [l].[PeriodStart], [t2].[Id], [t2].[Date], [t2].[Level1_Optional_Id], [t2].[Level1_Required_Id], [t2].[Name], [t2].[OneToMany_Optional_Inverse2Id], [t2].[OneToMany_Optional_Self_Inverse2Id], [t2].[OneToMany_Required_Inverse2Id], [t2].[OneToMany_Required_Self_Inverse2Id], [t2].[OneToOne_Optional_PK_Inverse2Id], [t2].[OneToOne_Optional_Self2Id], [t2].[PeriodEnd], [t2].[PeriodStart], [t2].[Id0], [t2].[Level2_Optional_Id], [t2].[Level2_Required_Id], [t2].[Name0], [t2].[OneToMany_Optional_Inverse3Id], [t2].[OneToMany_Optional_Self_Inverse3Id], [t2].[OneToMany_Required_Inverse3Id], [t2].[OneToMany_Required_Self_Inverse3Id], [t2].[OneToOne_Optional_PK_Inverse3Id], [t2].[OneToOne_Optional_Self3Id], [t2].[PeriodEnd0], [t2].[PeriodStart0]
FROM [LevelOne] FOR SYSTEM_TIME AS OF '2010-01-01T00:00:00.0000000' AS [l]
OUTER APPLY (
    SELECT [t].[Id], [t].[Date], [t].[Level1_Optional_Id], [t].[Level1_Required_Id], [t].[Name], [t].[OneToMany_Optional_Inverse2Id], [t].[OneToMany_Optional_Self_Inverse2Id], [t].[OneToMany_Required_Inverse2Id], [t].[OneToMany_Required_Self_Inverse2Id], [t].[OneToOne_Optional_PK_Inverse2Id], [t].[OneToOne_Optional_Self2Id], [t].[PeriodEnd], [t].[PeriodStart], [t0].[Id] AS [Id0], [t0].[Level2_Optional_Id], [t0].[Level2_Required_Id], [t0].[Name] AS [Name0], [t0].[OneToMany_Optional_Inverse3Id], [t0].[OneToMany_Optional_Self_Inverse3Id], [t0].[OneToMany_Required_Inverse3Id], [t0].[OneToMany_Required_Self_Inverse3Id], [t0].[OneToOne_Optional_PK_Inverse3Id], [t0].[OneToOne_Optional_Self3Id], [t0].[PeriodEnd] AS [PeriodEnd0], [t0].[PeriodStart] AS [PeriodStart0]
    FROM (
        SELECT TOP(3) [l0].[Id], [l0].[Date], [l0].[Level1_Optional_Id], [l0].[Level1_Required_Id], [l0].[Name], [l0].[OneToMany_Optional_Inverse2Id], [l0].[OneToMany_Optional_Self_Inverse2Id], [l0].[OneToMany_Required_Inverse2Id], [l0].[OneToMany_Required_Self_Inverse2Id], [l0].[OneToOne_Optional_PK_Inverse2Id], [l0].[OneToOne_Optional_Self2Id], [l0].[PeriodEnd], [l0].[PeriodStart]
        FROM [LevelTwo] FOR SYSTEM_TIME AS OF '2010-01-01T00:00:00.0000000' AS [l0]
        WHERE [l].[Id] = [l0].[OneToMany_Optional_Inverse2Id] AND ([l0].[Name] <> N'Foo' OR [l0].[Name] IS NULL)
        ORDER BY [l0].[Name]
    ) AS [t]
    LEFT JOIN (
        SELECT [t1].[Id], [t1].[Level2_Optional_Id], [t1].[Level2_Required_Id], [t1].[Name], [t1].[OneToMany_Optional_Inverse3Id], [t1].[OneToMany_Optional_Self_Inverse3Id], [t1].[OneToMany_Required_Inverse3Id], [t1].[OneToMany_Required_Self_Inverse3Id], [t1].[OneToOne_Optional_PK_Inverse3Id], [t1].[OneToOne_Optional_Self3Id], [t1].[PeriodEnd], [t1].[PeriodStart]
        FROM (
            SELECT [l1].[Id], [l1].[Level2_Optional_Id], [l1].[Level2_Required_Id], [l1].[Name], [l1].[OneToMany_Optional_Inverse3Id], [l1].[OneToMany_Optional_Self_Inverse3Id], [l1].[OneToMany_Required_Inverse3Id], [l1].[OneToMany_Required_Self_Inverse3Id], [l1].[OneToOne_Optional_PK_Inverse3Id], [l1].[OneToOne_Optional_Self3Id], [l1].[PeriodEnd], [l1].[PeriodStart], ROW_NUMBER() OVER(PARTITION BY [l1].[OneToMany_Required_Inverse3Id] ORDER BY [l1].[Name] DESC) AS [row]
            FROM [LevelThree] FOR SYSTEM_TIME AS OF '2010-01-01T00:00:00.0000000' AS [l1]
            WHERE [l1].[Name] <> N'Bar' OR [l1].[Name] IS NULL
        ) AS [t1]
        WHERE 1 < [t1].[row]
    ) AS [t0] ON [t].[Id] = [t0].[OneToMany_Required_Inverse3Id]
) AS [t2]
ORDER BY [l].[Id], [t2].[Name], [t2].[Id], [t2].[OneToMany_Required_Inverse3Id], [t2].[Name0] DESC");
    }

    public override async Task Null_check_in_anonymous_type_projection_should_not_be_removed(bool async)
    {
        await base.Null_check_in_anonymous_type_projection_should_not_be_removed(async);

        AssertSql(
            @"SELECT [l].[Id], [t].[c], [t].[Name], [t].[Id], [t].[Id0]
FROM [LevelOne] FOR SYSTEM_TIME AS OF '2010-01-01T00:00:00.0000000' AS [l]
LEFT JOIN (
    SELECT CASE
        WHEN [l1].[Id] IS NULL THEN CAST(1 AS bit)
        ELSE CAST(0 AS bit)
    END AS [c], [l1].[Name], [l0].[Id], [l1].[Id] AS [Id0], [l0].[OneToMany_Optional_Inverse2Id]
    FROM [LevelTwo] FOR SYSTEM_TIME AS OF '2010-01-01T00:00:00.0000000' AS [l0]
    LEFT JOIN [LevelThree] FOR SYSTEM_TIME AS OF '2010-01-01T00:00:00.0000000' AS [l1] ON [l0].[Id] = [l1].[Level2_Required_Id]
) AS [t] ON [l].[Id] = [t].[OneToMany_Optional_Inverse2Id]
ORDER BY [l].[Id], [t].[Id]");
    }

    public override async Task Complex_query_with_let_collection_projection_FirstOrDefault_with_ToList_on_inner_and_outer(bool async)
    {
        await base.Complex_query_with_let_collection_projection_FirstOrDefault_with_ToList_on_inner_and_outer(async);

        AssertSql(
            @"SELECT [l].[Id], [t].[Id], [t0].[Name], [t0].[Id], [t].[c]
FROM [LevelOne] FOR SYSTEM_TIME AS OF '2010-01-01T00:00:00.0000000' AS [l]
OUTER APPLY (
    SELECT TOP(1) 1 AS [c], [l0].[Id]
    FROM [LevelTwo] FOR SYSTEM_TIME AS OF '2010-01-01T00:00:00.0000000' AS [l0]
    WHERE [l0].[Name] <> N'Foo' OR [l0].[Name] IS NULL
) AS [t]
OUTER APPLY (
    SELECT [l1].[Name], [l1].[Id]
    FROM [LevelOne] FOR SYSTEM_TIME AS OF '2010-01-01T00:00:00.0000000' AS [l1]
    WHERE EXISTS (
        SELECT 1
        FROM [LevelTwo] FOR SYSTEM_TIME AS OF '2010-01-01T00:00:00.0000000' AS [l2]
        WHERE [l1].[Id] = [l2].[OneToMany_Optional_Inverse2Id] AND [l2].[Id] = [t].[Id])
) AS [t0]
ORDER BY [l].[Id], [t].[Id]");
    }

    public override async Task Skip_on_grouping_element(bool async)
    {
        await base.Skip_on_grouping_element(async);

        AssertSql(
            @"SELECT [t].[Date], [t0].[Id], [t0].[Date], [t0].[Name], [t0].[OneToMany_Optional_Self_Inverse1Id], [t0].[OneToMany_Required_Self_Inverse1Id], [t0].[OneToOne_Optional_Self1Id], [t0].[PeriodEnd], [t0].[PeriodStart]
FROM (
    SELECT [l].[Date]
    FROM [LevelOne] FOR SYSTEM_TIME AS OF '2010-01-01T00:00:00.0000000' AS [l]
    GROUP BY [l].[Date]
) AS [t]
LEFT JOIN (
    SELECT [t1].[Id], [t1].[Date], [t1].[Name], [t1].[OneToMany_Optional_Self_Inverse1Id], [t1].[OneToMany_Required_Self_Inverse1Id], [t1].[OneToOne_Optional_Self1Id], [t1].[PeriodEnd], [t1].[PeriodStart]
    FROM (
        SELECT [l0].[Id], [l0].[Date], [l0].[Name], [l0].[OneToMany_Optional_Self_Inverse1Id], [l0].[OneToMany_Required_Self_Inverse1Id], [l0].[OneToOne_Optional_Self1Id], [l0].[PeriodEnd], [l0].[PeriodStart], ROW_NUMBER() OVER(PARTITION BY [l0].[Date] ORDER BY [l0].[Name]) AS [row]
        FROM [LevelOne] FOR SYSTEM_TIME AS OF '2010-01-01T00:00:00.0000000' AS [l0]
    ) AS [t1]
    WHERE 1 < [t1].[row]
) AS [t0] ON [t].[Date] = [t0].[Date]
ORDER BY [t].[Date], [t0].[Date], [t0].[Name]");
    }

    public override async Task Filtered_include_Take_without_OrderBy(bool async)
    {
        await base.Filtered_include_Take_without_OrderBy(async);

        AssertSql(
            @"SELECT [l].[Id], [l].[Date], [l].[Name], [l].[OneToMany_Optional_Self_Inverse1Id], [l].[OneToMany_Required_Self_Inverse1Id], [l].[OneToOne_Optional_Self1Id], [l].[PeriodEnd], [l].[PeriodStart], [t0].[Id], [t0].[Date], [t0].[Level1_Optional_Id], [t0].[Level1_Required_Id], [t0].[Name], [t0].[OneToMany_Optional_Inverse2Id], [t0].[OneToMany_Optional_Self_Inverse2Id], [t0].[OneToMany_Required_Inverse2Id], [t0].[OneToMany_Required_Self_Inverse2Id], [t0].[OneToOne_Optional_PK_Inverse2Id], [t0].[OneToOne_Optional_Self2Id], [t0].[PeriodEnd], [t0].[PeriodStart]
FROM [LevelOne] FOR SYSTEM_TIME AS OF '2010-01-01T00:00:00.0000000' AS [l]
LEFT JOIN (
    SELECT [t].[Id], [t].[Date], [t].[Level1_Optional_Id], [t].[Level1_Required_Id], [t].[Name], [t].[OneToMany_Optional_Inverse2Id], [t].[OneToMany_Optional_Self_Inverse2Id], [t].[OneToMany_Required_Inverse2Id], [t].[OneToMany_Required_Self_Inverse2Id], [t].[OneToOne_Optional_PK_Inverse2Id], [t].[OneToOne_Optional_Self2Id], [t].[PeriodEnd], [t].[PeriodStart]
    FROM (
        SELECT [l0].[Id], [l0].[Date], [l0].[Level1_Optional_Id], [l0].[Level1_Required_Id], [l0].[Name], [l0].[OneToMany_Optional_Inverse2Id], [l0].[OneToMany_Optional_Self_Inverse2Id], [l0].[OneToMany_Required_Inverse2Id], [l0].[OneToMany_Required_Self_Inverse2Id], [l0].[OneToOne_Optional_PK_Inverse2Id], [l0].[OneToOne_Optional_Self2Id], [l0].[PeriodEnd], [l0].[PeriodStart], ROW_NUMBER() OVER(PARTITION BY [l0].[OneToMany_Optional_Inverse2Id] ORDER BY [l0].[Id]) AS [row]
        FROM [LevelTwo] FOR SYSTEM_TIME AS OF '2010-01-01T00:00:00.0000000' AS [l0]
    ) AS [t]
    WHERE [t].[row] <= 1
) AS [t0] ON [l].[Id] = [t0].[OneToMany_Optional_Inverse2Id]
ORDER BY [l].[Id]");
    }

    public override async Task Include_after_SelectMany_and_multiple_reference_navigations(bool async)
    {
        await base.Include_after_SelectMany_and_multiple_reference_navigations(async);

        AssertSql(
            @"SELECT [l2].[Id], [l2].[Level3_Optional_Id], [l2].[Level3_Required_Id], [l2].[Name], [l2].[OneToMany_Optional_Inverse4Id], [l2].[OneToMany_Optional_Self_Inverse4Id], [l2].[OneToMany_Required_Inverse4Id], [l2].[OneToMany_Required_Self_Inverse4Id], [l2].[OneToOne_Optional_PK_Inverse4Id], [l2].[OneToOne_Optional_Self4Id], [l2].[PeriodEnd], [l2].[PeriodStart], [l].[Id], [l0].[Id], [l1].[Id], [l3].[Id], [l3].[Level3_Optional_Id], [l3].[Level3_Required_Id], [l3].[Name], [l3].[OneToMany_Optional_Inverse4Id], [l3].[OneToMany_Optional_Self_Inverse4Id], [l3].[OneToMany_Required_Inverse4Id], [l3].[OneToMany_Required_Self_Inverse4Id], [l3].[OneToOne_Optional_PK_Inverse4Id], [l3].[OneToOne_Optional_Self4Id], [l3].[PeriodEnd], [l3].[PeriodStart]
FROM [LevelOne] FOR SYSTEM_TIME AS OF '2010-01-01T00:00:00.0000000' AS [l]
INNER JOIN [LevelTwo] FOR SYSTEM_TIME AS OF '2010-01-01T00:00:00.0000000' AS [l0] ON [l].[Id] = [l0].[OneToMany_Required_Inverse2Id]
LEFT JOIN [LevelThree] FOR SYSTEM_TIME AS OF '2010-01-01T00:00:00.0000000' AS [l1] ON [l0].[Id] = [l1].[Level2_Optional_Id]
LEFT JOIN [LevelFour] FOR SYSTEM_TIME AS OF '2010-01-01T00:00:00.0000000' AS [l2] ON [l1].[Id] = [l2].[Level3_Required_Id]
LEFT JOIN [LevelFour] FOR SYSTEM_TIME AS OF '2010-01-01T00:00:00.0000000' AS [l3] ON [l2].[Id] = [l3].[OneToMany_Optional_Self_Inverse4Id]
ORDER BY [l].[Id], [l0].[Id], [l1].[Id], [l2].[Id]");
    }

    public override async Task Include_reference_ThenInclude_collection_order_by(bool async)
    {
        await base.Include_reference_ThenInclude_collection_order_by(async);

        AssertSql(
            @"SELECT [l].[Id], [l].[Date], [l].[Name], [l].[OneToMany_Optional_Self_Inverse1Id], [l].[OneToMany_Required_Self_Inverse1Id], [l].[OneToOne_Optional_Self1Id], [l].[PeriodEnd], [l].[PeriodStart], [l0].[Id], [l0].[Date], [l0].[Level1_Optional_Id], [l0].[Level1_Required_Id], [l0].[Name], [l0].[OneToMany_Optional_Inverse2Id], [l0].[OneToMany_Optional_Self_Inverse2Id], [l0].[OneToMany_Required_Inverse2Id], [l0].[OneToMany_Required_Self_Inverse2Id], [l0].[OneToOne_Optional_PK_Inverse2Id], [l0].[OneToOne_Optional_Self2Id], [l0].[PeriodEnd], [l0].[PeriodStart], [l1].[Id], [l1].[Level2_Optional_Id], [l1].[Level2_Required_Id], [l1].[Name], [l1].[OneToMany_Optional_Inverse3Id], [l1].[OneToMany_Optional_Self_Inverse3Id], [l1].[OneToMany_Required_Inverse3Id], [l1].[OneToMany_Required_Self_Inverse3Id], [l1].[OneToOne_Optional_PK_Inverse3Id], [l1].[OneToOne_Optional_Self3Id], [l1].[PeriodEnd], [l1].[PeriodStart]
FROM [LevelOne] FOR SYSTEM_TIME AS OF '2010-01-01T00:00:00.0000000' AS [l]
LEFT JOIN [LevelTwo] FOR SYSTEM_TIME AS OF '2010-01-01T00:00:00.0000000' AS [l0] ON [l].[Id] = [l0].[Level1_Optional_Id]
LEFT JOIN [LevelThree] FOR SYSTEM_TIME AS OF '2010-01-01T00:00:00.0000000' AS [l1] ON [l0].[Id] = [l1].[OneToMany_Optional_Inverse3Id]
ORDER BY [l].[Name], [l].[Id], [l0].[Id]");
    }

    public override async Task FirstOrDefault_with_predicate_on_correlated_collection_in_projection(bool async)
    {
        await base.FirstOrDefault_with_predicate_on_correlated_collection_in_projection(async);

        AssertSql(
            @"SELECT [l].[Id], [t0].[Id], [t0].[Date], [t0].[Level1_Optional_Id], [t0].[Level1_Required_Id], [t0].[Name], [t0].[OneToMany_Optional_Inverse2Id], [t0].[OneToMany_Optional_Self_Inverse2Id], [t0].[OneToMany_Required_Inverse2Id], [t0].[OneToMany_Required_Self_Inverse2Id], [t0].[OneToOne_Optional_PK_Inverse2Id], [t0].[OneToOne_Optional_Self2Id], [t0].[PeriodEnd], [t0].[PeriodStart]
FROM [LevelOne] FOR SYSTEM_TIME AS OF '2010-01-01T00:00:00.0000000' AS [l]
LEFT JOIN (
    SELECT [t].[Id], [t].[Date], [t].[Level1_Optional_Id], [t].[Level1_Required_Id], [t].[Name], [t].[OneToMany_Optional_Inverse2Id], [t].[OneToMany_Optional_Self_Inverse2Id], [t].[OneToMany_Required_Inverse2Id], [t].[OneToMany_Required_Self_Inverse2Id], [t].[OneToOne_Optional_PK_Inverse2Id], [t].[OneToOne_Optional_Self2Id], [t].[PeriodEnd], [t].[PeriodStart]
    FROM (
        SELECT [l0].[Id], [l0].[Date], [l0].[Level1_Optional_Id], [l0].[Level1_Required_Id], [l0].[Name], [l0].[OneToMany_Optional_Inverse2Id], [l0].[OneToMany_Optional_Self_Inverse2Id], [l0].[OneToMany_Required_Inverse2Id], [l0].[OneToMany_Required_Self_Inverse2Id], [l0].[OneToOne_Optional_PK_Inverse2Id], [l0].[OneToOne_Optional_Self2Id], [l0].[PeriodEnd], [l0].[PeriodStart], ROW_NUMBER() OVER(PARTITION BY [l0].[OneToMany_Optional_Inverse2Id], [l0].[Id] ORDER BY [l0].[Id]) AS [row]
        FROM [LevelTwo] FOR SYSTEM_TIME AS OF '2010-01-01T00:00:00.0000000' AS [l0]
    ) AS [t]
    WHERE [t].[row] <= 1
) AS [t0] ON [l].[Id] = [t0].[OneToMany_Optional_Inverse2Id] AND [l].[Id] = [t0].[Id]");
    }

    public override async Task SelectMany_with_Include_and_order_by(bool async)
    {
        await base.SelectMany_with_Include_and_order_by(async);

        AssertSql(
            @"SELECT [l0].[Id], [l0].[Date], [l0].[Level1_Optional_Id], [l0].[Level1_Required_Id], [l0].[Name], [l0].[OneToMany_Optional_Inverse2Id], [l0].[OneToMany_Optional_Self_Inverse2Id], [l0].[OneToMany_Required_Inverse2Id], [l0].[OneToMany_Required_Self_Inverse2Id], [l0].[OneToOne_Optional_PK_Inverse2Id], [l0].[OneToOne_Optional_Self2Id], [l0].[PeriodEnd], [l0].[PeriodStart], [l].[Id], [l1].[Id], [l1].[Level2_Optional_Id], [l1].[Level2_Required_Id], [l1].[Name], [l1].[OneToMany_Optional_Inverse3Id], [l1].[OneToMany_Optional_Self_Inverse3Id], [l1].[OneToMany_Required_Inverse3Id], [l1].[OneToMany_Required_Self_Inverse3Id], [l1].[OneToOne_Optional_PK_Inverse3Id], [l1].[OneToOne_Optional_Self3Id], [l1].[PeriodEnd], [l1].[PeriodStart]
FROM [LevelOne] FOR SYSTEM_TIME AS OF '2010-01-01T00:00:00.0000000' AS [l]
INNER JOIN [LevelTwo] FOR SYSTEM_TIME AS OF '2010-01-01T00:00:00.0000000' AS [l0] ON [l].[Id] = [l0].[OneToMany_Optional_Inverse2Id]
LEFT JOIN [LevelThree] FOR SYSTEM_TIME AS OF '2010-01-01T00:00:00.0000000' AS [l1] ON [l0].[Id] = [l1].[OneToMany_Optional_Inverse3Id]
ORDER BY [l0].[Name], [l].[Id], [l0].[Id]");
    }

    public override async Task SelectMany_navigation_property_with_include_and_followed_by_select_collection_navigation(bool async)
    {
        await base.SelectMany_navigation_property_with_include_and_followed_by_select_collection_navigation(async);

        AssertSql(
            @"SELECT [l0].[Id], [l0].[Date], [l0].[Level1_Optional_Id], [l0].[Level1_Required_Id], [l0].[Name], [l0].[OneToMany_Optional_Inverse2Id], [l0].[OneToMany_Optional_Self_Inverse2Id], [l0].[OneToMany_Required_Inverse2Id], [l0].[OneToMany_Required_Self_Inverse2Id], [l0].[OneToOne_Optional_PK_Inverse2Id], [l0].[OneToOne_Optional_Self2Id], [l0].[PeriodEnd], [l0].[PeriodStart], [l].[Id], [l1].[Id], [l1].[Level2_Optional_Id], [l1].[Level2_Required_Id], [l1].[Name], [l1].[OneToMany_Optional_Inverse3Id], [l1].[OneToMany_Optional_Self_Inverse3Id], [l1].[OneToMany_Required_Inverse3Id], [l1].[OneToMany_Required_Self_Inverse3Id], [l1].[OneToOne_Optional_PK_Inverse3Id], [l1].[OneToOne_Optional_Self3Id], [l1].[PeriodEnd], [l1].[PeriodStart], [l2].[Id], [l2].[Level2_Optional_Id], [l2].[Level2_Required_Id], [l2].[Name], [l2].[OneToMany_Optional_Inverse3Id], [l2].[OneToMany_Optional_Self_Inverse3Id], [l2].[OneToMany_Required_Inverse3Id], [l2].[OneToMany_Required_Self_Inverse3Id], [l2].[OneToOne_Optional_PK_Inverse3Id], [l2].[OneToOne_Optional_Self3Id], [l2].[PeriodEnd], [l2].[PeriodStart]
FROM [LevelOne] FOR SYSTEM_TIME AS OF '2010-01-01T00:00:00.0000000' AS [l]
INNER JOIN [LevelTwo] FOR SYSTEM_TIME AS OF '2010-01-01T00:00:00.0000000' AS [l0] ON [l].[Id] = [l0].[OneToMany_Optional_Inverse2Id]
LEFT JOIN [LevelThree] FOR SYSTEM_TIME AS OF '2010-01-01T00:00:00.0000000' AS [l1] ON [l0].[Id] = [l1].[OneToMany_Required_Inverse3Id]
LEFT JOIN [LevelThree] FOR SYSTEM_TIME AS OF '2010-01-01T00:00:00.0000000' AS [l2] ON [l0].[Id] = [l2].[OneToMany_Optional_Inverse3Id]
ORDER BY [l].[Id], [l0].[Id], [l1].[Id]");
    }

    public override async Task Complex_multi_include_with_order_by_and_paging_joins_on_correct_key2(bool async)
    {
        await base.Complex_multi_include_with_order_by_and_paging_joins_on_correct_key2(async);

        AssertSql(
            @"@__p_0='0'
@__p_1='10'

SELECT [t].[Id], [t].[Date], [t].[Name], [t].[OneToMany_Optional_Self_Inverse1Id], [t].[OneToMany_Required_Self_Inverse1Id], [t].[OneToOne_Optional_Self1Id], [t].[PeriodEnd], [t].[PeriodStart], [l0].[Id], [l0].[Date], [l0].[Level1_Optional_Id], [l0].[Level1_Required_Id], [l0].[Name], [l0].[OneToMany_Optional_Inverse2Id], [l0].[OneToMany_Optional_Self_Inverse2Id], [l0].[OneToMany_Required_Inverse2Id], [l0].[OneToMany_Required_Self_Inverse2Id], [l0].[OneToOne_Optional_PK_Inverse2Id], [l0].[OneToOne_Optional_Self2Id], [l0].[PeriodEnd], [l0].[PeriodStart], [l1].[Id], [l1].[Level2_Optional_Id], [l1].[Level2_Required_Id], [l1].[Name], [l1].[OneToMany_Optional_Inverse3Id], [l1].[OneToMany_Optional_Self_Inverse3Id], [l1].[OneToMany_Required_Inverse3Id], [l1].[OneToMany_Required_Self_Inverse3Id], [l1].[OneToOne_Optional_PK_Inverse3Id], [l1].[OneToOne_Optional_Self3Id], [l1].[PeriodEnd], [l1].[PeriodStart], [l2].[Id], [l2].[Level3_Optional_Id], [l2].[Level3_Required_Id], [l2].[Name], [l2].[OneToMany_Optional_Inverse4Id], [l2].[OneToMany_Optional_Self_Inverse4Id], [l2].[OneToMany_Required_Inverse4Id], [l2].[OneToMany_Required_Self_Inverse4Id], [l2].[OneToOne_Optional_PK_Inverse4Id], [l2].[OneToOne_Optional_Self4Id], [l2].[PeriodEnd], [l2].[PeriodStart]
FROM (
    SELECT [l].[Id], [l].[Date], [l].[Name], [l].[OneToMany_Optional_Self_Inverse1Id], [l].[OneToMany_Required_Self_Inverse1Id], [l].[OneToOne_Optional_Self1Id], [l].[PeriodEnd], [l].[PeriodStart]
    FROM [LevelOne] FOR SYSTEM_TIME AS OF '2010-01-01T00:00:00.0000000' AS [l]
    ORDER BY [l].[Name]
    OFFSET @__p_0 ROWS FETCH NEXT @__p_1 ROWS ONLY
) AS [t]
LEFT JOIN [LevelTwo] FOR SYSTEM_TIME AS OF '2010-01-01T00:00:00.0000000' AS [l0] ON [t].[Id] = [l0].[Level1_Optional_Id]
LEFT JOIN [LevelThree] FOR SYSTEM_TIME AS OF '2010-01-01T00:00:00.0000000' AS [l1] ON [l0].[Id] = [l1].[Level2_Required_Id]
LEFT JOIN [LevelFour] FOR SYSTEM_TIME AS OF '2010-01-01T00:00:00.0000000' AS [l2] ON [l1].[Id] = [l2].[OneToMany_Optional_Inverse4Id]
ORDER BY [t].[Name], [t].[Id], [l0].[Id], [l1].[Id]");
    }

    public override async Task Project_navigation_and_collection(bool async)
    {
        await base.Project_navigation_and_collection(async);

        AssertSql(
            @"SELECT [l0].[Id], [l0].[Date], [l0].[Level1_Optional_Id], [l0].[Level1_Required_Id], [l0].[Name], [l0].[OneToMany_Optional_Inverse2Id], [l0].[OneToMany_Optional_Self_Inverse2Id], [l0].[OneToMany_Required_Inverse2Id], [l0].[OneToMany_Required_Self_Inverse2Id], [l0].[OneToOne_Optional_PK_Inverse2Id], [l0].[OneToOne_Optional_Self2Id], [l0].[PeriodEnd], [l0].[PeriodStart], [l].[Id], [l1].[Id], [l1].[Level2_Optional_Id], [l1].[Level2_Required_Id], [l1].[Name], [l1].[OneToMany_Optional_Inverse3Id], [l1].[OneToMany_Optional_Self_Inverse3Id], [l1].[OneToMany_Required_Inverse3Id], [l1].[OneToMany_Required_Self_Inverse3Id], [l1].[OneToOne_Optional_PK_Inverse3Id], [l1].[OneToOne_Optional_Self3Id], [l1].[PeriodEnd], [l1].[PeriodStart]
FROM [LevelOne] FOR SYSTEM_TIME AS OF '2010-01-01T00:00:00.0000000' AS [l]
LEFT JOIN [LevelTwo] FOR SYSTEM_TIME AS OF '2010-01-01T00:00:00.0000000' AS [l0] ON [l].[Id] = [l0].[Level1_Optional_Id]
LEFT JOIN [LevelThree] FOR SYSTEM_TIME AS OF '2010-01-01T00:00:00.0000000' AS [l1] ON [l0].[Id] = [l1].[OneToMany_Optional_Inverse3Id]
ORDER BY [l].[Id], [l0].[Id]");
    }

    public override async Task Multiple_optional_navigation_with_Include(bool async)
    {
        await base.Multiple_optional_navigation_with_Include(async);

        AssertSql(
            @"SELECT [l1].[Id], [l1].[Level2_Optional_Id], [l1].[Level2_Required_Id], [l1].[Name], [l1].[OneToMany_Optional_Inverse3Id], [l1].[OneToMany_Optional_Self_Inverse3Id], [l1].[OneToMany_Required_Inverse3Id], [l1].[OneToMany_Required_Self_Inverse3Id], [l1].[OneToOne_Optional_PK_Inverse3Id], [l1].[OneToOne_Optional_Self3Id], [l1].[PeriodEnd], [l1].[PeriodStart], [l].[Id], [l0].[Id], [l2].[Id], [l2].[Level3_Optional_Id], [l2].[Level3_Required_Id], [l2].[Name], [l2].[OneToMany_Optional_Inverse4Id], [l2].[OneToMany_Optional_Self_Inverse4Id], [l2].[OneToMany_Required_Inverse4Id], [l2].[OneToMany_Required_Self_Inverse4Id], [l2].[OneToOne_Optional_PK_Inverse4Id], [l2].[OneToOne_Optional_Self4Id], [l2].[PeriodEnd], [l2].[PeriodStart]
FROM [LevelOne] FOR SYSTEM_TIME AS OF '2010-01-01T00:00:00.0000000' AS [l]
LEFT JOIN [LevelTwo] FOR SYSTEM_TIME AS OF '2010-01-01T00:00:00.0000000' AS [l0] ON [l].[Id] = [l0].[Level1_Optional_Id]
LEFT JOIN [LevelThree] FOR SYSTEM_TIME AS OF '2010-01-01T00:00:00.0000000' AS [l1] ON [l0].[Id] = [l1].[OneToOne_Optional_PK_Inverse3Id]
LEFT JOIN [LevelFour] FOR SYSTEM_TIME AS OF '2010-01-01T00:00:00.0000000' AS [l2] ON [l1].[Id] = [l2].[OneToMany_Optional_Inverse4Id]
ORDER BY [l].[Id], [l0].[Id], [l1].[Id]");
    }

    public override async Task Project_collection_navigation_nested_with_take(bool async)
    {
        await base.Project_collection_navigation_nested_with_take(async);

        AssertSql(
            @"SELECT [l].[Id], [l0].[Id], [t0].[Id], [t0].[Level2_Optional_Id], [t0].[Level2_Required_Id], [t0].[Name], [t0].[OneToMany_Optional_Inverse3Id], [t0].[OneToMany_Optional_Self_Inverse3Id], [t0].[OneToMany_Required_Inverse3Id], [t0].[OneToMany_Required_Self_Inverse3Id], [t0].[OneToOne_Optional_PK_Inverse3Id], [t0].[OneToOne_Optional_Self3Id], [t0].[PeriodEnd], [t0].[PeriodStart]
FROM [LevelOne] FOR SYSTEM_TIME AS OF '2010-01-01T00:00:00.0000000' AS [l]
LEFT JOIN [LevelTwo] FOR SYSTEM_TIME AS OF '2010-01-01T00:00:00.0000000' AS [l0] ON [l].[Id] = [l0].[Level1_Optional_Id]
LEFT JOIN (
    SELECT [t].[Id], [t].[Level2_Optional_Id], [t].[Level2_Required_Id], [t].[Name], [t].[OneToMany_Optional_Inverse3Id], [t].[OneToMany_Optional_Self_Inverse3Id], [t].[OneToMany_Required_Inverse3Id], [t].[OneToMany_Required_Self_Inverse3Id], [t].[OneToOne_Optional_PK_Inverse3Id], [t].[OneToOne_Optional_Self3Id], [t].[PeriodEnd], [t].[PeriodStart]
    FROM (
        SELECT [l1].[Id], [l1].[Level2_Optional_Id], [l1].[Level2_Required_Id], [l1].[Name], [l1].[OneToMany_Optional_Inverse3Id], [l1].[OneToMany_Optional_Self_Inverse3Id], [l1].[OneToMany_Required_Inverse3Id], [l1].[OneToMany_Required_Self_Inverse3Id], [l1].[OneToOne_Optional_PK_Inverse3Id], [l1].[OneToOne_Optional_Self3Id], [l1].[PeriodEnd], [l1].[PeriodStart], ROW_NUMBER() OVER(PARTITION BY [l1].[OneToMany_Optional_Inverse3Id] ORDER BY [l1].[Id]) AS [row]
        FROM [LevelThree] FOR SYSTEM_TIME AS OF '2010-01-01T00:00:00.0000000' AS [l1]
    ) AS [t]
    WHERE [t].[row] <= 50
) AS [t0] ON [l0].[Id] = [t0].[OneToMany_Optional_Inverse3Id]
ORDER BY [l].[Id], [l0].[Id]");
    }

    public override async Task Filtered_include_and_non_filtered_include_followed_by_then_include_on_same_navigation(bool async)
    {
        await base.Filtered_include_and_non_filtered_include_followed_by_then_include_on_same_navigation(async);

        AssertSql(
            @"SELECT [l].[Id], [l].[Date], [l].[Name], [l].[OneToMany_Optional_Self_Inverse1Id], [l].[OneToMany_Required_Self_Inverse1Id], [l].[OneToOne_Optional_Self1Id], [l].[PeriodEnd], [l].[PeriodStart], [t1].[Id], [t1].[Date], [t1].[Level1_Optional_Id], [t1].[Level1_Required_Id], [t1].[Name], [t1].[OneToMany_Optional_Inverse2Id], [t1].[OneToMany_Optional_Self_Inverse2Id], [t1].[OneToMany_Required_Inverse2Id], [t1].[OneToMany_Required_Self_Inverse2Id], [t1].[OneToOne_Optional_PK_Inverse2Id], [t1].[OneToOne_Optional_Self2Id], [t1].[PeriodEnd], [t1].[PeriodStart], [t1].[Id0], [t1].[Level2_Optional_Id], [t1].[Level2_Required_Id], [t1].[Name0], [t1].[OneToMany_Optional_Inverse3Id], [t1].[OneToMany_Optional_Self_Inverse3Id], [t1].[OneToMany_Required_Inverse3Id], [t1].[OneToMany_Required_Self_Inverse3Id], [t1].[OneToOne_Optional_PK_Inverse3Id], [t1].[OneToOne_Optional_Self3Id], [t1].[PeriodEnd0], [t1].[PeriodStart0], [t1].[Id1], [t1].[Level3_Optional_Id], [t1].[Level3_Required_Id], [t1].[Name1], [t1].[OneToMany_Optional_Inverse4Id], [t1].[OneToMany_Optional_Self_Inverse4Id], [t1].[OneToMany_Required_Inverse4Id], [t1].[OneToMany_Required_Self_Inverse4Id], [t1].[OneToOne_Optional_PK_Inverse4Id], [t1].[OneToOne_Optional_Self4Id], [t1].[PeriodEnd1], [t1].[PeriodStart1]
FROM [LevelOne] FOR SYSTEM_TIME AS OF '2010-01-01T00:00:00.0000000' AS [l]
OUTER APPLY (
    SELECT [t].[Id], [t].[Date], [t].[Level1_Optional_Id], [t].[Level1_Required_Id], [t].[Name], [t].[OneToMany_Optional_Inverse2Id], [t].[OneToMany_Optional_Self_Inverse2Id], [t].[OneToMany_Required_Inverse2Id], [t].[OneToMany_Required_Self_Inverse2Id], [t].[OneToOne_Optional_PK_Inverse2Id], [t].[OneToOne_Optional_Self2Id], [t].[PeriodEnd], [t].[PeriodStart], [l0].[Id] AS [Id0], [l0].[Level2_Optional_Id], [l0].[Level2_Required_Id], [l0].[Name] AS [Name0], [l0].[OneToMany_Optional_Inverse3Id], [l0].[OneToMany_Optional_Self_Inverse3Id], [l0].[OneToMany_Required_Inverse3Id], [l0].[OneToMany_Required_Self_Inverse3Id], [l0].[OneToOne_Optional_PK_Inverse3Id], [l0].[OneToOne_Optional_Self3Id], [l0].[PeriodEnd] AS [PeriodEnd0], [l0].[PeriodStart] AS [PeriodStart0], [t0].[Id] AS [Id1], [t0].[Level3_Optional_Id], [t0].[Level3_Required_Id], [t0].[Name] AS [Name1], [t0].[OneToMany_Optional_Inverse4Id], [t0].[OneToMany_Optional_Self_Inverse4Id], [t0].[OneToMany_Required_Inverse4Id], [t0].[OneToMany_Required_Self_Inverse4Id], [t0].[OneToOne_Optional_PK_Inverse4Id], [t0].[OneToOne_Optional_Self4Id], [t0].[PeriodEnd] AS [PeriodEnd1], [t0].[PeriodStart] AS [PeriodStart1]
    FROM (
        SELECT TOP(1) [l1].[Id], [l1].[Date], [l1].[Level1_Optional_Id], [l1].[Level1_Required_Id], [l1].[Name], [l1].[OneToMany_Optional_Inverse2Id], [l1].[OneToMany_Optional_Self_Inverse2Id], [l1].[OneToMany_Required_Inverse2Id], [l1].[OneToMany_Required_Self_Inverse2Id], [l1].[OneToOne_Optional_PK_Inverse2Id], [l1].[OneToOne_Optional_Self2Id], [l1].[PeriodEnd], [l1].[PeriodStart]
        FROM [LevelTwo] FOR SYSTEM_TIME AS OF '2010-01-01T00:00:00.0000000' AS [l1]
        WHERE [l].[Id] = [l1].[OneToMany_Optional_Inverse2Id] AND ([l1].[Name] <> N'Foo' OR [l1].[Name] IS NULL)
        ORDER BY [l1].[Id]
    ) AS [t]
    LEFT JOIN [LevelThree] FOR SYSTEM_TIME AS OF '2010-01-01T00:00:00.0000000' AS [l0] ON [t].[Id] = [l0].[OneToOne_Optional_PK_Inverse3Id]
    LEFT JOIN (
        SELECT [l2].[Id], [l2].[Level3_Optional_Id], [l2].[Level3_Required_Id], [l2].[Name], [l2].[OneToMany_Optional_Inverse4Id], [l2].[OneToMany_Optional_Self_Inverse4Id], [l2].[OneToMany_Required_Inverse4Id], [l2].[OneToMany_Required_Self_Inverse4Id], [l2].[OneToOne_Optional_PK_Inverse4Id], [l2].[OneToOne_Optional_Self4Id], [l2].[PeriodEnd], [l2].[PeriodStart]
        FROM [LevelFour] FOR SYSTEM_TIME AS OF '2010-01-01T00:00:00.0000000' AS [l2]
        WHERE [l2].[Id] > 1
    ) AS [t0] ON [l0].[Id] = [t0].[OneToMany_Optional_Inverse4Id]
) AS [t1]
ORDER BY [l].[Id], [t1].[Id], [t1].[Id0]");
    }

    public override async Task Filtered_include_basic_Where(bool async)
    {
        await base.Filtered_include_basic_Where(async);

        AssertSql(
            @"SELECT [l].[Id], [l].[Date], [l].[Name], [l].[OneToMany_Optional_Self_Inverse1Id], [l].[OneToMany_Required_Self_Inverse1Id], [l].[OneToOne_Optional_Self1Id], [l].[PeriodEnd], [l].[PeriodStart], [t].[Id], [t].[Date], [t].[Level1_Optional_Id], [t].[Level1_Required_Id], [t].[Name], [t].[OneToMany_Optional_Inverse2Id], [t].[OneToMany_Optional_Self_Inverse2Id], [t].[OneToMany_Required_Inverse2Id], [t].[OneToMany_Required_Self_Inverse2Id], [t].[OneToOne_Optional_PK_Inverse2Id], [t].[OneToOne_Optional_Self2Id], [t].[PeriodEnd], [t].[PeriodStart]
FROM [LevelOne] FOR SYSTEM_TIME AS OF '2010-01-01T00:00:00.0000000' AS [l]
LEFT JOIN (
    SELECT [l0].[Id], [l0].[Date], [l0].[Level1_Optional_Id], [l0].[Level1_Required_Id], [l0].[Name], [l0].[OneToMany_Optional_Inverse2Id], [l0].[OneToMany_Optional_Self_Inverse2Id], [l0].[OneToMany_Required_Inverse2Id], [l0].[OneToMany_Required_Self_Inverse2Id], [l0].[OneToOne_Optional_PK_Inverse2Id], [l0].[OneToOne_Optional_Self2Id], [l0].[PeriodEnd], [l0].[PeriodStart]
    FROM [LevelTwo] FOR SYSTEM_TIME AS OF '2010-01-01T00:00:00.0000000' AS [l0]
    WHERE [l0].[Id] > 5
) AS [t] ON [l].[Id] = [t].[OneToMany_Optional_Inverse2Id]
ORDER BY [l].[Id]");
    }

    public override async Task Projecting_collection_with_FirstOrDefault(bool async)
    {
        await base.Projecting_collection_with_FirstOrDefault(async);

        AssertSql(
            @"SELECT [t].[Id], [l0].[Id], [l0].[Date], [l0].[Level1_Optional_Id], [l0].[Level1_Required_Id], [l0].[Name], [l0].[OneToMany_Optional_Inverse2Id], [l0].[OneToMany_Optional_Self_Inverse2Id], [l0].[OneToMany_Required_Inverse2Id], [l0].[OneToMany_Required_Self_Inverse2Id], [l0].[OneToOne_Optional_PK_Inverse2Id], [l0].[OneToOne_Optional_Self2Id], [l0].[PeriodEnd], [l0].[PeriodStart]
FROM (
    SELECT TOP(1) [l].[Id]
    FROM [LevelOne] FOR SYSTEM_TIME AS OF '2010-01-01T00:00:00.0000000' AS [l]
    WHERE [l].[Id] = 1
) AS [t]
LEFT JOIN [LevelTwo] FOR SYSTEM_TIME AS OF '2010-01-01T00:00:00.0000000' AS [l0] ON [t].[Id] = [l0].[OneToMany_Optional_Inverse2Id]
ORDER BY [t].[Id]");
    }

    public override async Task Filtered_include_complex_three_level_with_middle_having_filter2(bool async)
    {
        await base.Filtered_include_complex_three_level_with_middle_having_filter2(async);

        AssertSql(
            @"SELECT [l].[Id], [l].[Date], [l].[Name], [l].[OneToMany_Optional_Self_Inverse1Id], [l].[OneToMany_Required_Self_Inverse1Id], [l].[OneToOne_Optional_Self1Id], [l].[PeriodEnd], [l].[PeriodStart], [t1].[Id], [t1].[Date], [t1].[Level1_Optional_Id], [t1].[Level1_Required_Id], [t1].[Name], [t1].[OneToMany_Optional_Inverse2Id], [t1].[OneToMany_Optional_Self_Inverse2Id], [t1].[OneToMany_Required_Inverse2Id], [t1].[OneToMany_Required_Self_Inverse2Id], [t1].[OneToOne_Optional_PK_Inverse2Id], [t1].[OneToOne_Optional_Self2Id], [t1].[PeriodEnd], [t1].[PeriodStart], [t1].[Id0], [t1].[Level2_Optional_Id], [t1].[Level2_Required_Id], [t1].[Name0], [t1].[OneToMany_Optional_Inverse3Id], [t1].[OneToMany_Optional_Self_Inverse3Id], [t1].[OneToMany_Required_Inverse3Id], [t1].[OneToMany_Required_Self_Inverse3Id], [t1].[OneToOne_Optional_PK_Inverse3Id], [t1].[OneToOne_Optional_Self3Id], [t1].[PeriodEnd0], [t1].[PeriodStart0], [t1].[Id00], [t1].[Level3_Optional_Id], [t1].[Level3_Required_Id], [t1].[Name00], [t1].[OneToMany_Optional_Inverse4Id], [t1].[OneToMany_Optional_Self_Inverse4Id], [t1].[OneToMany_Required_Inverse4Id], [t1].[OneToMany_Required_Self_Inverse4Id], [t1].[OneToOne_Optional_PK_Inverse4Id], [t1].[OneToOne_Optional_Self4Id], [t1].[PeriodEnd00], [t1].[PeriodStart00], [t1].[Id1], [t1].[Level3_Optional_Id0], [t1].[Level3_Required_Id0], [t1].[Name1], [t1].[OneToMany_Optional_Inverse4Id0], [t1].[OneToMany_Optional_Self_Inverse4Id0], [t1].[OneToMany_Required_Inverse4Id0], [t1].[OneToMany_Required_Self_Inverse4Id0], [t1].[OneToOne_Optional_PK_Inverse4Id0], [t1].[OneToOne_Optional_Self4Id0], [t1].[PeriodEnd1], [t1].[PeriodStart1]
FROM [LevelOne] FOR SYSTEM_TIME AS OF '2010-01-01T00:00:00.0000000' AS [l]
LEFT JOIN (
    SELECT [l0].[Id], [l0].[Date], [l0].[Level1_Optional_Id], [l0].[Level1_Required_Id], [l0].[Name], [l0].[OneToMany_Optional_Inverse2Id], [l0].[OneToMany_Optional_Self_Inverse2Id], [l0].[OneToMany_Required_Inverse2Id], [l0].[OneToMany_Required_Self_Inverse2Id], [l0].[OneToOne_Optional_PK_Inverse2Id], [l0].[OneToOne_Optional_Self2Id], [l0].[PeriodEnd], [l0].[PeriodStart], [t0].[Id] AS [Id0], [t0].[Level2_Optional_Id], [t0].[Level2_Required_Id], [t0].[Name] AS [Name0], [t0].[OneToMany_Optional_Inverse3Id], [t0].[OneToMany_Optional_Self_Inverse3Id], [t0].[OneToMany_Required_Inverse3Id], [t0].[OneToMany_Required_Self_Inverse3Id], [t0].[OneToOne_Optional_PK_Inverse3Id], [t0].[OneToOne_Optional_Self3Id], [t0].[PeriodEnd] AS [PeriodEnd0], [t0].[PeriodStart] AS [PeriodStart0], [t0].[Id0] AS [Id00], [t0].[Level3_Optional_Id], [t0].[Level3_Required_Id], [t0].[Name0] AS [Name00], [t0].[OneToMany_Optional_Inverse4Id], [t0].[OneToMany_Optional_Self_Inverse4Id], [t0].[OneToMany_Required_Inverse4Id], [t0].[OneToMany_Required_Self_Inverse4Id], [t0].[OneToOne_Optional_PK_Inverse4Id], [t0].[OneToOne_Optional_Self4Id], [t0].[PeriodEnd0] AS [PeriodEnd00], [t0].[PeriodStart0] AS [PeriodStart00], [t0].[Id1], [t0].[Level3_Optional_Id0], [t0].[Level3_Required_Id0], [t0].[Name1], [t0].[OneToMany_Optional_Inverse4Id0], [t0].[OneToMany_Optional_Self_Inverse4Id0], [t0].[OneToMany_Required_Inverse4Id0], [t0].[OneToMany_Required_Self_Inverse4Id0], [t0].[OneToOne_Optional_PK_Inverse4Id0], [t0].[OneToOne_Optional_Self4Id0], [t0].[PeriodEnd1], [t0].[PeriodStart1]
    FROM [LevelTwo] FOR SYSTEM_TIME AS OF '2010-01-01T00:00:00.0000000' AS [l0]
    OUTER APPLY (
        SELECT [t].[Id], [t].[Level2_Optional_Id], [t].[Level2_Required_Id], [t].[Name], [t].[OneToMany_Optional_Inverse3Id], [t].[OneToMany_Optional_Self_Inverse3Id], [t].[OneToMany_Required_Inverse3Id], [t].[OneToMany_Required_Self_Inverse3Id], [t].[OneToOne_Optional_PK_Inverse3Id], [t].[OneToOne_Optional_Self3Id], [t].[PeriodEnd], [t].[PeriodStart], [l1].[Id] AS [Id0], [l1].[Level3_Optional_Id], [l1].[Level3_Required_Id], [l1].[Name] AS [Name0], [l1].[OneToMany_Optional_Inverse4Id], [l1].[OneToMany_Optional_Self_Inverse4Id], [l1].[OneToMany_Required_Inverse4Id], [l1].[OneToMany_Required_Self_Inverse4Id], [l1].[OneToOne_Optional_PK_Inverse4Id], [l1].[OneToOne_Optional_Self4Id], [l1].[PeriodEnd] AS [PeriodEnd0], [l1].[PeriodStart] AS [PeriodStart0], [l2].[Id] AS [Id1], [l2].[Level3_Optional_Id] AS [Level3_Optional_Id0], [l2].[Level3_Required_Id] AS [Level3_Required_Id0], [l2].[Name] AS [Name1], [l2].[OneToMany_Optional_Inverse4Id] AS [OneToMany_Optional_Inverse4Id0], [l2].[OneToMany_Optional_Self_Inverse4Id] AS [OneToMany_Optional_Self_Inverse4Id0], [l2].[OneToMany_Required_Inverse4Id] AS [OneToMany_Required_Inverse4Id0], [l2].[OneToMany_Required_Self_Inverse4Id] AS [OneToMany_Required_Self_Inverse4Id0], [l2].[OneToOne_Optional_PK_Inverse4Id] AS [OneToOne_Optional_PK_Inverse4Id0], [l2].[OneToOne_Optional_Self4Id] AS [OneToOne_Optional_Self4Id0], [l2].[PeriodEnd] AS [PeriodEnd1], [l2].[PeriodStart] AS [PeriodStart1]
        FROM (
            SELECT TOP(1) [l3].[Id], [l3].[Level2_Optional_Id], [l3].[Level2_Required_Id], [l3].[Name], [l3].[OneToMany_Optional_Inverse3Id], [l3].[OneToMany_Optional_Self_Inverse3Id], [l3].[OneToMany_Required_Inverse3Id], [l3].[OneToMany_Required_Self_Inverse3Id], [l3].[OneToOne_Optional_PK_Inverse3Id], [l3].[OneToOne_Optional_Self3Id], [l3].[PeriodEnd], [l3].[PeriodStart]
            FROM [LevelThree] FOR SYSTEM_TIME AS OF '2010-01-01T00:00:00.0000000' AS [l3]
            WHERE [l0].[Id] = [l3].[OneToMany_Optional_Inverse3Id] AND ([l3].[Name] <> N'Foo' OR [l3].[Name] IS NULL)
            ORDER BY [l3].[Id]
        ) AS [t]
        LEFT JOIN [LevelFour] FOR SYSTEM_TIME AS OF '2010-01-01T00:00:00.0000000' AS [l1] ON [t].[Id] = [l1].[OneToMany_Optional_Inverse4Id]
        LEFT JOIN [LevelFour] FOR SYSTEM_TIME AS OF '2010-01-01T00:00:00.0000000' AS [l2] ON [t].[Id] = [l2].[OneToMany_Required_Inverse4Id]
    ) AS [t0]
) AS [t1] ON [l].[Id] = [t1].[OneToMany_Optional_Inverse2Id]
ORDER BY [l].[Id], [t1].[Id], [t1].[Id0], [t1].[Id00]");
    }

    public override async Task Include_inside_subquery(bool async)
    {
        await base.Include_inside_subquery(async);

        AssertSql(
            @"SELECT [l].[Id], [t].[Id], [t].[Date], [t].[Level1_Optional_Id], [t].[Level1_Required_Id], [t].[Name], [t].[OneToMany_Optional_Inverse2Id], [t].[OneToMany_Optional_Self_Inverse2Id], [t].[OneToMany_Required_Inverse2Id], [t].[OneToMany_Required_Self_Inverse2Id], [t].[OneToOne_Optional_PK_Inverse2Id], [t].[OneToOne_Optional_Self2Id], [t].[PeriodEnd], [t].[PeriodStart], [t].[Id0], [t].[Level2_Optional_Id], [t].[Level2_Required_Id], [t].[Name0], [t].[OneToMany_Optional_Inverse3Id], [t].[OneToMany_Optional_Self_Inverse3Id], [t].[OneToMany_Required_Inverse3Id], [t].[OneToMany_Required_Self_Inverse3Id], [t].[OneToOne_Optional_PK_Inverse3Id], [t].[OneToOne_Optional_Self3Id], [t].[PeriodEnd0], [t].[PeriodStart0]
FROM [LevelOne] FOR SYSTEM_TIME AS OF '2010-01-01T00:00:00.0000000' AS [l]
OUTER APPLY (
    SELECT [l0].[Id], [l0].[Date], [l0].[Level1_Optional_Id], [l0].[Level1_Required_Id], [l0].[Name], [l0].[OneToMany_Optional_Inverse2Id], [l0].[OneToMany_Optional_Self_Inverse2Id], [l0].[OneToMany_Required_Inverse2Id], [l0].[OneToMany_Required_Self_Inverse2Id], [l0].[OneToOne_Optional_PK_Inverse2Id], [l0].[OneToOne_Optional_Self2Id], [l0].[PeriodEnd], [l0].[PeriodStart], [l1].[Id] AS [Id0], [l1].[Level2_Optional_Id], [l1].[Level2_Required_Id], [l1].[Name] AS [Name0], [l1].[OneToMany_Optional_Inverse3Id], [l1].[OneToMany_Optional_Self_Inverse3Id], [l1].[OneToMany_Required_Inverse3Id], [l1].[OneToMany_Required_Self_Inverse3Id], [l1].[OneToOne_Optional_PK_Inverse3Id], [l1].[OneToOne_Optional_Self3Id], [l1].[PeriodEnd] AS [PeriodEnd0], [l1].[PeriodStart] AS [PeriodStart0]
    FROM [LevelTwo] FOR SYSTEM_TIME AS OF '2010-01-01T00:00:00.0000000' AS [l0]
    LEFT JOIN [LevelThree] FOR SYSTEM_TIME AS OF '2010-01-01T00:00:00.0000000' AS [l1] ON [l0].[Id] = [l1].[OneToMany_Optional_Inverse3Id]
    WHERE [l0].[Id] > 0
) AS [t]
WHERE [l].[Id] < 3
ORDER BY [l].[Id], [t].[Id]");
    }

    public override async Task Include_and_ThenInclude_collections_followed_by_projecting_the_first_collection(bool async)
    {
        await base.Include_and_ThenInclude_collections_followed_by_projecting_the_first_collection(async);

        AssertSql(
            @"SELECT [l].[Id], [t].[Id], [t].[Date], [t].[Level1_Optional_Id], [t].[Level1_Required_Id], [t].[Name], [t].[OneToMany_Optional_Inverse2Id], [t].[OneToMany_Optional_Self_Inverse2Id], [t].[OneToMany_Required_Inverse2Id], [t].[OneToMany_Required_Self_Inverse2Id], [t].[OneToOne_Optional_PK_Inverse2Id], [t].[OneToOne_Optional_Self2Id], [t].[PeriodEnd], [t].[PeriodStart], [t].[Id0], [t].[Level2_Optional_Id], [t].[Level2_Required_Id], [t].[Name0], [t].[OneToMany_Optional_Inverse3Id], [t].[OneToMany_Optional_Self_Inverse3Id], [t].[OneToMany_Required_Inverse3Id], [t].[OneToMany_Required_Self_Inverse3Id], [t].[OneToOne_Optional_PK_Inverse3Id], [t].[OneToOne_Optional_Self3Id], [t].[PeriodEnd0], [t].[PeriodStart0]
FROM [LevelOne] FOR SYSTEM_TIME AS OF '2010-01-01T00:00:00.0000000' AS [l]
LEFT JOIN (
    SELECT [l0].[Id], [l0].[Date], [l0].[Level1_Optional_Id], [l0].[Level1_Required_Id], [l0].[Name], [l0].[OneToMany_Optional_Inverse2Id], [l0].[OneToMany_Optional_Self_Inverse2Id], [l0].[OneToMany_Required_Inverse2Id], [l0].[OneToMany_Required_Self_Inverse2Id], [l0].[OneToOne_Optional_PK_Inverse2Id], [l0].[OneToOne_Optional_Self2Id], [l0].[PeriodEnd], [l0].[PeriodStart], [l1].[Id] AS [Id0], [l1].[Level2_Optional_Id], [l1].[Level2_Required_Id], [l1].[Name] AS [Name0], [l1].[OneToMany_Optional_Inverse3Id], [l1].[OneToMany_Optional_Self_Inverse3Id], [l1].[OneToMany_Required_Inverse3Id], [l1].[OneToMany_Required_Self_Inverse3Id], [l1].[OneToOne_Optional_PK_Inverse3Id], [l1].[OneToOne_Optional_Self3Id], [l1].[PeriodEnd] AS [PeriodEnd0], [l1].[PeriodStart] AS [PeriodStart0]
    FROM [LevelTwo] FOR SYSTEM_TIME AS OF '2010-01-01T00:00:00.0000000' AS [l0]
    LEFT JOIN [LevelThree] FOR SYSTEM_TIME AS OF '2010-01-01T00:00:00.0000000' AS [l1] ON [l0].[Id] = [l1].[OneToOne_Optional_PK_Inverse3Id]
) AS [t] ON [l].[Id] = [t].[OneToMany_Optional_Inverse2Id]
ORDER BY [l].[Id], [t].[Id]");
    }

    public override async Task Filtered_include_Take_with_another_Take_on_top_level(bool async)
    {
        await base.Filtered_include_Take_with_another_Take_on_top_level(async);

        AssertSql(
            @"@__p_0='5'

SELECT [t].[Id], [t].[Date], [t].[Name], [t].[OneToMany_Optional_Self_Inverse1Id], [t].[OneToMany_Required_Self_Inverse1Id], [t].[OneToOne_Optional_Self1Id], [t].[PeriodEnd], [t].[PeriodStart], [t0].[Id], [t0].[Date], [t0].[Level1_Optional_Id], [t0].[Level1_Required_Id], [t0].[Name], [t0].[OneToMany_Optional_Inverse2Id], [t0].[OneToMany_Optional_Self_Inverse2Id], [t0].[OneToMany_Required_Inverse2Id], [t0].[OneToMany_Required_Self_Inverse2Id], [t0].[OneToOne_Optional_PK_Inverse2Id], [t0].[OneToOne_Optional_Self2Id], [t0].[PeriodEnd], [t0].[PeriodStart], [t0].[Id0], [t0].[Level2_Optional_Id], [t0].[Level2_Required_Id], [t0].[Name0], [t0].[OneToMany_Optional_Inverse3Id], [t0].[OneToMany_Optional_Self_Inverse3Id], [t0].[OneToMany_Required_Inverse3Id], [t0].[OneToMany_Required_Self_Inverse3Id], [t0].[OneToOne_Optional_PK_Inverse3Id], [t0].[OneToOne_Optional_Self3Id], [t0].[PeriodEnd0], [t0].[PeriodStart0]
FROM (
    SELECT TOP(@__p_0) [l].[Id], [l].[Date], [l].[Name], [l].[OneToMany_Optional_Self_Inverse1Id], [l].[OneToMany_Required_Self_Inverse1Id], [l].[OneToOne_Optional_Self1Id], [l].[PeriodEnd], [l].[PeriodStart]
    FROM [LevelOne] FOR SYSTEM_TIME AS OF '2010-01-01T00:00:00.0000000' AS [l]
    ORDER BY [l].[Id]
) AS [t]
OUTER APPLY (
    SELECT [t1].[Id], [t1].[Date], [t1].[Level1_Optional_Id], [t1].[Level1_Required_Id], [t1].[Name], [t1].[OneToMany_Optional_Inverse2Id], [t1].[OneToMany_Optional_Self_Inverse2Id], [t1].[OneToMany_Required_Inverse2Id], [t1].[OneToMany_Required_Self_Inverse2Id], [t1].[OneToOne_Optional_PK_Inverse2Id], [t1].[OneToOne_Optional_Self2Id], [t1].[PeriodEnd], [t1].[PeriodStart], [l0].[Id] AS [Id0], [l0].[Level2_Optional_Id], [l0].[Level2_Required_Id], [l0].[Name] AS [Name0], [l0].[OneToMany_Optional_Inverse3Id], [l0].[OneToMany_Optional_Self_Inverse3Id], [l0].[OneToMany_Required_Inverse3Id], [l0].[OneToMany_Required_Self_Inverse3Id], [l0].[OneToOne_Optional_PK_Inverse3Id], [l0].[OneToOne_Optional_Self3Id], [l0].[PeriodEnd] AS [PeriodEnd0], [l0].[PeriodStart] AS [PeriodStart0]
    FROM (
        SELECT TOP(4) [l1].[Id], [l1].[Date], [l1].[Level1_Optional_Id], [l1].[Level1_Required_Id], [l1].[Name], [l1].[OneToMany_Optional_Inverse2Id], [l1].[OneToMany_Optional_Self_Inverse2Id], [l1].[OneToMany_Required_Inverse2Id], [l1].[OneToMany_Required_Self_Inverse2Id], [l1].[OneToOne_Optional_PK_Inverse2Id], [l1].[OneToOne_Optional_Self2Id], [l1].[PeriodEnd], [l1].[PeriodStart]
        FROM [LevelTwo] FOR SYSTEM_TIME AS OF '2010-01-01T00:00:00.0000000' AS [l1]
        WHERE [t].[Id] = [l1].[OneToMany_Optional_Inverse2Id]
        ORDER BY [l1].[Name] DESC
    ) AS [t1]
    LEFT JOIN [LevelThree] FOR SYSTEM_TIME AS OF '2010-01-01T00:00:00.0000000' AS [l0] ON [t1].[Id] = [l0].[Level2_Optional_Id]
) AS [t0]
ORDER BY [t].[Id], [t0].[Name] DESC, [t0].[Id]");
    }

    public override async Task Optional_navigation_with_order_by_and_Include(bool async)
    {
        await base.Optional_navigation_with_order_by_and_Include(async);

        AssertSql(
            @"SELECT [l0].[Id], [l0].[Date], [l0].[Level1_Optional_Id], [l0].[Level1_Required_Id], [l0].[Name], [l0].[OneToMany_Optional_Inverse2Id], [l0].[OneToMany_Optional_Self_Inverse2Id], [l0].[OneToMany_Required_Inverse2Id], [l0].[OneToMany_Required_Self_Inverse2Id], [l0].[OneToOne_Optional_PK_Inverse2Id], [l0].[OneToOne_Optional_Self2Id], [l0].[PeriodEnd], [l0].[PeriodStart], [l].[Id], [l1].[Id], [l1].[Level2_Optional_Id], [l1].[Level2_Required_Id], [l1].[Name], [l1].[OneToMany_Optional_Inverse3Id], [l1].[OneToMany_Optional_Self_Inverse3Id], [l1].[OneToMany_Required_Inverse3Id], [l1].[OneToMany_Required_Self_Inverse3Id], [l1].[OneToOne_Optional_PK_Inverse3Id], [l1].[OneToOne_Optional_Self3Id], [l1].[PeriodEnd], [l1].[PeriodStart]
FROM [LevelOne] FOR SYSTEM_TIME AS OF '2010-01-01T00:00:00.0000000' AS [l]
LEFT JOIN [LevelTwo] FOR SYSTEM_TIME AS OF '2010-01-01T00:00:00.0000000' AS [l0] ON [l].[Id] = [l0].[Level1_Optional_Id]
LEFT JOIN [LevelThree] FOR SYSTEM_TIME AS OF '2010-01-01T00:00:00.0000000' AS [l1] ON [l0].[Id] = [l1].[OneToMany_Optional_Inverse3Id]
ORDER BY [l0].[Name], [l].[Id], [l0].[Id]");
    }

    public override async Task Include_collection_multiple(bool async)
    {
        await base.Include_collection_multiple(async);

        AssertSql(
            @"SELECT [l].[Id], [l].[Date], [l].[Name], [l].[OneToMany_Optional_Self_Inverse1Id], [l].[OneToMany_Required_Self_Inverse1Id], [l].[OneToOne_Optional_Self1Id], [l].[PeriodEnd], [l].[PeriodStart], [t].[Id], [t].[Date], [t].[Level1_Optional_Id], [t].[Level1_Required_Id], [t].[Name], [t].[OneToMany_Optional_Inverse2Id], [t].[OneToMany_Optional_Self_Inverse2Id], [t].[OneToMany_Required_Inverse2Id], [t].[OneToMany_Required_Self_Inverse2Id], [t].[OneToOne_Optional_PK_Inverse2Id], [t].[OneToOne_Optional_Self2Id], [t].[PeriodEnd], [t].[PeriodStart], [t].[Id0], [t].[Level2_Optional_Id], [t].[Level2_Required_Id], [t].[Name0], [t].[OneToMany_Optional_Inverse3Id], [t].[OneToMany_Optional_Self_Inverse3Id], [t].[OneToMany_Required_Inverse3Id], [t].[OneToMany_Required_Self_Inverse3Id], [t].[OneToOne_Optional_PK_Inverse3Id], [t].[OneToOne_Optional_Self3Id], [t].[PeriodEnd0], [t].[PeriodStart0], [t].[Id1], [t].[Level3_Optional_Id], [t].[Level3_Required_Id], [t].[Name1], [t].[OneToMany_Optional_Inverse4Id], [t].[OneToMany_Optional_Self_Inverse4Id], [t].[OneToMany_Required_Inverse4Id], [t].[OneToMany_Required_Self_Inverse4Id], [t].[OneToOne_Optional_PK_Inverse4Id], [t].[OneToOne_Optional_Self4Id], [t].[PeriodEnd1], [t].[PeriodStart1], [t].[Id2], [t].[Level2_Optional_Id0], [t].[Level2_Required_Id0], [t].[Name2], [t].[OneToMany_Optional_Inverse3Id0], [t].[OneToMany_Optional_Self_Inverse3Id0], [t].[OneToMany_Required_Inverse3Id0], [t].[OneToMany_Required_Self_Inverse3Id0], [t].[OneToOne_Optional_PK_Inverse3Id0], [t].[OneToOne_Optional_Self3Id0], [t].[PeriodEnd2], [t].[PeriodStart2], [t].[Id3], [t].[Level3_Optional_Id0], [t].[Level3_Required_Id0], [t].[Name3], [t].[OneToMany_Optional_Inverse4Id0], [t].[OneToMany_Optional_Self_Inverse4Id0], [t].[OneToMany_Required_Inverse4Id0], [t].[OneToMany_Required_Self_Inverse4Id0], [t].[OneToOne_Optional_PK_Inverse4Id0], [t].[OneToOne_Optional_Self4Id0], [t].[PeriodEnd3], [t].[PeriodStart3]
FROM [LevelOne] FOR SYSTEM_TIME AS OF '2010-01-01T00:00:00.0000000' AS [l]
LEFT JOIN (
    SELECT [l0].[Id], [l0].[Date], [l0].[Level1_Optional_Id], [l0].[Level1_Required_Id], [l0].[Name], [l0].[OneToMany_Optional_Inverse2Id], [l0].[OneToMany_Optional_Self_Inverse2Id], [l0].[OneToMany_Required_Inverse2Id], [l0].[OneToMany_Required_Self_Inverse2Id], [l0].[OneToOne_Optional_PK_Inverse2Id], [l0].[OneToOne_Optional_Self2Id], [l0].[PeriodEnd], [l0].[PeriodStart], [l1].[Id] AS [Id0], [l1].[Level2_Optional_Id], [l1].[Level2_Required_Id], [l1].[Name] AS [Name0], [l1].[OneToMany_Optional_Inverse3Id], [l1].[OneToMany_Optional_Self_Inverse3Id], [l1].[OneToMany_Required_Inverse3Id], [l1].[OneToMany_Required_Self_Inverse3Id], [l1].[OneToOne_Optional_PK_Inverse3Id], [l1].[OneToOne_Optional_Self3Id], [l1].[PeriodEnd] AS [PeriodEnd0], [l1].[PeriodStart] AS [PeriodStart0], [l2].[Id] AS [Id1], [l2].[Level3_Optional_Id], [l2].[Level3_Required_Id], [l2].[Name] AS [Name1], [l2].[OneToMany_Optional_Inverse4Id], [l2].[OneToMany_Optional_Self_Inverse4Id], [l2].[OneToMany_Required_Inverse4Id], [l2].[OneToMany_Required_Self_Inverse4Id], [l2].[OneToOne_Optional_PK_Inverse4Id], [l2].[OneToOne_Optional_Self4Id], [l2].[PeriodEnd] AS [PeriodEnd1], [l2].[PeriodStart] AS [PeriodStart1], [l3].[Id] AS [Id2], [l3].[Level2_Optional_Id] AS [Level2_Optional_Id0], [l3].[Level2_Required_Id] AS [Level2_Required_Id0], [l3].[Name] AS [Name2], [l3].[OneToMany_Optional_Inverse3Id] AS [OneToMany_Optional_Inverse3Id0], [l3].[OneToMany_Optional_Self_Inverse3Id] AS [OneToMany_Optional_Self_Inverse3Id0], [l3].[OneToMany_Required_Inverse3Id] AS [OneToMany_Required_Inverse3Id0], [l3].[OneToMany_Required_Self_Inverse3Id] AS [OneToMany_Required_Self_Inverse3Id0], [l3].[OneToOne_Optional_PK_Inverse3Id] AS [OneToOne_Optional_PK_Inverse3Id0], [l3].[OneToOne_Optional_Self3Id] AS [OneToOne_Optional_Self3Id0], [l3].[PeriodEnd] AS [PeriodEnd2], [l3].[PeriodStart] AS [PeriodStart2], [l4].[Id] AS [Id3], [l4].[Level3_Optional_Id] AS [Level3_Optional_Id0], [l4].[Level3_Required_Id] AS [Level3_Required_Id0], [l4].[Name] AS [Name3], [l4].[OneToMany_Optional_Inverse4Id] AS [OneToMany_Optional_Inverse4Id0], [l4].[OneToMany_Optional_Self_Inverse4Id] AS [OneToMany_Optional_Self_Inverse4Id0], [l4].[OneToMany_Required_Inverse4Id] AS [OneToMany_Required_Inverse4Id0], [l4].[OneToMany_Required_Self_Inverse4Id] AS [OneToMany_Required_Self_Inverse4Id0], [l4].[OneToOne_Optional_PK_Inverse4Id] AS [OneToOne_Optional_PK_Inverse4Id0], [l4].[OneToOne_Optional_Self4Id] AS [OneToOne_Optional_Self4Id0], [l4].[PeriodEnd] AS [PeriodEnd3], [l4].[PeriodStart] AS [PeriodStart3]
    FROM [LevelTwo] FOR SYSTEM_TIME AS OF '2010-01-01T00:00:00.0000000' AS [l0]
    LEFT JOIN [LevelThree] FOR SYSTEM_TIME AS OF '2010-01-01T00:00:00.0000000' AS [l1] ON [l0].[Id] = [l1].[OneToOne_Optional_PK_Inverse3Id]
    LEFT JOIN [LevelFour] FOR SYSTEM_TIME AS OF '2010-01-01T00:00:00.0000000' AS [l2] ON [l1].[Id] = [l2].[Level3_Optional_Id]
    LEFT JOIN [LevelThree] FOR SYSTEM_TIME AS OF '2010-01-01T00:00:00.0000000' AS [l3] ON [l0].[Id] = [l3].[Level2_Optional_Id]
    LEFT JOIN [LevelFour] FOR SYSTEM_TIME AS OF '2010-01-01T00:00:00.0000000' AS [l4] ON [l3].[Id] = [l4].[OneToMany_Optional_Inverse4Id]
) AS [t] ON [l].[Id] = [t].[OneToMany_Optional_Inverse2Id]
ORDER BY [l].[Id], [t].[Id], [t].[Id0], [t].[Id1], [t].[Id2]");
    }

    public override async Task Project_collection_navigation_nested_anonymous(bool async)
    {
        await base.Project_collection_navigation_nested_anonymous(async);

        AssertSql(
            @"SELECT [l].[Id], [l0].[Id], [l1].[Id], [l1].[Level2_Optional_Id], [l1].[Level2_Required_Id], [l1].[Name], [l1].[OneToMany_Optional_Inverse3Id], [l1].[OneToMany_Optional_Self_Inverse3Id], [l1].[OneToMany_Required_Inverse3Id], [l1].[OneToMany_Required_Self_Inverse3Id], [l1].[OneToOne_Optional_PK_Inverse3Id], [l1].[OneToOne_Optional_Self3Id], [l1].[PeriodEnd], [l1].[PeriodStart]
FROM [LevelOne] FOR SYSTEM_TIME AS OF '2010-01-01T00:00:00.0000000' AS [l]
LEFT JOIN [LevelTwo] FOR SYSTEM_TIME AS OF '2010-01-01T00:00:00.0000000' AS [l0] ON [l].[Id] = [l0].[Level1_Optional_Id]
LEFT JOIN [LevelThree] FOR SYSTEM_TIME AS OF '2010-01-01T00:00:00.0000000' AS [l1] ON [l0].[Id] = [l1].[OneToMany_Optional_Inverse3Id]
ORDER BY [l].[Id], [l0].[Id]");
    }

    public override async Task Include_after_multiple_SelectMany_and_reference_navigation(bool async)
    {
        await base.Include_after_multiple_SelectMany_and_reference_navigation(async);

        AssertSql(
            @"SELECT [l2].[Id], [l2].[Level3_Optional_Id], [l2].[Level3_Required_Id], [l2].[Name], [l2].[OneToMany_Optional_Inverse4Id], [l2].[OneToMany_Optional_Self_Inverse4Id], [l2].[OneToMany_Required_Inverse4Id], [l2].[OneToMany_Required_Self_Inverse4Id], [l2].[OneToOne_Optional_PK_Inverse4Id], [l2].[OneToOne_Optional_Self4Id], [l2].[PeriodEnd], [l2].[PeriodStart], [l].[Id], [l0].[Id], [l1].[Id], [l3].[Id], [l3].[Level3_Optional_Id], [l3].[Level3_Required_Id], [l3].[Name], [l3].[OneToMany_Optional_Inverse4Id], [l3].[OneToMany_Optional_Self_Inverse4Id], [l3].[OneToMany_Required_Inverse4Id], [l3].[OneToMany_Required_Self_Inverse4Id], [l3].[OneToOne_Optional_PK_Inverse4Id], [l3].[OneToOne_Optional_Self4Id], [l3].[PeriodEnd], [l3].[PeriodStart]
FROM [LevelOne] FOR SYSTEM_TIME AS OF '2010-01-01T00:00:00.0000000' AS [l]
INNER JOIN [LevelTwo] FOR SYSTEM_TIME AS OF '2010-01-01T00:00:00.0000000' AS [l0] ON [l].[Id] = [l0].[OneToMany_Required_Inverse2Id]
INNER JOIN [LevelThree] FOR SYSTEM_TIME AS OF '2010-01-01T00:00:00.0000000' AS [l1] ON [l0].[Id] = [l1].[OneToMany_Optional_Inverse3Id]
LEFT JOIN [LevelFour] FOR SYSTEM_TIME AS OF '2010-01-01T00:00:00.0000000' AS [l2] ON [l1].[Id] = [l2].[Level3_Required_Id]
LEFT JOIN [LevelFour] FOR SYSTEM_TIME AS OF '2010-01-01T00:00:00.0000000' AS [l3] ON [l2].[Id] = [l3].[OneToMany_Required_Self_Inverse4Id]
ORDER BY [l].[Id], [l0].[Id], [l1].[Id], [l2].[Id]");
    }

    public override async Task Multiple_complex_includes_self_ref(bool async)
    {
        await base.Multiple_complex_includes_self_ref(async);

        AssertSql(
            @"SELECT [l].[Id], [l].[Date], [l].[Name], [l].[OneToMany_Optional_Self_Inverse1Id], [l].[OneToMany_Required_Self_Inverse1Id], [l].[OneToOne_Optional_Self1Id], [l].[PeriodEnd], [l].[PeriodStart], [l0].[Id], [l0].[Date], [l0].[Name], [l0].[OneToMany_Optional_Self_Inverse1Id], [l0].[OneToMany_Required_Self_Inverse1Id], [l0].[OneToOne_Optional_Self1Id], [l0].[PeriodEnd], [l0].[PeriodStart], [l1].[Id], [l1].[Date], [l1].[Name], [l1].[OneToMany_Optional_Self_Inverse1Id], [l1].[OneToMany_Required_Self_Inverse1Id], [l1].[OneToOne_Optional_Self1Id], [l1].[PeriodEnd], [l1].[PeriodStart], [t].[Id], [t].[Date], [t].[Name], [t].[OneToMany_Optional_Self_Inverse1Id], [t].[OneToMany_Required_Self_Inverse1Id], [t].[OneToOne_Optional_Self1Id], [t].[PeriodEnd], [t].[PeriodStart], [t].[Id0], [t].[Date0], [t].[Name0], [t].[OneToMany_Optional_Self_Inverse1Id0], [t].[OneToMany_Required_Self_Inverse1Id0], [t].[OneToOne_Optional_Self1Id0], [t].[PeriodEnd0], [t].[PeriodStart0]
FROM [LevelOne] FOR SYSTEM_TIME AS OF '2010-01-01T00:00:00.0000000' AS [l]
LEFT JOIN [LevelOne] FOR SYSTEM_TIME AS OF '2010-01-01T00:00:00.0000000' AS [l0] ON [l].[OneToOne_Optional_Self1Id] = [l0].[Id]
LEFT JOIN [LevelOne] FOR SYSTEM_TIME AS OF '2010-01-01T00:00:00.0000000' AS [l1] ON [l0].[Id] = [l1].[OneToMany_Optional_Self_Inverse1Id]
LEFT JOIN (
    SELECT [l2].[Id], [l2].[Date], [l2].[Name], [l2].[OneToMany_Optional_Self_Inverse1Id], [l2].[OneToMany_Required_Self_Inverse1Id], [l2].[OneToOne_Optional_Self1Id], [l2].[PeriodEnd], [l2].[PeriodStart], [l3].[Id] AS [Id0], [l3].[Date] AS [Date0], [l3].[Name] AS [Name0], [l3].[OneToMany_Optional_Self_Inverse1Id] AS [OneToMany_Optional_Self_Inverse1Id0], [l3].[OneToMany_Required_Self_Inverse1Id] AS [OneToMany_Required_Self_Inverse1Id0], [l3].[OneToOne_Optional_Self1Id] AS [OneToOne_Optional_Self1Id0], [l3].[PeriodEnd] AS [PeriodEnd0], [l3].[PeriodStart] AS [PeriodStart0]
    FROM [LevelOne] FOR SYSTEM_TIME AS OF '2010-01-01T00:00:00.0000000' AS [l2]
    LEFT JOIN [LevelOne] FOR SYSTEM_TIME AS OF '2010-01-01T00:00:00.0000000' AS [l3] ON [l2].[OneToOne_Optional_Self1Id] = [l3].[Id]
) AS [t] ON [l].[Id] = [t].[OneToMany_Optional_Self_Inverse1Id]
ORDER BY [l].[Id], [l0].[Id], [l1].[Id], [t].[Id]");
    }

    public override async Task Include_collection_then_reference(bool async)
    {
        await base.Include_collection_then_reference(async);

        AssertSql(
            @"SELECT [l].[Id], [l].[Date], [l].[Name], [l].[OneToMany_Optional_Self_Inverse1Id], [l].[OneToMany_Required_Self_Inverse1Id], [l].[OneToOne_Optional_Self1Id], [l].[PeriodEnd], [l].[PeriodStart], [t].[Id], [t].[Date], [t].[Level1_Optional_Id], [t].[Level1_Required_Id], [t].[Name], [t].[OneToMany_Optional_Inverse2Id], [t].[OneToMany_Optional_Self_Inverse2Id], [t].[OneToMany_Required_Inverse2Id], [t].[OneToMany_Required_Self_Inverse2Id], [t].[OneToOne_Optional_PK_Inverse2Id], [t].[OneToOne_Optional_Self2Id], [t].[PeriodEnd], [t].[PeriodStart], [t].[Id0], [t].[Level2_Optional_Id], [t].[Level2_Required_Id], [t].[Name0], [t].[OneToMany_Optional_Inverse3Id], [t].[OneToMany_Optional_Self_Inverse3Id], [t].[OneToMany_Required_Inverse3Id], [t].[OneToMany_Required_Self_Inverse3Id], [t].[OneToOne_Optional_PK_Inverse3Id], [t].[OneToOne_Optional_Self3Id], [t].[PeriodEnd0], [t].[PeriodStart0]
FROM [LevelOne] FOR SYSTEM_TIME AS OF '2010-01-01T00:00:00.0000000' AS [l]
LEFT JOIN (
    SELECT [l0].[Id], [l0].[Date], [l0].[Level1_Optional_Id], [l0].[Level1_Required_Id], [l0].[Name], [l0].[OneToMany_Optional_Inverse2Id], [l0].[OneToMany_Optional_Self_Inverse2Id], [l0].[OneToMany_Required_Inverse2Id], [l0].[OneToMany_Required_Self_Inverse2Id], [l0].[OneToOne_Optional_PK_Inverse2Id], [l0].[OneToOne_Optional_Self2Id], [l0].[PeriodEnd], [l0].[PeriodStart], [l1].[Id] AS [Id0], [l1].[Level2_Optional_Id], [l1].[Level2_Required_Id], [l1].[Name] AS [Name0], [l1].[OneToMany_Optional_Inverse3Id], [l1].[OneToMany_Optional_Self_Inverse3Id], [l1].[OneToMany_Required_Inverse3Id], [l1].[OneToMany_Required_Self_Inverse3Id], [l1].[OneToOne_Optional_PK_Inverse3Id], [l1].[OneToOne_Optional_Self3Id], [l1].[PeriodEnd] AS [PeriodEnd0], [l1].[PeriodStart] AS [PeriodStart0]
    FROM [LevelTwo] FOR SYSTEM_TIME AS OF '2010-01-01T00:00:00.0000000' AS [l0]
    LEFT JOIN [LevelThree] FOR SYSTEM_TIME AS OF '2010-01-01T00:00:00.0000000' AS [l1] ON [l0].[Id] = [l1].[Level2_Optional_Id]
) AS [t] ON [l].[Id] = [t].[OneToMany_Optional_Inverse2Id]
ORDER BY [l].[Id], [t].[Id]");
    }

    public override async Task Include_collection(bool async)
    {
        await base.Include_collection(async);

        AssertSql(
            @"SELECT [l].[Id], [l].[Date], [l].[Name], [l].[OneToMany_Optional_Self_Inverse1Id], [l].[OneToMany_Required_Self_Inverse1Id], [l].[OneToOne_Optional_Self1Id], [l].[PeriodEnd], [l].[PeriodStart], [l0].[Id], [l0].[Date], [l0].[Level1_Optional_Id], [l0].[Level1_Required_Id], [l0].[Name], [l0].[OneToMany_Optional_Inverse2Id], [l0].[OneToMany_Optional_Self_Inverse2Id], [l0].[OneToMany_Required_Inverse2Id], [l0].[OneToMany_Required_Self_Inverse2Id], [l0].[OneToOne_Optional_PK_Inverse2Id], [l0].[OneToOne_Optional_Self2Id], [l0].[PeriodEnd], [l0].[PeriodStart]
FROM [LevelOne] FOR SYSTEM_TIME AS OF '2010-01-01T00:00:00.0000000' AS [l]
LEFT JOIN [LevelTwo] FOR SYSTEM_TIME AS OF '2010-01-01T00:00:00.0000000' AS [l0] ON [l].[Id] = [l0].[OneToMany_Optional_Inverse2Id]
ORDER BY [l].[Id]");
    }

    public override async Task Multiple_SelectMany_with_Include(bool async)
    {
        await base.Multiple_SelectMany_with_Include(async);

        AssertSql(
            @"SELECT [l1].[Id], [l1].[Level2_Optional_Id], [l1].[Level2_Required_Id], [l1].[Name], [l1].[OneToMany_Optional_Inverse3Id], [l1].[OneToMany_Optional_Self_Inverse3Id], [l1].[OneToMany_Required_Inverse3Id], [l1].[OneToMany_Required_Self_Inverse3Id], [l1].[OneToOne_Optional_PK_Inverse3Id], [l1].[OneToOne_Optional_Self3Id], [l1].[PeriodEnd], [l1].[PeriodStart], [l2].[Id], [l2].[Level3_Optional_Id], [l2].[Level3_Required_Id], [l2].[Name], [l2].[OneToMany_Optional_Inverse4Id], [l2].[OneToMany_Optional_Self_Inverse4Id], [l2].[OneToMany_Required_Inverse4Id], [l2].[OneToMany_Required_Self_Inverse4Id], [l2].[OneToOne_Optional_PK_Inverse4Id], [l2].[OneToOne_Optional_Self4Id], [l2].[PeriodEnd], [l2].[PeriodStart], [l].[Id], [l0].[Id], [l3].[Id], [l3].[Level3_Optional_Id], [l3].[Level3_Required_Id], [l3].[Name], [l3].[OneToMany_Optional_Inverse4Id], [l3].[OneToMany_Optional_Self_Inverse4Id], [l3].[OneToMany_Required_Inverse4Id], [l3].[OneToMany_Required_Self_Inverse4Id], [l3].[OneToOne_Optional_PK_Inverse4Id], [l3].[OneToOne_Optional_Self4Id], [l3].[PeriodEnd], [l3].[PeriodStart]
FROM [LevelOne] FOR SYSTEM_TIME AS OF '2010-01-01T00:00:00.0000000' AS [l]
INNER JOIN [LevelTwo] FOR SYSTEM_TIME AS OF '2010-01-01T00:00:00.0000000' AS [l0] ON [l].[Id] = [l0].[OneToMany_Optional_Inverse2Id]
INNER JOIN [LevelThree] FOR SYSTEM_TIME AS OF '2010-01-01T00:00:00.0000000' AS [l1] ON [l0].[Id] = [l1].[OneToMany_Optional_Inverse3Id]
LEFT JOIN [LevelFour] FOR SYSTEM_TIME AS OF '2010-01-01T00:00:00.0000000' AS [l2] ON [l1].[Id] = [l2].[Level3_Required_Id]
LEFT JOIN [LevelFour] FOR SYSTEM_TIME AS OF '2010-01-01T00:00:00.0000000' AS [l3] ON [l1].[Id] = [l3].[OneToMany_Optional_Inverse4Id]
ORDER BY [l].[Id], [l0].[Id], [l1].[Id], [l2].[Id]");
    }

    public override async Task Lift_projection_mapping_when_pushing_down_subquery(bool async)
    {
        await base.Lift_projection_mapping_when_pushing_down_subquery(async);

        AssertSql(
            @"@__p_0='25'

SELECT [t].[Id], [t0].[Id], [l1].[Id], [t0].[c]
FROM (
    SELECT TOP(@__p_0) [l].[Id]
    FROM [LevelOne] FOR SYSTEM_TIME AS OF '2010-01-01T00:00:00.0000000' AS [l]
) AS [t]
LEFT JOIN (
    SELECT [t1].[Id], [t1].[c], [t1].[OneToMany_Required_Inverse2Id]
    FROM (
        SELECT [l0].[Id], 1 AS [c], [l0].[OneToMany_Required_Inverse2Id], ROW_NUMBER() OVER(PARTITION BY [l0].[OneToMany_Required_Inverse2Id] ORDER BY [l0].[Id]) AS [row]
        FROM [LevelTwo] FOR SYSTEM_TIME AS OF '2010-01-01T00:00:00.0000000' AS [l0]
    ) AS [t1]
    WHERE [t1].[row] <= 1
) AS [t0] ON [t].[Id] = [t0].[OneToMany_Required_Inverse2Id]
LEFT JOIN [LevelTwo] FOR SYSTEM_TIME AS OF '2010-01-01T00:00:00.0000000' AS [l1] ON [t].[Id] = [l1].[OneToMany_Required_Inverse2Id]
ORDER BY [t].[Id], [t0].[Id]");
    }

    public override async Task SelectMany_with_Include2(bool async)
    {
        await base.SelectMany_with_Include2(async);

        AssertSql(
            @"SELECT [l0].[Id], [l0].[Date], [l0].[Level1_Optional_Id], [l0].[Level1_Required_Id], [l0].[Name], [l0].[OneToMany_Optional_Inverse2Id], [l0].[OneToMany_Optional_Self_Inverse2Id], [l0].[OneToMany_Required_Inverse2Id], [l0].[OneToMany_Required_Self_Inverse2Id], [l0].[OneToOne_Optional_PK_Inverse2Id], [l0].[OneToOne_Optional_Self2Id], [l0].[PeriodEnd], [l0].[PeriodStart], [l1].[Id], [l1].[Level2_Optional_Id], [l1].[Level2_Required_Id], [l1].[Name], [l1].[OneToMany_Optional_Inverse3Id], [l1].[OneToMany_Optional_Self_Inverse3Id], [l1].[OneToMany_Required_Inverse3Id], [l1].[OneToMany_Required_Self_Inverse3Id], [l1].[OneToOne_Optional_PK_Inverse3Id], [l1].[OneToOne_Optional_Self3Id], [l1].[PeriodEnd], [l1].[PeriodStart]
FROM [LevelOne] FOR SYSTEM_TIME AS OF '2010-01-01T00:00:00.0000000' AS [l]
INNER JOIN [LevelTwo] FOR SYSTEM_TIME AS OF '2010-01-01T00:00:00.0000000' AS [l0] ON [l].[Id] = [l0].[OneToMany_Optional_Inverse2Id]
LEFT JOIN [LevelThree] FOR SYSTEM_TIME AS OF '2010-01-01T00:00:00.0000000' AS [l1] ON [l0].[Id] = [l1].[Level2_Required_Id]");
    }

    public override async Task Project_collection_navigation(bool async)
    {
        await base.Project_collection_navigation(async);

        AssertSql(
            @"SELECT [l].[Id], [l0].[Id], [l0].[Date], [l0].[Level1_Optional_Id], [l0].[Level1_Required_Id], [l0].[Name], [l0].[OneToMany_Optional_Inverse2Id], [l0].[OneToMany_Optional_Self_Inverse2Id], [l0].[OneToMany_Required_Inverse2Id], [l0].[OneToMany_Required_Self_Inverse2Id], [l0].[OneToOne_Optional_PK_Inverse2Id], [l0].[OneToOne_Optional_Self2Id], [l0].[PeriodEnd], [l0].[PeriodStart]
FROM [LevelOne] FOR SYSTEM_TIME AS OF '2010-01-01T00:00:00.0000000' AS [l]
LEFT JOIN [LevelTwo] FOR SYSTEM_TIME AS OF '2010-01-01T00:00:00.0000000' AS [l0] ON [l].[Id] = [l0].[OneToMany_Optional_Inverse2Id]
ORDER BY [l].[Id]");
    }

    public override async Task
        Multi_level_include_correct_PK_is_chosen_as_the_join_predicate_for_queries_that_join_same_table_multiple_times(bool async)
    {
        await base
            .Multi_level_include_correct_PK_is_chosen_as_the_join_predicate_for_queries_that_join_same_table_multiple_times(async);

        AssertSql(
            @"SELECT [l].[Id], [l].[Date], [l].[Name], [l].[OneToMany_Optional_Self_Inverse1Id], [l].[OneToMany_Required_Self_Inverse1Id], [l].[OneToOne_Optional_Self1Id], [l].[PeriodEnd], [l].[PeriodStart], [t0].[Id], [t0].[Date], [t0].[Level1_Optional_Id], [t0].[Level1_Required_Id], [t0].[Name], [t0].[OneToMany_Optional_Inverse2Id], [t0].[OneToMany_Optional_Self_Inverse2Id], [t0].[OneToMany_Required_Inverse2Id], [t0].[OneToMany_Required_Self_Inverse2Id], [t0].[OneToOne_Optional_PK_Inverse2Id], [t0].[OneToOne_Optional_Self2Id], [t0].[PeriodEnd], [t0].[PeriodStart], [t0].[Id0], [t0].[Level2_Optional_Id], [t0].[Level2_Required_Id], [t0].[Name0], [t0].[OneToMany_Optional_Inverse3Id], [t0].[OneToMany_Optional_Self_Inverse3Id], [t0].[OneToMany_Required_Inverse3Id], [t0].[OneToMany_Required_Self_Inverse3Id], [t0].[OneToOne_Optional_PK_Inverse3Id], [t0].[OneToOne_Optional_Self3Id], [t0].[PeriodEnd0], [t0].[PeriodStart0], [t0].[Id00], [t0].[Date0], [t0].[Level1_Optional_Id0], [t0].[Level1_Required_Id0], [t0].[Name00], [t0].[OneToMany_Optional_Inverse2Id0], [t0].[OneToMany_Optional_Self_Inverse2Id0], [t0].[OneToMany_Required_Inverse2Id0], [t0].[OneToMany_Required_Self_Inverse2Id0], [t0].[OneToOne_Optional_PK_Inverse2Id0], [t0].[OneToOne_Optional_Self2Id0], [t0].[PeriodEnd00], [t0].[PeriodStart00], [t0].[Id1], [t0].[Level2_Optional_Id0], [t0].[Level2_Required_Id0], [t0].[Name1], [t0].[OneToMany_Optional_Inverse3Id0], [t0].[OneToMany_Optional_Self_Inverse3Id0], [t0].[OneToMany_Required_Inverse3Id0], [t0].[OneToMany_Required_Self_Inverse3Id0], [t0].[OneToOne_Optional_PK_Inverse3Id0], [t0].[OneToOne_Optional_Self3Id0], [t0].[PeriodEnd1], [t0].[PeriodStart1]
FROM [LevelOne] FOR SYSTEM_TIME AS OF '2010-01-01T00:00:00.0000000' AS [l]
LEFT JOIN (
    SELECT [l0].[Id], [l0].[Date], [l0].[Level1_Optional_Id], [l0].[Level1_Required_Id], [l0].[Name], [l0].[OneToMany_Optional_Inverse2Id], [l0].[OneToMany_Optional_Self_Inverse2Id], [l0].[OneToMany_Required_Inverse2Id], [l0].[OneToMany_Required_Self_Inverse2Id], [l0].[OneToOne_Optional_PK_Inverse2Id], [l0].[OneToOne_Optional_Self2Id], [l0].[PeriodEnd], [l0].[PeriodStart], [t].[Id] AS [Id0], [t].[Level2_Optional_Id], [t].[Level2_Required_Id], [t].[Name] AS [Name0], [t].[OneToMany_Optional_Inverse3Id], [t].[OneToMany_Optional_Self_Inverse3Id], [t].[OneToMany_Required_Inverse3Id], [t].[OneToMany_Required_Self_Inverse3Id], [t].[OneToOne_Optional_PK_Inverse3Id], [t].[OneToOne_Optional_Self3Id], [t].[PeriodEnd] AS [PeriodEnd0], [t].[PeriodStart] AS [PeriodStart0], [t].[Id0] AS [Id00], [t].[Date] AS [Date0], [t].[Level1_Optional_Id] AS [Level1_Optional_Id0], [t].[Level1_Required_Id] AS [Level1_Required_Id0], [t].[Name0] AS [Name00], [t].[OneToMany_Optional_Inverse2Id] AS [OneToMany_Optional_Inverse2Id0], [t].[OneToMany_Optional_Self_Inverse2Id] AS [OneToMany_Optional_Self_Inverse2Id0], [t].[OneToMany_Required_Inverse2Id] AS [OneToMany_Required_Inverse2Id0], [t].[OneToMany_Required_Self_Inverse2Id] AS [OneToMany_Required_Self_Inverse2Id0], [t].[OneToOne_Optional_PK_Inverse2Id] AS [OneToOne_Optional_PK_Inverse2Id0], [t].[OneToOne_Optional_Self2Id] AS [OneToOne_Optional_Self2Id0], [t].[PeriodEnd0] AS [PeriodEnd00], [t].[PeriodStart0] AS [PeriodStart00], [t].[Id1], [t].[Level2_Optional_Id0], [t].[Level2_Required_Id0], [t].[Name1], [t].[OneToMany_Optional_Inverse3Id0], [t].[OneToMany_Optional_Self_Inverse3Id0], [t].[OneToMany_Required_Inverse3Id0], [t].[OneToMany_Required_Self_Inverse3Id0], [t].[OneToOne_Optional_PK_Inverse3Id0], [t].[OneToOne_Optional_Self3Id0], [t].[PeriodEnd1], [t].[PeriodStart1]
    FROM [LevelTwo] FOR SYSTEM_TIME AS OF '2010-01-01T00:00:00.0000000' AS [l0]
    LEFT JOIN (
        SELECT [l1].[Id], [l1].[Level2_Optional_Id], [l1].[Level2_Required_Id], [l1].[Name], [l1].[OneToMany_Optional_Inverse3Id], [l1].[OneToMany_Optional_Self_Inverse3Id], [l1].[OneToMany_Required_Inverse3Id], [l1].[OneToMany_Required_Self_Inverse3Id], [l1].[OneToOne_Optional_PK_Inverse3Id], [l1].[OneToOne_Optional_Self3Id], [l1].[PeriodEnd], [l1].[PeriodStart], [l2].[Id] AS [Id0], [l2].[Date], [l2].[Level1_Optional_Id], [l2].[Level1_Required_Id], [l2].[Name] AS [Name0], [l2].[OneToMany_Optional_Inverse2Id], [l2].[OneToMany_Optional_Self_Inverse2Id], [l2].[OneToMany_Required_Inverse2Id], [l2].[OneToMany_Required_Self_Inverse2Id], [l2].[OneToOne_Optional_PK_Inverse2Id], [l2].[OneToOne_Optional_Self2Id], [l2].[PeriodEnd] AS [PeriodEnd0], [l2].[PeriodStart] AS [PeriodStart0], [l3].[Id] AS [Id1], [l3].[Level2_Optional_Id] AS [Level2_Optional_Id0], [l3].[Level2_Required_Id] AS [Level2_Required_Id0], [l3].[Name] AS [Name1], [l3].[OneToMany_Optional_Inverse3Id] AS [OneToMany_Optional_Inverse3Id0], [l3].[OneToMany_Optional_Self_Inverse3Id] AS [OneToMany_Optional_Self_Inverse3Id0], [l3].[OneToMany_Required_Inverse3Id] AS [OneToMany_Required_Inverse3Id0], [l3].[OneToMany_Required_Self_Inverse3Id] AS [OneToMany_Required_Self_Inverse3Id0], [l3].[OneToOne_Optional_PK_Inverse3Id] AS [OneToOne_Optional_PK_Inverse3Id0], [l3].[OneToOne_Optional_Self3Id] AS [OneToOne_Optional_Self3Id0], [l3].[PeriodEnd] AS [PeriodEnd1], [l3].[PeriodStart] AS [PeriodStart1]
        FROM [LevelThree] FOR SYSTEM_TIME AS OF '2010-01-01T00:00:00.0000000' AS [l1]
        INNER JOIN [LevelTwo] FOR SYSTEM_TIME AS OF '2010-01-01T00:00:00.0000000' AS [l2] ON [l1].[OneToMany_Required_Inverse3Id] = [l2].[Id]
        LEFT JOIN [LevelThree] FOR SYSTEM_TIME AS OF '2010-01-01T00:00:00.0000000' AS [l3] ON [l2].[Id] = [l3].[OneToMany_Optional_Inverse3Id]
    ) AS [t] ON [l0].[Id] = [t].[OneToMany_Optional_Inverse3Id]
) AS [t0] ON [l].[Id] = [t0].[OneToMany_Optional_Inverse2Id]
ORDER BY [l].[Id], [t0].[Id], [t0].[Id0], [t0].[Id00]");
    }

    public override async Task Complex_query_issue_21665(bool async)
    {
        await base.Complex_query_issue_21665(async);

        AssertSql(
            @"SELECT [t].[Id], [t].[Date], [t].[Name], [t].[OneToMany_Optional_Self_Inverse1Id], [t].[OneToMany_Required_Self_Inverse1Id], [t].[OneToOne_Optional_Self1Id], [t].[PeriodEnd], [t].[PeriodStart], [t].[Name0], [t].[c], [t].[c0], [t].[c1], [t].[Id0], [t0].[Id], [t0].[Date], [t0].[Name], [t0].[OneToMany_Optional_Self_Inverse1Id], [t0].[OneToMany_Required_Self_Inverse1Id], [t0].[OneToOne_Optional_Self1Id], [t0].[PeriodEnd], [t0].[PeriodStart], [t0].[ChildCount], [t0].[Level2Name], [t0].[Level2Count], [t0].[IsLevel2There], [t0].[Id0]
FROM (
    SELECT TOP(1) [l].[Id], [l].[Date], [l].[Name], [l].[OneToMany_Optional_Self_Inverse1Id], [l].[OneToMany_Required_Self_Inverse1Id], [l].[OneToOne_Optional_Self1Id], [l].[PeriodEnd], [l].[PeriodStart], [l0].[Name] AS [Name0], (
        SELECT COUNT(*)
        FROM [LevelOne] FOR SYSTEM_TIME AS OF '2010-01-01T00:00:00.0000000' AS [l1]
        WHERE [l].[Id] = [l1].[OneToMany_Optional_Self_Inverse1Id]) AS [c], (
        SELECT COUNT(*)
        FROM [LevelTwo] FOR SYSTEM_TIME AS OF '2010-01-01T00:00:00.0000000' AS [l2]
        WHERE [l].[Id] = [l2].[OneToMany_Optional_Inverse2Id]) AS [c0], CASE
        WHEN EXISTS (
            SELECT 1
            FROM [LevelTwo] FOR SYSTEM_TIME AS OF '2010-01-01T00:00:00.0000000' AS [l3]
            WHERE [l].[Id] = [l3].[OneToMany_Optional_Inverse2Id] AND [l3].[Id] = 2) THEN CAST(1 AS bit)
        ELSE CAST(0 AS bit)
    END AS [c1], [l0].[Id] AS [Id0]
    FROM [LevelOne] FOR SYSTEM_TIME AS OF '2010-01-01T00:00:00.0000000' AS [l]
    LEFT JOIN [LevelTwo] FOR SYSTEM_TIME AS OF '2010-01-01T00:00:00.0000000' AS [l0] ON [l].[Id] = [l0].[Level1_Optional_Id]
    WHERE [l].[Id] = 2
    ORDER BY [l].[Name]
) AS [t]
OUTER APPLY (
    SELECT [t1].[Id], [t1].[Date], [t1].[Name], [t1].[OneToMany_Optional_Self_Inverse1Id], [t1].[OneToMany_Required_Self_Inverse1Id], [t1].[OneToOne_Optional_Self1Id], [t1].[PeriodEnd], [t1].[PeriodStart], (
        SELECT COUNT(*)
        FROM [LevelOne] FOR SYSTEM_TIME AS OF '2010-01-01T00:00:00.0000000' AS [l5]
        WHERE [t1].[Id] = [l5].[OneToMany_Optional_Self_Inverse1Id]) AS [ChildCount], [l4].[Name] AS [Level2Name], (
        SELECT COUNT(*)
        FROM [LevelTwo] FOR SYSTEM_TIME AS OF '2010-01-01T00:00:00.0000000' AS [l6]
        WHERE [t1].[Id] = [l6].[OneToMany_Optional_Inverse2Id]) AS [Level2Count], CASE
        WHEN EXISTS (
            SELECT 1
            FROM [LevelTwo] FOR SYSTEM_TIME AS OF '2010-01-01T00:00:00.0000000' AS [l7]
            WHERE [t1].[Id] = [l7].[OneToMany_Optional_Inverse2Id] AND [l7].[Id] = 2) THEN CAST(1 AS bit)
        ELSE CAST(0 AS bit)
    END AS [IsLevel2There], [l4].[Id] AS [Id0]
    FROM (
        SELECT [l8].[Id], [l8].[Date], [l8].[Name], [l8].[OneToMany_Optional_Self_Inverse1Id], [l8].[OneToMany_Required_Self_Inverse1Id], [l8].[OneToOne_Optional_Self1Id], [l8].[PeriodEnd], [l8].[PeriodStart]
        FROM [LevelOne] FOR SYSTEM_TIME AS OF '2010-01-01T00:00:00.0000000' AS [l8]
        WHERE [t].[Id] = [l8].[OneToMany_Optional_Self_Inverse1Id]
        ORDER BY [l8].[Name]
        OFFSET 1 ROWS FETCH NEXT 5 ROWS ONLY
    ) AS [t1]
    LEFT JOIN [LevelTwo] FOR SYSTEM_TIME AS OF '2010-01-01T00:00:00.0000000' AS [l4] ON [t1].[Id] = [l4].[Level1_Optional_Id]
) AS [t0]
ORDER BY [t].[Name], [t].[Id], [t].[Id0], [t0].[Name], [t0].[Id]");
    }

    public override async Task Filtered_include_and_non_filtered_include_on_same_navigation1(bool async)
    {
        await base.Filtered_include_and_non_filtered_include_on_same_navigation1(async);

        AssertSql(
            @"SELECT [l].[Id], [l].[Date], [l].[Name], [l].[OneToMany_Optional_Self_Inverse1Id], [l].[OneToMany_Required_Self_Inverse1Id], [l].[OneToOne_Optional_Self1Id], [l].[PeriodEnd], [l].[PeriodStart], [t0].[Id], [t0].[Date], [t0].[Level1_Optional_Id], [t0].[Level1_Required_Id], [t0].[Name], [t0].[OneToMany_Optional_Inverse2Id], [t0].[OneToMany_Optional_Self_Inverse2Id], [t0].[OneToMany_Required_Inverse2Id], [t0].[OneToMany_Required_Self_Inverse2Id], [t0].[OneToOne_Optional_PK_Inverse2Id], [t0].[OneToOne_Optional_Self2Id], [t0].[PeriodEnd], [t0].[PeriodStart]
FROM [LevelOne] FOR SYSTEM_TIME AS OF '2010-01-01T00:00:00.0000000' AS [l]
LEFT JOIN (
    SELECT [t].[Id], [t].[Date], [t].[Level1_Optional_Id], [t].[Level1_Required_Id], [t].[Name], [t].[OneToMany_Optional_Inverse2Id], [t].[OneToMany_Optional_Self_Inverse2Id], [t].[OneToMany_Required_Inverse2Id], [t].[OneToMany_Required_Self_Inverse2Id], [t].[OneToOne_Optional_PK_Inverse2Id], [t].[OneToOne_Optional_Self2Id], [t].[PeriodEnd], [t].[PeriodStart]
    FROM (
        SELECT [l0].[Id], [l0].[Date], [l0].[Level1_Optional_Id], [l0].[Level1_Required_Id], [l0].[Name], [l0].[OneToMany_Optional_Inverse2Id], [l0].[OneToMany_Optional_Self_Inverse2Id], [l0].[OneToMany_Required_Inverse2Id], [l0].[OneToMany_Required_Self_Inverse2Id], [l0].[OneToOne_Optional_PK_Inverse2Id], [l0].[OneToOne_Optional_Self2Id], [l0].[PeriodEnd], [l0].[PeriodStart], ROW_NUMBER() OVER(PARTITION BY [l0].[OneToMany_Optional_Inverse2Id] ORDER BY [l0].[Id]) AS [row]
        FROM [LevelTwo] FOR SYSTEM_TIME AS OF '2010-01-01T00:00:00.0000000' AS [l0]
        WHERE [l0].[Name] <> N'Foo' OR [l0].[Name] IS NULL
    ) AS [t]
    WHERE [t].[row] <= 3
) AS [t0] ON [l].[Id] = [t0].[OneToMany_Optional_Inverse2Id]
ORDER BY [l].[Id], [t0].[OneToMany_Optional_Inverse2Id], [t0].[Id]");
    }

    public override async Task
        Complex_SelectMany_with_nested_navigations_and_explicit_DefaultIfEmpty_with_other_query_operators_composed_on_top(bool async)
    {
        await base.Complex_SelectMany_with_nested_navigations_and_explicit_DefaultIfEmpty_with_other_query_operators_composed_on_top(
            async);

        AssertSql(
            @"SELECT [l2].[Id], [l2].[Level3_Optional_Id], [l2].[Level3_Required_Id], [l2].[Name], [l2].[OneToMany_Optional_Inverse4Id], [l2].[OneToMany_Optional_Self_Inverse4Id], [l2].[OneToMany_Required_Inverse4Id], [l2].[OneToMany_Required_Self_Inverse4Id], [l2].[OneToOne_Optional_PK_Inverse4Id], [l2].[OneToOne_Optional_Self4Id], [l2].[PeriodEnd], [l2].[PeriodStart], [l].[Id], [l0].[Id], [l1].[Id], [t].[Id], [t].[Id0], [t].[Id1], [t].[Id2], [t0].[Id], [t0].[Id0], [t0].[Id1], [t0].[Id2], [l11].[Id], [l12].[Id], [l13].[Id], [l14].[Id], [t1].[Id], [t1].[Date], [t1].[Level1_Optional_Id], [t1].[Level1_Required_Id], [t1].[Name], [t1].[OneToMany_Optional_Inverse2Id], [t1].[OneToMany_Optional_Self_Inverse2Id], [t1].[OneToMany_Required_Inverse2Id], [t1].[OneToMany_Required_Self_Inverse2Id], [t1].[OneToOne_Optional_PK_Inverse2Id], [t1].[OneToOne_Optional_Self2Id], [t1].[PeriodEnd], [t1].[PeriodStart], [l14].[Name]
FROM [LevelOne] FOR SYSTEM_TIME AS OF '2010-01-01T00:00:00.0000000' AS [l]
LEFT JOIN [LevelTwo] FOR SYSTEM_TIME AS OF '2010-01-01T00:00:00.0000000' AS [l0] ON [l].[Id] = [l0].[Level1_Required_Id]
LEFT JOIN [LevelThree] FOR SYSTEM_TIME AS OF '2010-01-01T00:00:00.0000000' AS [l1] ON [l0].[Id] = [l1].[Level2_Optional_Id]
LEFT JOIN [LevelFour] FOR SYSTEM_TIME AS OF '2010-01-01T00:00:00.0000000' AS [l2] ON [l1].[Id] = [l2].[OneToMany_Required_Inverse4Id]
INNER JOIN (
    SELECT [l3].[Id], [l4].[Id] AS [Id0], [l5].[Id] AS [Id1], [l6].[Id] AS [Id2]
    FROM [LevelFour] FOR SYSTEM_TIME AS OF '2010-01-01T00:00:00.0000000' AS [l3]
    INNER JOIN [LevelThree] FOR SYSTEM_TIME AS OF '2010-01-01T00:00:00.0000000' AS [l4] ON [l3].[Level3_Required_Id] = [l4].[Id]
    LEFT JOIN [LevelTwo] FOR SYSTEM_TIME AS OF '2010-01-01T00:00:00.0000000' AS [l5] ON [l4].[Level2_Optional_Id] = [l5].[Id]
    LEFT JOIN [LevelTwo] FOR SYSTEM_TIME AS OF '2010-01-01T00:00:00.0000000' AS [l6] ON [l5].[Id] = [l6].[OneToMany_Required_Self_Inverse2Id]
) AS [t] ON [l2].[Id] = [t].[Id2]
LEFT JOIN (
    SELECT [l7].[Id], [l8].[Id] AS [Id0], [l9].[Id] AS [Id1], [l10].[Id] AS [Id2], [l10].[Level2_Optional_Id] AS [Level2_Optional_Id0]
    FROM [LevelFour] FOR SYSTEM_TIME AS OF '2010-01-01T00:00:00.0000000' AS [l7]
    INNER JOIN [LevelThree] FOR SYSTEM_TIME AS OF '2010-01-01T00:00:00.0000000' AS [l8] ON [l7].[Level3_Required_Id] = [l8].[Id]
    INNER JOIN [LevelTwo] FOR SYSTEM_TIME AS OF '2010-01-01T00:00:00.0000000' AS [l9] ON [l8].[Level2_Required_Id] = [l9].[Id]
    LEFT JOIN [LevelThree] FOR SYSTEM_TIME AS OF '2010-01-01T00:00:00.0000000' AS [l10] ON [l9].[Id] = [l10].[OneToMany_Required_Inverse3Id]
) AS [t0] ON [t].[Id2] = [t0].[Id2]
LEFT JOIN [LevelThree] FOR SYSTEM_TIME AS OF '2010-01-01T00:00:00.0000000' AS [l11] ON [l2].[OneToMany_Optional_Inverse4Id] = [l11].[Id]
LEFT JOIN [LevelThree] FOR SYSTEM_TIME AS OF '2010-01-01T00:00:00.0000000' AS [l12] ON [t].[Id2] = [l12].[Level2_Optional_Id]
LEFT JOIN [LevelTwo] FOR SYSTEM_TIME AS OF '2010-01-01T00:00:00.0000000' AS [l13] ON [t0].[Level2_Optional_Id0] = [l13].[Id]
LEFT JOIN [LevelThree] FOR SYSTEM_TIME AS OF '2010-01-01T00:00:00.0000000' AS [l14] ON [l13].[Id] = [l14].[Level2_Required_Id]
LEFT JOIN (
    SELECT [l15].[Id], [l15].[Date], [l15].[Level1_Optional_Id], [l15].[Level1_Required_Id], [l15].[Name], [l15].[OneToMany_Optional_Inverse2Id], [l15].[OneToMany_Optional_Self_Inverse2Id], [l15].[OneToMany_Required_Inverse2Id], [l15].[OneToMany_Required_Self_Inverse2Id], [l15].[OneToOne_Optional_PK_Inverse2Id], [l15].[OneToOne_Optional_Self2Id], [l15].[PeriodEnd], [l15].[PeriodStart]
    FROM [LevelTwo] FOR SYSTEM_TIME AS OF '2010-01-01T00:00:00.0000000' AS [l15]
    WHERE [l15].[Id] <> 42
) AS [t1] ON [t].[Id2] = [t1].[OneToMany_Optional_Self_Inverse2Id]
WHERE [l11].[Name] <> N'Foo' OR [l11].[Name] IS NULL
ORDER BY [l12].[Id], [l].[Id], [l0].[Id], [l1].[Id], [l2].[Id], [t].[Id], [t].[Id0], [t].[Id1], [t].[Id2], [t0].[Id], [t0].[Id0], [t0].[Id1], [t0].[Id2], [l11].[Id], [l13].[Id], [l14].[Id]");
    }

    public override async Task Filtered_include_basic_OrderBy_Skip_Take(bool async)
    {
        await base.Filtered_include_basic_OrderBy_Skip_Take(async);

        AssertSql(
            @"SELECT [l].[Id], [l].[Date], [l].[Name], [l].[OneToMany_Optional_Self_Inverse1Id], [l].[OneToMany_Required_Self_Inverse1Id], [l].[OneToOne_Optional_Self1Id], [l].[PeriodEnd], [l].[PeriodStart], [t0].[Id], [t0].[Date], [t0].[Level1_Optional_Id], [t0].[Level1_Required_Id], [t0].[Name], [t0].[OneToMany_Optional_Inverse2Id], [t0].[OneToMany_Optional_Self_Inverse2Id], [t0].[OneToMany_Required_Inverse2Id], [t0].[OneToMany_Required_Self_Inverse2Id], [t0].[OneToOne_Optional_PK_Inverse2Id], [t0].[OneToOne_Optional_Self2Id], [t0].[PeriodEnd], [t0].[PeriodStart]
FROM [LevelOne] FOR SYSTEM_TIME AS OF '2010-01-01T00:00:00.0000000' AS [l]
LEFT JOIN (
    SELECT [t].[Id], [t].[Date], [t].[Level1_Optional_Id], [t].[Level1_Required_Id], [t].[Name], [t].[OneToMany_Optional_Inverse2Id], [t].[OneToMany_Optional_Self_Inverse2Id], [t].[OneToMany_Required_Inverse2Id], [t].[OneToMany_Required_Self_Inverse2Id], [t].[OneToOne_Optional_PK_Inverse2Id], [t].[OneToOne_Optional_Self2Id], [t].[PeriodEnd], [t].[PeriodStart]
    FROM (
        SELECT [l0].[Id], [l0].[Date], [l0].[Level1_Optional_Id], [l0].[Level1_Required_Id], [l0].[Name], [l0].[OneToMany_Optional_Inverse2Id], [l0].[OneToMany_Optional_Self_Inverse2Id], [l0].[OneToMany_Required_Inverse2Id], [l0].[OneToMany_Required_Self_Inverse2Id], [l0].[OneToOne_Optional_PK_Inverse2Id], [l0].[OneToOne_Optional_Self2Id], [l0].[PeriodEnd], [l0].[PeriodStart], ROW_NUMBER() OVER(PARTITION BY [l0].[OneToMany_Optional_Inverse2Id] ORDER BY [l0].[Name]) AS [row]
        FROM [LevelTwo] FOR SYSTEM_TIME AS OF '2010-01-01T00:00:00.0000000' AS [l0]
    ) AS [t]
    WHERE 1 < [t].[row] AND [t].[row] <= 4
) AS [t0] ON [l].[Id] = [t0].[OneToMany_Optional_Inverse2Id]
ORDER BY [l].[Id], [t0].[OneToMany_Optional_Inverse2Id], [t0].[Name]");
    }

    public override async Task Filtered_include_basic_OrderBy_Take(bool async)
    {
        await base.Filtered_include_basic_OrderBy_Take(async);

        AssertSql(
            @"SELECT [l].[Id], [l].[Date], [l].[Name], [l].[OneToMany_Optional_Self_Inverse1Id], [l].[OneToMany_Required_Self_Inverse1Id], [l].[OneToOne_Optional_Self1Id], [l].[PeriodEnd], [l].[PeriodStart], [t0].[Id], [t0].[Date], [t0].[Level1_Optional_Id], [t0].[Level1_Required_Id], [t0].[Name], [t0].[OneToMany_Optional_Inverse2Id], [t0].[OneToMany_Optional_Self_Inverse2Id], [t0].[OneToMany_Required_Inverse2Id], [t0].[OneToMany_Required_Self_Inverse2Id], [t0].[OneToOne_Optional_PK_Inverse2Id], [t0].[OneToOne_Optional_Self2Id], [t0].[PeriodEnd], [t0].[PeriodStart]
FROM [LevelOne] FOR SYSTEM_TIME AS OF '2010-01-01T00:00:00.0000000' AS [l]
LEFT JOIN (
    SELECT [t].[Id], [t].[Date], [t].[Level1_Optional_Id], [t].[Level1_Required_Id], [t].[Name], [t].[OneToMany_Optional_Inverse2Id], [t].[OneToMany_Optional_Self_Inverse2Id], [t].[OneToMany_Required_Inverse2Id], [t].[OneToMany_Required_Self_Inverse2Id], [t].[OneToOne_Optional_PK_Inverse2Id], [t].[OneToOne_Optional_Self2Id], [t].[PeriodEnd], [t].[PeriodStart]
    FROM (
        SELECT [l0].[Id], [l0].[Date], [l0].[Level1_Optional_Id], [l0].[Level1_Required_Id], [l0].[Name], [l0].[OneToMany_Optional_Inverse2Id], [l0].[OneToMany_Optional_Self_Inverse2Id], [l0].[OneToMany_Required_Inverse2Id], [l0].[OneToMany_Required_Self_Inverse2Id], [l0].[OneToOne_Optional_PK_Inverse2Id], [l0].[OneToOne_Optional_Self2Id], [l0].[PeriodEnd], [l0].[PeriodStart], ROW_NUMBER() OVER(PARTITION BY [l0].[OneToMany_Optional_Inverse2Id] ORDER BY [l0].[Name]) AS [row]
        FROM [LevelTwo] FOR SYSTEM_TIME AS OF '2010-01-01T00:00:00.0000000' AS [l0]
    ) AS [t]
    WHERE [t].[row] <= 3
) AS [t0] ON [l].[Id] = [t0].[OneToMany_Optional_Inverse2Id]
ORDER BY [l].[Id], [t0].[OneToMany_Optional_Inverse2Id], [t0].[Name]");
    }

    public override async Task Filtered_include_context_accessed_inside_filter(bool async)
    {
        await base.Filtered_include_context_accessed_inside_filter(async);

        AssertSql(
            @"SELECT COUNT(*)
FROM [LevelOne] FOR SYSTEM_TIME AS OF '2010-01-01T00:00:00.0000000' AS [l]",
            //
            @"@__p_0='True'

SELECT [l].[Id], [l].[Date], [l].[Name], [l].[OneToMany_Optional_Self_Inverse1Id], [l].[OneToMany_Required_Self_Inverse1Id], [l].[OneToOne_Optional_Self1Id], [l].[PeriodEnd], [l].[PeriodStart], [t0].[Id], [t0].[Date], [t0].[Level1_Optional_Id], [t0].[Level1_Required_Id], [t0].[Name], [t0].[OneToMany_Optional_Inverse2Id], [t0].[OneToMany_Optional_Self_Inverse2Id], [t0].[OneToMany_Required_Inverse2Id], [t0].[OneToMany_Required_Self_Inverse2Id], [t0].[OneToOne_Optional_PK_Inverse2Id], [t0].[OneToOne_Optional_Self2Id], [t0].[PeriodEnd], [t0].[PeriodStart]
FROM [LevelOne] FOR SYSTEM_TIME AS OF '2010-01-01T00:00:00.0000000' AS [l]
LEFT JOIN (
    SELECT [t].[Id], [t].[Date], [t].[Level1_Optional_Id], [t].[Level1_Required_Id], [t].[Name], [t].[OneToMany_Optional_Inverse2Id], [t].[OneToMany_Optional_Self_Inverse2Id], [t].[OneToMany_Required_Inverse2Id], [t].[OneToMany_Required_Self_Inverse2Id], [t].[OneToOne_Optional_PK_Inverse2Id], [t].[OneToOne_Optional_Self2Id], [t].[PeriodEnd], [t].[PeriodStart]
    FROM (
        SELECT [l0].[Id], [l0].[Date], [l0].[Level1_Optional_Id], [l0].[Level1_Required_Id], [l0].[Name], [l0].[OneToMany_Optional_Inverse2Id], [l0].[OneToMany_Optional_Self_Inverse2Id], [l0].[OneToMany_Required_Inverse2Id], [l0].[OneToMany_Required_Self_Inverse2Id], [l0].[OneToOne_Optional_PK_Inverse2Id], [l0].[OneToOne_Optional_Self2Id], [l0].[PeriodEnd], [l0].[PeriodStart], ROW_NUMBER() OVER(PARTITION BY [l0].[OneToMany_Optional_Inverse2Id] ORDER BY [l0].[Id]) AS [row]
        FROM [LevelTwo] FOR SYSTEM_TIME AS OF '2010-01-01T00:00:00.0000000' AS [l0]
        WHERE @__p_0 = CAST(1 AS bit)
    ) AS [t]
    WHERE [t].[row] <= 3
) AS [t0] ON [l].[Id] = [t0].[OneToMany_Optional_Inverse2Id]
ORDER BY [l].[Id], [t0].[OneToMany_Optional_Inverse2Id], [t0].[Id]");
    }

    public override async Task Filtered_include_with_Take_without_order_by_followed_by_ThenInclude_and_unordered_Take_on_top_level(
        bool async)
    {
        await base.Filtered_include_with_Take_without_order_by_followed_by_ThenInclude_and_unordered_Take_on_top_level(async);

        AssertSql(
            @"@__p_0='30'

SELECT [t].[Id], [t].[Date], [t].[Name], [t].[OneToMany_Optional_Self_Inverse1Id], [t].[OneToMany_Required_Self_Inverse1Id], [t].[OneToOne_Optional_Self1Id], [t].[PeriodEnd], [t].[PeriodStart], [t0].[Id], [t0].[Date], [t0].[Level1_Optional_Id], [t0].[Level1_Required_Id], [t0].[Name], [t0].[OneToMany_Optional_Inverse2Id], [t0].[OneToMany_Optional_Self_Inverse2Id], [t0].[OneToMany_Required_Inverse2Id], [t0].[OneToMany_Required_Self_Inverse2Id], [t0].[OneToOne_Optional_PK_Inverse2Id], [t0].[OneToOne_Optional_Self2Id], [t0].[PeriodEnd], [t0].[PeriodStart], [t0].[Id0], [t0].[Level2_Optional_Id], [t0].[Level2_Required_Id], [t0].[Name0], [t0].[OneToMany_Optional_Inverse3Id], [t0].[OneToMany_Optional_Self_Inverse3Id], [t0].[OneToMany_Required_Inverse3Id], [t0].[OneToMany_Required_Self_Inverse3Id], [t0].[OneToOne_Optional_PK_Inverse3Id], [t0].[OneToOne_Optional_Self3Id], [t0].[PeriodEnd0], [t0].[PeriodStart0]
FROM (
    SELECT TOP(@__p_0) [l].[Id], [l].[Date], [l].[Name], [l].[OneToMany_Optional_Self_Inverse1Id], [l].[OneToMany_Required_Self_Inverse1Id], [l].[OneToOne_Optional_Self1Id], [l].[PeriodEnd], [l].[PeriodStart]
    FROM [LevelOne] FOR SYSTEM_TIME AS OF '2010-01-01T00:00:00.0000000' AS [l]
    ORDER BY [l].[Id]
) AS [t]
OUTER APPLY (
    SELECT [t1].[Id], [t1].[Date], [t1].[Level1_Optional_Id], [t1].[Level1_Required_Id], [t1].[Name], [t1].[OneToMany_Optional_Inverse2Id], [t1].[OneToMany_Optional_Self_Inverse2Id], [t1].[OneToMany_Required_Inverse2Id], [t1].[OneToMany_Required_Self_Inverse2Id], [t1].[OneToOne_Optional_PK_Inverse2Id], [t1].[OneToOne_Optional_Self2Id], [t1].[PeriodEnd], [t1].[PeriodStart], [l0].[Id] AS [Id0], [l0].[Level2_Optional_Id], [l0].[Level2_Required_Id], [l0].[Name] AS [Name0], [l0].[OneToMany_Optional_Inverse3Id], [l0].[OneToMany_Optional_Self_Inverse3Id], [l0].[OneToMany_Required_Inverse3Id], [l0].[OneToMany_Required_Self_Inverse3Id], [l0].[OneToOne_Optional_PK_Inverse3Id], [l0].[OneToOne_Optional_Self3Id], [l0].[PeriodEnd] AS [PeriodEnd0], [l0].[PeriodStart] AS [PeriodStart0]
    FROM (
        SELECT TOP(40) [l1].[Id], [l1].[Date], [l1].[Level1_Optional_Id], [l1].[Level1_Required_Id], [l1].[Name], [l1].[OneToMany_Optional_Inverse2Id], [l1].[OneToMany_Optional_Self_Inverse2Id], [l1].[OneToMany_Required_Inverse2Id], [l1].[OneToMany_Required_Self_Inverse2Id], [l1].[OneToOne_Optional_PK_Inverse2Id], [l1].[OneToOne_Optional_Self2Id], [l1].[PeriodEnd], [l1].[PeriodStart]
        FROM [LevelTwo] FOR SYSTEM_TIME AS OF '2010-01-01T00:00:00.0000000' AS [l1]
        WHERE [t].[Id] = [l1].[OneToMany_Optional_Inverse2Id]
    ) AS [t1]
    LEFT JOIN [LevelThree] FOR SYSTEM_TIME AS OF '2010-01-01T00:00:00.0000000' AS [l0] ON [t1].[Id] = [l0].[Level2_Optional_Id]
) AS [t0]
ORDER BY [t].[Id], [t0].[Id]");
    }

    public override async Task Include_reference_and_collection_order_by(bool async)
    {
        await base.Include_reference_and_collection_order_by(async);

        AssertSql(
            @"SELECT [l].[Id], [l].[Date], [l].[Name], [l].[OneToMany_Optional_Self_Inverse1Id], [l].[OneToMany_Required_Self_Inverse1Id], [l].[OneToOne_Optional_Self1Id], [l].[PeriodEnd], [l].[PeriodStart], [l0].[Id], [l0].[Date], [l0].[Level1_Optional_Id], [l0].[Level1_Required_Id], [l0].[Name], [l0].[OneToMany_Optional_Inverse2Id], [l0].[OneToMany_Optional_Self_Inverse2Id], [l0].[OneToMany_Required_Inverse2Id], [l0].[OneToMany_Required_Self_Inverse2Id], [l0].[OneToOne_Optional_PK_Inverse2Id], [l0].[OneToOne_Optional_Self2Id], [l0].[PeriodEnd], [l0].[PeriodStart], [l1].[Id], [l1].[Level2_Optional_Id], [l1].[Level2_Required_Id], [l1].[Name], [l1].[OneToMany_Optional_Inverse3Id], [l1].[OneToMany_Optional_Self_Inverse3Id], [l1].[OneToMany_Required_Inverse3Id], [l1].[OneToMany_Required_Self_Inverse3Id], [l1].[OneToOne_Optional_PK_Inverse3Id], [l1].[OneToOne_Optional_Self3Id], [l1].[PeriodEnd], [l1].[PeriodStart]
FROM [LevelOne] FOR SYSTEM_TIME AS OF '2010-01-01T00:00:00.0000000' AS [l]
LEFT JOIN [LevelTwo] FOR SYSTEM_TIME AS OF '2010-01-01T00:00:00.0000000' AS [l0] ON [l].[Id] = [l0].[Level1_Optional_Id]
LEFT JOIN [LevelThree] FOR SYSTEM_TIME AS OF '2010-01-01T00:00:00.0000000' AS [l1] ON [l0].[Id] = [l1].[OneToMany_Optional_Inverse3Id]
ORDER BY [l].[Name], [l].[Id], [l0].[Id]");
    }

    public override async Task SelectMany_with_order_by_and_Include(bool async)
    {
        await base.SelectMany_with_order_by_and_Include(async);

        AssertSql(
            @"SELECT [l0].[Id], [l0].[Date], [l0].[Level1_Optional_Id], [l0].[Level1_Required_Id], [l0].[Name], [l0].[OneToMany_Optional_Inverse2Id], [l0].[OneToMany_Optional_Self_Inverse2Id], [l0].[OneToMany_Required_Inverse2Id], [l0].[OneToMany_Required_Self_Inverse2Id], [l0].[OneToOne_Optional_PK_Inverse2Id], [l0].[OneToOne_Optional_Self2Id], [l0].[PeriodEnd], [l0].[PeriodStart], [l].[Id], [l1].[Id], [l1].[Level2_Optional_Id], [l1].[Level2_Required_Id], [l1].[Name], [l1].[OneToMany_Optional_Inverse3Id], [l1].[OneToMany_Optional_Self_Inverse3Id], [l1].[OneToMany_Required_Inverse3Id], [l1].[OneToMany_Required_Self_Inverse3Id], [l1].[OneToOne_Optional_PK_Inverse3Id], [l1].[OneToOne_Optional_Self3Id], [l1].[PeriodEnd], [l1].[PeriodStart]
FROM [LevelOne] FOR SYSTEM_TIME AS OF '2010-01-01T00:00:00.0000000' AS [l]
INNER JOIN [LevelTwo] FOR SYSTEM_TIME AS OF '2010-01-01T00:00:00.0000000' AS [l0] ON [l].[Id] = [l0].[OneToMany_Optional_Inverse2Id]
LEFT JOIN [LevelThree] FOR SYSTEM_TIME AS OF '2010-01-01T00:00:00.0000000' AS [l1] ON [l0].[Id] = [l1].[OneToMany_Optional_Inverse3Id]
ORDER BY [l0].[Name], [l].[Id], [l0].[Id]");
    }

    public override async Task Filtered_include_same_filter_set_on_same_navigation_twice(bool async)
    {
        await base.Filtered_include_same_filter_set_on_same_navigation_twice(async);

        AssertSql(
            @"SELECT [l].[Id], [l].[Date], [l].[Name], [l].[OneToMany_Optional_Self_Inverse1Id], [l].[OneToMany_Required_Self_Inverse1Id], [l].[OneToOne_Optional_Self1Id], [l].[PeriodEnd], [l].[PeriodStart], [t0].[Id], [t0].[Date], [t0].[Level1_Optional_Id], [t0].[Level1_Required_Id], [t0].[Name], [t0].[OneToMany_Optional_Inverse2Id], [t0].[OneToMany_Optional_Self_Inverse2Id], [t0].[OneToMany_Required_Inverse2Id], [t0].[OneToMany_Required_Self_Inverse2Id], [t0].[OneToOne_Optional_PK_Inverse2Id], [t0].[OneToOne_Optional_Self2Id], [t0].[PeriodEnd], [t0].[PeriodStart]
FROM [LevelOne] FOR SYSTEM_TIME AS OF '2010-01-01T00:00:00.0000000' AS [l]
LEFT JOIN (
    SELECT [t].[Id], [t].[Date], [t].[Level1_Optional_Id], [t].[Level1_Required_Id], [t].[Name], [t].[OneToMany_Optional_Inverse2Id], [t].[OneToMany_Optional_Self_Inverse2Id], [t].[OneToMany_Required_Inverse2Id], [t].[OneToMany_Required_Self_Inverse2Id], [t].[OneToOne_Optional_PK_Inverse2Id], [t].[OneToOne_Optional_Self2Id], [t].[PeriodEnd], [t].[PeriodStart]
    FROM (
        SELECT [l0].[Id], [l0].[Date], [l0].[Level1_Optional_Id], [l0].[Level1_Required_Id], [l0].[Name], [l0].[OneToMany_Optional_Inverse2Id], [l0].[OneToMany_Optional_Self_Inverse2Id], [l0].[OneToMany_Required_Inverse2Id], [l0].[OneToMany_Required_Self_Inverse2Id], [l0].[OneToOne_Optional_PK_Inverse2Id], [l0].[OneToOne_Optional_Self2Id], [l0].[PeriodEnd], [l0].[PeriodStart], ROW_NUMBER() OVER(PARTITION BY [l0].[OneToMany_Optional_Inverse2Id] ORDER BY [l0].[Id] DESC) AS [row]
        FROM [LevelTwo] FOR SYSTEM_TIME AS OF '2010-01-01T00:00:00.0000000' AS [l0]
        WHERE [l0].[Name] <> N'Foo' OR [l0].[Name] IS NULL
    ) AS [t]
    WHERE [t].[row] <= 2
) AS [t0] ON [l].[Id] = [t0].[OneToMany_Optional_Inverse2Id]
ORDER BY [l].[Id], [t0].[OneToMany_Optional_Inverse2Id], [t0].[Id] DESC");
    }

    public override async Task SelectMany_navigation_property_followed_by_select_collection_navigation(bool async)
    {
        await base.SelectMany_navigation_property_followed_by_select_collection_navigation(async);

        AssertSql(
            @"SELECT [l0].[Id], [l].[Id], [l1].[Id], [l1].[Level2_Optional_Id], [l1].[Level2_Required_Id], [l1].[Name], [l1].[OneToMany_Optional_Inverse3Id], [l1].[OneToMany_Optional_Self_Inverse3Id], [l1].[OneToMany_Required_Inverse3Id], [l1].[OneToMany_Required_Self_Inverse3Id], [l1].[OneToOne_Optional_PK_Inverse3Id], [l1].[OneToOne_Optional_Self3Id], [l1].[PeriodEnd], [l1].[PeriodStart]
FROM [LevelOne] FOR SYSTEM_TIME AS OF '2010-01-01T00:00:00.0000000' AS [l]
INNER JOIN [LevelTwo] FOR SYSTEM_TIME AS OF '2010-01-01T00:00:00.0000000' AS [l0] ON [l].[Id] = [l0].[OneToMany_Optional_Inverse2Id]
LEFT JOIN [LevelThree] FOR SYSTEM_TIME AS OF '2010-01-01T00:00:00.0000000' AS [l1] ON [l0].[Id] = [l1].[OneToMany_Optional_Inverse3Id]
ORDER BY [l].[Id], [l0].[Id]");
    }

    public override async Task Orderby_SelectMany_with_Include1(bool async)
    {
        await base.Orderby_SelectMany_with_Include1(async);

        AssertSql(
            @"SELECT [l0].[Id], [l0].[Date], [l0].[Level1_Optional_Id], [l0].[Level1_Required_Id], [l0].[Name], [l0].[OneToMany_Optional_Inverse2Id], [l0].[OneToMany_Optional_Self_Inverse2Id], [l0].[OneToMany_Required_Inverse2Id], [l0].[OneToMany_Required_Self_Inverse2Id], [l0].[OneToOne_Optional_PK_Inverse2Id], [l0].[OneToOne_Optional_Self2Id], [l0].[PeriodEnd], [l0].[PeriodStart], [l].[Id], [l1].[Id], [l1].[Level2_Optional_Id], [l1].[Level2_Required_Id], [l1].[Name], [l1].[OneToMany_Optional_Inverse3Id], [l1].[OneToMany_Optional_Self_Inverse3Id], [l1].[OneToMany_Required_Inverse3Id], [l1].[OneToMany_Required_Self_Inverse3Id], [l1].[OneToOne_Optional_PK_Inverse3Id], [l1].[OneToOne_Optional_Self3Id], [l1].[PeriodEnd], [l1].[PeriodStart]
FROM [LevelOne] FOR SYSTEM_TIME AS OF '2010-01-01T00:00:00.0000000' AS [l]
INNER JOIN [LevelTwo] FOR SYSTEM_TIME AS OF '2010-01-01T00:00:00.0000000' AS [l0] ON [l].[Id] = [l0].[OneToMany_Optional_Inverse2Id]
LEFT JOIN [LevelThree] FOR SYSTEM_TIME AS OF '2010-01-01T00:00:00.0000000' AS [l1] ON [l0].[Id] = [l1].[OneToMany_Optional_Inverse3Id]
ORDER BY [l].[Id], [l0].[Id]");
    }

    public override async Task Include_reference_collection_order_by_reference_navigation(bool async)
    {
        await base.Include_reference_collection_order_by_reference_navigation(async);

        AssertSql(
            @"SELECT [l].[Id], [l].[Date], [l].[Name], [l].[OneToMany_Optional_Self_Inverse1Id], [l].[OneToMany_Required_Self_Inverse1Id], [l].[OneToOne_Optional_Self1Id], [l].[PeriodEnd], [l].[PeriodStart], [l0].[Id], [l0].[Date], [l0].[Level1_Optional_Id], [l0].[Level1_Required_Id], [l0].[Name], [l0].[OneToMany_Optional_Inverse2Id], [l0].[OneToMany_Optional_Self_Inverse2Id], [l0].[OneToMany_Required_Inverse2Id], [l0].[OneToMany_Required_Self_Inverse2Id], [l0].[OneToOne_Optional_PK_Inverse2Id], [l0].[OneToOne_Optional_Self2Id], [l0].[PeriodEnd], [l0].[PeriodStart], [l1].[Id], [l1].[Level2_Optional_Id], [l1].[Level2_Required_Id], [l1].[Name], [l1].[OneToMany_Optional_Inverse3Id], [l1].[OneToMany_Optional_Self_Inverse3Id], [l1].[OneToMany_Required_Inverse3Id], [l1].[OneToMany_Required_Self_Inverse3Id], [l1].[OneToOne_Optional_PK_Inverse3Id], [l1].[OneToOne_Optional_Self3Id], [l1].[PeriodEnd], [l1].[PeriodStart]
FROM [LevelOne] FOR SYSTEM_TIME AS OF '2010-01-01T00:00:00.0000000' AS [l]
LEFT JOIN [LevelTwo] FOR SYSTEM_TIME AS OF '2010-01-01T00:00:00.0000000' AS [l0] ON [l].[Id] = [l0].[Level1_Optional_Id]
LEFT JOIN [LevelThree] FOR SYSTEM_TIME AS OF '2010-01-01T00:00:00.0000000' AS [l1] ON [l0].[Id] = [l1].[OneToMany_Optional_Inverse3Id]
ORDER BY [l0].[Id], [l].[Id]");
    }

    public override async Task Take_on_correlated_collection_in_projection(bool async)
    {
        await base.Take_on_correlated_collection_in_projection(async);

        AssertSql(
            @"SELECT [l].[Id], [t0].[Id], [t0].[Date], [t0].[Level1_Optional_Id], [t0].[Level1_Required_Id], [t0].[Name], [t0].[OneToMany_Optional_Inverse2Id], [t0].[OneToMany_Optional_Self_Inverse2Id], [t0].[OneToMany_Required_Inverse2Id], [t0].[OneToMany_Required_Self_Inverse2Id], [t0].[OneToOne_Optional_PK_Inverse2Id], [t0].[OneToOne_Optional_Self2Id], [t0].[PeriodEnd], [t0].[PeriodStart]
FROM [LevelOne] FOR SYSTEM_TIME AS OF '2010-01-01T00:00:00.0000000' AS [l]
LEFT JOIN (
    SELECT [t].[Id], [t].[Date], [t].[Level1_Optional_Id], [t].[Level1_Required_Id], [t].[Name], [t].[OneToMany_Optional_Inverse2Id], [t].[OneToMany_Optional_Self_Inverse2Id], [t].[OneToMany_Required_Inverse2Id], [t].[OneToMany_Required_Self_Inverse2Id], [t].[OneToOne_Optional_PK_Inverse2Id], [t].[OneToOne_Optional_Self2Id], [t].[PeriodEnd], [t].[PeriodStart]
    FROM (
        SELECT [l0].[Id], [l0].[Date], [l0].[Level1_Optional_Id], [l0].[Level1_Required_Id], [l0].[Name], [l0].[OneToMany_Optional_Inverse2Id], [l0].[OneToMany_Optional_Self_Inverse2Id], [l0].[OneToMany_Required_Inverse2Id], [l0].[OneToMany_Required_Self_Inverse2Id], [l0].[OneToOne_Optional_PK_Inverse2Id], [l0].[OneToOne_Optional_Self2Id], [l0].[PeriodEnd], [l0].[PeriodStart], ROW_NUMBER() OVER(PARTITION BY [l0].[OneToMany_Optional_Inverse2Id] ORDER BY [l0].[Id]) AS [row]
        FROM [LevelTwo] FOR SYSTEM_TIME AS OF '2010-01-01T00:00:00.0000000' AS [l0]
    ) AS [t]
    WHERE [t].[row] <= 50
) AS [t0] ON [l].[Id] = [t0].[OneToMany_Optional_Inverse2Id]
ORDER BY [l].[Id]");
    }

    public override async Task Include_collection_with_multiple_orderbys_complex_repeated(bool async)
    {
        await base.Include_collection_with_multiple_orderbys_complex_repeated(async);

        AssertSql(
            @"SELECT [l].[Id], [l].[Date], [l].[Level1_Optional_Id], [l].[Level1_Required_Id], [l].[Name], [l].[OneToMany_Optional_Inverse2Id], [l].[OneToMany_Optional_Self_Inverse2Id], [l].[OneToMany_Required_Inverse2Id], [l].[OneToMany_Required_Self_Inverse2Id], [l].[OneToOne_Optional_PK_Inverse2Id], [l].[OneToOne_Optional_Self2Id], [l].[PeriodEnd], [l].[PeriodStart], [l0].[Id], [l0].[Level2_Optional_Id], [l0].[Level2_Required_Id], [l0].[Name], [l0].[OneToMany_Optional_Inverse3Id], [l0].[OneToMany_Optional_Self_Inverse3Id], [l0].[OneToMany_Required_Inverse3Id], [l0].[OneToMany_Required_Self_Inverse3Id], [l0].[OneToOne_Optional_PK_Inverse3Id], [l0].[OneToOne_Optional_Self3Id], [l0].[PeriodEnd], [l0].[PeriodStart]
FROM [LevelTwo] FOR SYSTEM_TIME AS OF '2010-01-01T00:00:00.0000000' AS [l]
LEFT JOIN [LevelThree] FOR SYSTEM_TIME AS OF '2010-01-01T00:00:00.0000000' AS [l0] ON [l].[Id] = [l0].[OneToMany_Optional_Inverse3Id]
ORDER BY -[l].[Level1_Required_Id], [l].[Name], [l].[Id]");
    }

    public override async Task Take_on_grouping_element(bool async)
    {
        await base.Take_on_grouping_element(async);

        AssertSql(
            @"SELECT [t].[Date], [t0].[Id], [t0].[Date], [t0].[Name], [t0].[OneToMany_Optional_Self_Inverse1Id], [t0].[OneToMany_Required_Self_Inverse1Id], [t0].[OneToOne_Optional_Self1Id], [t0].[PeriodEnd], [t0].[PeriodStart]
FROM (
    SELECT [l].[Date]
    FROM [LevelOne] FOR SYSTEM_TIME AS OF '2010-01-01T00:00:00.0000000' AS [l]
    GROUP BY [l].[Date]
) AS [t]
LEFT JOIN (
    SELECT [t1].[Id], [t1].[Date], [t1].[Name], [t1].[OneToMany_Optional_Self_Inverse1Id], [t1].[OneToMany_Required_Self_Inverse1Id], [t1].[OneToOne_Optional_Self1Id], [t1].[PeriodEnd], [t1].[PeriodStart]
    FROM (
        SELECT [l0].[Id], [l0].[Date], [l0].[Name], [l0].[OneToMany_Optional_Self_Inverse1Id], [l0].[OneToMany_Required_Self_Inverse1Id], [l0].[OneToOne_Optional_Self1Id], [l0].[PeriodEnd], [l0].[PeriodStart], ROW_NUMBER() OVER(PARTITION BY [l0].[Date] ORDER BY [l0].[Name] DESC) AS [row]
        FROM [LevelOne] FOR SYSTEM_TIME AS OF '2010-01-01T00:00:00.0000000' AS [l0]
    ) AS [t1]
    WHERE [t1].[row] <= 10
) AS [t0] ON [t].[Date] = [t0].[Date]
ORDER BY [t].[Date], [t0].[Date], [t0].[Name] DESC");
    }

    public override async Task Select_subquery_single_nested_subquery(bool async)
    {
        await base.Select_subquery_single_nested_subquery(async);

        AssertSql(
            @"SELECT [l].[Id], [t0].[Id], [l1].[Id], [t0].[c]
FROM [LevelOne] FOR SYSTEM_TIME AS OF '2010-01-01T00:00:00.0000000' AS [l]
LEFT JOIN (
    SELECT [t].[c], [t].[Id], [t].[OneToMany_Optional_Inverse2Id]
    FROM (
        SELECT 1 AS [c], [l0].[Id], [l0].[OneToMany_Optional_Inverse2Id], ROW_NUMBER() OVER(PARTITION BY [l0].[OneToMany_Optional_Inverse2Id] ORDER BY [l0].[Id]) AS [row]
        FROM [LevelTwo] FOR SYSTEM_TIME AS OF '2010-01-01T00:00:00.0000000' AS [l0]
    ) AS [t]
    WHERE [t].[row] <= 1
) AS [t0] ON [l].[Id] = [t0].[OneToMany_Optional_Inverse2Id]
LEFT JOIN [LevelThree] FOR SYSTEM_TIME AS OF '2010-01-01T00:00:00.0000000' AS [l1] ON [t0].[Id] = [l1].[OneToMany_Optional_Inverse3Id]
ORDER BY [l].[Id], [t0].[Id], [l1].[Id]");
    }

    public override async Task Include_collection_with_multiple_orderbys_complex_repeated_checked(bool async)
    {
        await base.Include_collection_with_multiple_orderbys_complex_repeated_checked(async);

        AssertSql(
            @"SELECT [l].[Id], [l].[Date], [l].[Level1_Optional_Id], [l].[Level1_Required_Id], [l].[Name], [l].[OneToMany_Optional_Inverse2Id], [l].[OneToMany_Optional_Self_Inverse2Id], [l].[OneToMany_Required_Inverse2Id], [l].[OneToMany_Required_Self_Inverse2Id], [l].[OneToOne_Optional_PK_Inverse2Id], [l].[OneToOne_Optional_Self2Id], [l].[PeriodEnd], [l].[PeriodStart], [l0].[Id], [l0].[Level2_Optional_Id], [l0].[Level2_Required_Id], [l0].[Name], [l0].[OneToMany_Optional_Inverse3Id], [l0].[OneToMany_Optional_Self_Inverse3Id], [l0].[OneToMany_Required_Inverse3Id], [l0].[OneToMany_Required_Self_Inverse3Id], [l0].[OneToOne_Optional_PK_Inverse3Id], [l0].[OneToOne_Optional_Self3Id], [l0].[PeriodEnd], [l0].[PeriodStart]
FROM [LevelTwo] FOR SYSTEM_TIME AS OF '2010-01-01T00:00:00.0000000' AS [l]
LEFT JOIN [LevelThree] FOR SYSTEM_TIME AS OF '2010-01-01T00:00:00.0000000' AS [l0] ON [l].[Id] = [l0].[OneToMany_Optional_Inverse3Id]
ORDER BY -[l].[Level1_Required_Id], [l].[Name], [l].[Id]");
    }

    public override async Task Filtered_include_Skip_without_OrderBy(bool async)
    {
        await base.Filtered_include_Skip_without_OrderBy(async);

        AssertSql(
            @"SELECT [l].[Id], [l].[Date], [l].[Name], [l].[OneToMany_Optional_Self_Inverse1Id], [l].[OneToMany_Required_Self_Inverse1Id], [l].[OneToOne_Optional_Self1Id], [l].[PeriodEnd], [l].[PeriodStart], [t0].[Id], [t0].[Date], [t0].[Level1_Optional_Id], [t0].[Level1_Required_Id], [t0].[Name], [t0].[OneToMany_Optional_Inverse2Id], [t0].[OneToMany_Optional_Self_Inverse2Id], [t0].[OneToMany_Required_Inverse2Id], [t0].[OneToMany_Required_Self_Inverse2Id], [t0].[OneToOne_Optional_PK_Inverse2Id], [t0].[OneToOne_Optional_Self2Id], [t0].[PeriodEnd], [t0].[PeriodStart]
FROM [LevelOne] FOR SYSTEM_TIME AS OF '2010-01-01T00:00:00.0000000' AS [l]
LEFT JOIN (
    SELECT [t].[Id], [t].[Date], [t].[Level1_Optional_Id], [t].[Level1_Required_Id], [t].[Name], [t].[OneToMany_Optional_Inverse2Id], [t].[OneToMany_Optional_Self_Inverse2Id], [t].[OneToMany_Required_Inverse2Id], [t].[OneToMany_Required_Self_Inverse2Id], [t].[OneToOne_Optional_PK_Inverse2Id], [t].[OneToOne_Optional_Self2Id], [t].[PeriodEnd], [t].[PeriodStart]
    FROM (
        SELECT [l0].[Id], [l0].[Date], [l0].[Level1_Optional_Id], [l0].[Level1_Required_Id], [l0].[Name], [l0].[OneToMany_Optional_Inverse2Id], [l0].[OneToMany_Optional_Self_Inverse2Id], [l0].[OneToMany_Required_Inverse2Id], [l0].[OneToMany_Required_Self_Inverse2Id], [l0].[OneToOne_Optional_PK_Inverse2Id], [l0].[OneToOne_Optional_Self2Id], [l0].[PeriodEnd], [l0].[PeriodStart], ROW_NUMBER() OVER(PARTITION BY [l0].[OneToMany_Optional_Inverse2Id] ORDER BY [l0].[Id]) AS [row]
        FROM [LevelTwo] FOR SYSTEM_TIME AS OF '2010-01-01T00:00:00.0000000' AS [l0]
    ) AS [t]
    WHERE 1 < [t].[row]
) AS [t0] ON [l].[Id] = [t0].[OneToMany_Optional_Inverse2Id]
ORDER BY [l].[Id]");
    }

    public override async Task Include_collection_and_another_navigation_chain_followed_by_projecting_the_first_collection(bool async)
    {
        await base.Include_collection_and_another_navigation_chain_followed_by_projecting_the_first_collection(async);

        AssertSql(
            @"SELECT [l].[Id], [t].[Id], [t].[Date], [t].[Level1_Optional_Id], [t].[Level1_Required_Id], [t].[Name], [t].[OneToMany_Optional_Inverse2Id], [t].[OneToMany_Optional_Self_Inverse2Id], [t].[OneToMany_Required_Inverse2Id], [t].[OneToMany_Required_Self_Inverse2Id], [t].[OneToOne_Optional_PK_Inverse2Id], [t].[OneToOne_Optional_Self2Id], [t].[PeriodEnd], [t].[PeriodStart], [t].[Id0], [t].[Level2_Optional_Id], [t].[Level2_Required_Id], [t].[Name0], [t].[OneToMany_Optional_Inverse3Id], [t].[OneToMany_Optional_Self_Inverse3Id], [t].[OneToMany_Required_Inverse3Id], [t].[OneToMany_Required_Self_Inverse3Id], [t].[OneToOne_Optional_PK_Inverse3Id], [t].[OneToOne_Optional_Self3Id], [t].[PeriodEnd0], [t].[PeriodStart0], [t].[Id1], [t].[Level3_Optional_Id], [t].[Level3_Required_Id], [t].[Name1], [t].[OneToMany_Optional_Inverse4Id], [t].[OneToMany_Optional_Self_Inverse4Id], [t].[OneToMany_Required_Inverse4Id], [t].[OneToMany_Required_Self_Inverse4Id], [t].[OneToOne_Optional_PK_Inverse4Id], [t].[OneToOne_Optional_Self4Id], [t].[PeriodEnd1], [t].[PeriodStart1]
FROM [LevelOne] FOR SYSTEM_TIME AS OF '2010-01-01T00:00:00.0000000' AS [l]
LEFT JOIN (
    SELECT [l0].[Id], [l0].[Date], [l0].[Level1_Optional_Id], [l0].[Level1_Required_Id], [l0].[Name], [l0].[OneToMany_Optional_Inverse2Id], [l0].[OneToMany_Optional_Self_Inverse2Id], [l0].[OneToMany_Required_Inverse2Id], [l0].[OneToMany_Required_Self_Inverse2Id], [l0].[OneToOne_Optional_PK_Inverse2Id], [l0].[OneToOne_Optional_Self2Id], [l0].[PeriodEnd], [l0].[PeriodStart], [l1].[Id] AS [Id0], [l1].[Level2_Optional_Id], [l1].[Level2_Required_Id], [l1].[Name] AS [Name0], [l1].[OneToMany_Optional_Inverse3Id], [l1].[OneToMany_Optional_Self_Inverse3Id], [l1].[OneToMany_Required_Inverse3Id], [l1].[OneToMany_Required_Self_Inverse3Id], [l1].[OneToOne_Optional_PK_Inverse3Id], [l1].[OneToOne_Optional_Self3Id], [l1].[PeriodEnd] AS [PeriodEnd0], [l1].[PeriodStart] AS [PeriodStart0], [l2].[Id] AS [Id1], [l2].[Level3_Optional_Id], [l2].[Level3_Required_Id], [l2].[Name] AS [Name1], [l2].[OneToMany_Optional_Inverse4Id], [l2].[OneToMany_Optional_Self_Inverse4Id], [l2].[OneToMany_Required_Inverse4Id], [l2].[OneToMany_Required_Self_Inverse4Id], [l2].[OneToOne_Optional_PK_Inverse4Id], [l2].[OneToOne_Optional_Self4Id], [l2].[PeriodEnd] AS [PeriodEnd1], [l2].[PeriodStart] AS [PeriodStart1]
    FROM [LevelTwo] FOR SYSTEM_TIME AS OF '2010-01-01T00:00:00.0000000' AS [l0]
    LEFT JOIN [LevelThree] FOR SYSTEM_TIME AS OF '2010-01-01T00:00:00.0000000' AS [l1] ON [l0].[Id] = [l1].[OneToOne_Optional_PK_Inverse3Id]
    LEFT JOIN [LevelFour] FOR SYSTEM_TIME AS OF '2010-01-01T00:00:00.0000000' AS [l2] ON [l1].[Id] = [l2].[Level3_Optional_Id]
) AS [t] ON [l].[Id] = [t].[OneToMany_Optional_Inverse2Id]
ORDER BY [l].[Id], [t].[Id], [t].[Id0]");
    }

    public override async Task Filtered_include_after_different_filtered_include_same_level(bool async)
    {
        await base.Filtered_include_after_different_filtered_include_same_level(async);

        AssertSql(
            @"SELECT [l].[Id], [l].[Date], [l].[Name], [l].[OneToMany_Optional_Self_Inverse1Id], [l].[OneToMany_Required_Self_Inverse1Id], [l].[OneToOne_Optional_Self1Id], [l].[PeriodEnd], [l].[PeriodStart], [t0].[Id], [t0].[Date], [t0].[Level1_Optional_Id], [t0].[Level1_Required_Id], [t0].[Name], [t0].[OneToMany_Optional_Inverse2Id], [t0].[OneToMany_Optional_Self_Inverse2Id], [t0].[OneToMany_Required_Inverse2Id], [t0].[OneToMany_Required_Self_Inverse2Id], [t0].[OneToOne_Optional_PK_Inverse2Id], [t0].[OneToOne_Optional_Self2Id], [t0].[PeriodEnd], [t0].[PeriodStart], [t1].[Id], [t1].[Date], [t1].[Level1_Optional_Id], [t1].[Level1_Required_Id], [t1].[Name], [t1].[OneToMany_Optional_Inverse2Id], [t1].[OneToMany_Optional_Self_Inverse2Id], [t1].[OneToMany_Required_Inverse2Id], [t1].[OneToMany_Required_Self_Inverse2Id], [t1].[OneToOne_Optional_PK_Inverse2Id], [t1].[OneToOne_Optional_Self2Id], [t1].[PeriodEnd], [t1].[PeriodStart]
FROM [LevelOne] FOR SYSTEM_TIME AS OF '2010-01-01T00:00:00.0000000' AS [l]
LEFT JOIN (
    SELECT [t].[Id], [t].[Date], [t].[Level1_Optional_Id], [t].[Level1_Required_Id], [t].[Name], [t].[OneToMany_Optional_Inverse2Id], [t].[OneToMany_Optional_Self_Inverse2Id], [t].[OneToMany_Required_Inverse2Id], [t].[OneToMany_Required_Self_Inverse2Id], [t].[OneToOne_Optional_PK_Inverse2Id], [t].[OneToOne_Optional_Self2Id], [t].[PeriodEnd], [t].[PeriodStart]
    FROM (
        SELECT [l0].[Id], [l0].[Date], [l0].[Level1_Optional_Id], [l0].[Level1_Required_Id], [l0].[Name], [l0].[OneToMany_Optional_Inverse2Id], [l0].[OneToMany_Optional_Self_Inverse2Id], [l0].[OneToMany_Required_Inverse2Id], [l0].[OneToMany_Required_Self_Inverse2Id], [l0].[OneToOne_Optional_PK_Inverse2Id], [l0].[OneToOne_Optional_Self2Id], [l0].[PeriodEnd], [l0].[PeriodStart], ROW_NUMBER() OVER(PARTITION BY [l0].[OneToMany_Optional_Inverse2Id] ORDER BY [l0].[Name]) AS [row]
        FROM [LevelTwo] FOR SYSTEM_TIME AS OF '2010-01-01T00:00:00.0000000' AS [l0]
        WHERE [l0].[Name] <> N'Foo' OR [l0].[Name] IS NULL
    ) AS [t]
    WHERE [t].[row] <= 3
) AS [t0] ON [l].[Id] = [t0].[OneToMany_Optional_Inverse2Id]
LEFT JOIN (
    SELECT [t2].[Id], [t2].[Date], [t2].[Level1_Optional_Id], [t2].[Level1_Required_Id], [t2].[Name], [t2].[OneToMany_Optional_Inverse2Id], [t2].[OneToMany_Optional_Self_Inverse2Id], [t2].[OneToMany_Required_Inverse2Id], [t2].[OneToMany_Required_Self_Inverse2Id], [t2].[OneToOne_Optional_PK_Inverse2Id], [t2].[OneToOne_Optional_Self2Id], [t2].[PeriodEnd], [t2].[PeriodStart]
    FROM (
        SELECT [l1].[Id], [l1].[Date], [l1].[Level1_Optional_Id], [l1].[Level1_Required_Id], [l1].[Name], [l1].[OneToMany_Optional_Inverse2Id], [l1].[OneToMany_Optional_Self_Inverse2Id], [l1].[OneToMany_Required_Inverse2Id], [l1].[OneToMany_Required_Self_Inverse2Id], [l1].[OneToOne_Optional_PK_Inverse2Id], [l1].[OneToOne_Optional_Self2Id], [l1].[PeriodEnd], [l1].[PeriodStart], ROW_NUMBER() OVER(PARTITION BY [l1].[OneToMany_Required_Inverse2Id] ORDER BY [l1].[Name] DESC) AS [row]
        FROM [LevelTwo] FOR SYSTEM_TIME AS OF '2010-01-01T00:00:00.0000000' AS [l1]
        WHERE [l1].[Name] <> N'Bar' OR [l1].[Name] IS NULL
    ) AS [t2]
    WHERE 1 < [t2].[row]
) AS [t1] ON [l].[Id] = [t1].[OneToMany_Required_Inverse2Id]
ORDER BY [l].[Id], [t0].[OneToMany_Optional_Inverse2Id], [t0].[Name], [t0].[Id], [t1].[OneToMany_Required_Inverse2Id], [t1].[Name] DESC");
    }

    public override async Task Skip_Take_on_grouping_element(bool async)
    {
        await base.Skip_Take_on_grouping_element(async);

        AssertSql(
            @"SELECT [t].[Date], [t0].[Id], [t0].[Date], [t0].[Name], [t0].[OneToMany_Optional_Self_Inverse1Id], [t0].[OneToMany_Required_Self_Inverse1Id], [t0].[OneToOne_Optional_Self1Id], [t0].[PeriodEnd], [t0].[PeriodStart]
FROM (
    SELECT [l].[Date]
    FROM [LevelOne] FOR SYSTEM_TIME AS OF '2010-01-01T00:00:00.0000000' AS [l]
    GROUP BY [l].[Date]
) AS [t]
LEFT JOIN (
    SELECT [t1].[Id], [t1].[Date], [t1].[Name], [t1].[OneToMany_Optional_Self_Inverse1Id], [t1].[OneToMany_Required_Self_Inverse1Id], [t1].[OneToOne_Optional_Self1Id], [t1].[PeriodEnd], [t1].[PeriodStart]
    FROM (
        SELECT [l0].[Id], [l0].[Date], [l0].[Name], [l0].[OneToMany_Optional_Self_Inverse1Id], [l0].[OneToMany_Required_Self_Inverse1Id], [l0].[OneToOne_Optional_Self1Id], [l0].[PeriodEnd], [l0].[PeriodStart], ROW_NUMBER() OVER(PARTITION BY [l0].[Date] ORDER BY [l0].[Name]) AS [row]
        FROM [LevelOne] FOR SYSTEM_TIME AS OF '2010-01-01T00:00:00.0000000' AS [l0]
    ) AS [t1]
    WHERE 1 < [t1].[row] AND [t1].[row] <= 6
) AS [t0] ON [t].[Date] = [t0].[Date]
ORDER BY [t].[Date], [t0].[Date], [t0].[Name]");
    }

    public override async Task Skip_Take_on_grouping_element_inside_collection_projection(bool async)
    {
        await base.Skip_Take_on_grouping_element_inside_collection_projection(async);

        AssertSql(
            @"SELECT [l].[Id], [t2].[Date], [t2].[Id], [t2].[Date0], [t2].[Name], [t2].[OneToMany_Optional_Self_Inverse1Id], [t2].[OneToMany_Required_Self_Inverse1Id], [t2].[OneToOne_Optional_Self1Id], [t2].[PeriodEnd], [t2].[PeriodStart]
FROM [LevelOne] FOR SYSTEM_TIME AS OF '2010-01-01T00:00:00.0000000' AS [l]
OUTER APPLY (
    SELECT [t].[Date], [t0].[Id], [t0].[Date] AS [Date0], [t0].[Name], [t0].[OneToMany_Optional_Self_Inverse1Id], [t0].[OneToMany_Required_Self_Inverse1Id], [t0].[OneToOne_Optional_Self1Id], [t0].[PeriodEnd], [t0].[PeriodStart]
    FROM (
        SELECT [l0].[Date]
        FROM [LevelOne] FOR SYSTEM_TIME AS OF '2010-01-01T00:00:00.0000000' AS [l0]
        WHERE [l0].[Name] = [l].[Name] OR ([l0].[Name] IS NULL AND [l].[Name] IS NULL)
        GROUP BY [l0].[Date]
    ) AS [t]
    LEFT JOIN (
        SELECT [t1].[Id], [t1].[Date], [t1].[Name], [t1].[OneToMany_Optional_Self_Inverse1Id], [t1].[OneToMany_Required_Self_Inverse1Id], [t1].[OneToOne_Optional_Self1Id], [t1].[PeriodEnd], [t1].[PeriodStart]
        FROM (
            SELECT [l1].[Id], [l1].[Date], [l1].[Name], [l1].[OneToMany_Optional_Self_Inverse1Id], [l1].[OneToMany_Required_Self_Inverse1Id], [l1].[OneToOne_Optional_Self1Id], [l1].[PeriodEnd], [l1].[PeriodStart], ROW_NUMBER() OVER(PARTITION BY [l1].[Date] ORDER BY [l1].[Name]) AS [row]
            FROM [LevelOne] FOR SYSTEM_TIME AS OF '2010-01-01T00:00:00.0000000' AS [l1]
            WHERE [l1].[Name] = [l].[Name] OR ([l1].[Name] IS NULL AND [l].[Name] IS NULL)
        ) AS [t1]
        WHERE 1 < [t1].[row] AND [t1].[row] <= 6
    ) AS [t0] ON [t].[Date] = [t0].[Date]
) AS [t2]
ORDER BY [l].[Id], [t2].[Date], [t2].[Date0], [t2].[Name]");
    }

    public override async Task Multiple_SelectMany_navigation_property_followed_by_select_collection_navigation(bool async)
    {
        await base.Multiple_SelectMany_navigation_property_followed_by_select_collection_navigation(async);

        AssertSql(
            @"SELECT [l1].[Id], [l].[Id], [l0].[Id], [l2].[Id], [l2].[Level3_Optional_Id], [l2].[Level3_Required_Id], [l2].[Name], [l2].[OneToMany_Optional_Inverse4Id], [l2].[OneToMany_Optional_Self_Inverse4Id], [l2].[OneToMany_Required_Inverse4Id], [l2].[OneToMany_Required_Self_Inverse4Id], [l2].[OneToOne_Optional_PK_Inverse4Id], [l2].[OneToOne_Optional_Self4Id], [l2].[PeriodEnd], [l2].[PeriodStart]
FROM [LevelOne] FOR SYSTEM_TIME AS OF '2010-01-01T00:00:00.0000000' AS [l]
INNER JOIN [LevelTwo] FOR SYSTEM_TIME AS OF '2010-01-01T00:00:00.0000000' AS [l0] ON [l].[Id] = [l0].[OneToMany_Optional_Inverse2Id]
INNER JOIN [LevelThree] FOR SYSTEM_TIME AS OF '2010-01-01T00:00:00.0000000' AS [l1] ON [l0].[Id] = [l1].[OneToMany_Optional_Inverse3Id]
LEFT JOIN [LevelFour] FOR SYSTEM_TIME AS OF '2010-01-01T00:00:00.0000000' AS [l2] ON [l1].[Id] = [l2].[OneToMany_Optional_Inverse4Id]
ORDER BY [l].[Id], [l0].[Id], [l1].[Id]");
    }

    public override async Task Include_collection_followed_by_include_reference(bool async)
    {
        await base.Include_collection_followed_by_include_reference(async);

        AssertSql(
            @"SELECT [l].[Id], [l].[Date], [l].[Name], [l].[OneToMany_Optional_Self_Inverse1Id], [l].[OneToMany_Required_Self_Inverse1Id], [l].[OneToOne_Optional_Self1Id], [l].[PeriodEnd], [l].[PeriodStart], [t].[Id], [t].[Date], [t].[Level1_Optional_Id], [t].[Level1_Required_Id], [t].[Name], [t].[OneToMany_Optional_Inverse2Id], [t].[OneToMany_Optional_Self_Inverse2Id], [t].[OneToMany_Required_Inverse2Id], [t].[OneToMany_Required_Self_Inverse2Id], [t].[OneToOne_Optional_PK_Inverse2Id], [t].[OneToOne_Optional_Self2Id], [t].[PeriodEnd], [t].[PeriodStart], [t].[Id0], [t].[Level2_Optional_Id], [t].[Level2_Required_Id], [t].[Name0], [t].[OneToMany_Optional_Inverse3Id], [t].[OneToMany_Optional_Self_Inverse3Id], [t].[OneToMany_Required_Inverse3Id], [t].[OneToMany_Required_Self_Inverse3Id], [t].[OneToOne_Optional_PK_Inverse3Id], [t].[OneToOne_Optional_Self3Id], [t].[PeriodEnd0], [t].[PeriodStart0]
FROM [LevelOne] FOR SYSTEM_TIME AS OF '2010-01-01T00:00:00.0000000' AS [l]
LEFT JOIN (
    SELECT [l0].[Id], [l0].[Date], [l0].[Level1_Optional_Id], [l0].[Level1_Required_Id], [l0].[Name], [l0].[OneToMany_Optional_Inverse2Id], [l0].[OneToMany_Optional_Self_Inverse2Id], [l0].[OneToMany_Required_Inverse2Id], [l0].[OneToMany_Required_Self_Inverse2Id], [l0].[OneToOne_Optional_PK_Inverse2Id], [l0].[OneToOne_Optional_Self2Id], [l0].[PeriodEnd], [l0].[PeriodStart], [l1].[Id] AS [Id0], [l1].[Level2_Optional_Id], [l1].[Level2_Required_Id], [l1].[Name] AS [Name0], [l1].[OneToMany_Optional_Inverse3Id], [l1].[OneToMany_Optional_Self_Inverse3Id], [l1].[OneToMany_Required_Inverse3Id], [l1].[OneToMany_Required_Self_Inverse3Id], [l1].[OneToOne_Optional_PK_Inverse3Id], [l1].[OneToOne_Optional_Self3Id], [l1].[PeriodEnd] AS [PeriodEnd0], [l1].[PeriodStart] AS [PeriodStart0]
    FROM [LevelTwo] FOR SYSTEM_TIME AS OF '2010-01-01T00:00:00.0000000' AS [l0]
    LEFT JOIN [LevelThree] FOR SYSTEM_TIME AS OF '2010-01-01T00:00:00.0000000' AS [l1] ON [l0].[Id] = [l1].[OneToOne_Optional_PK_Inverse3Id]
) AS [t] ON [l].[Id] = [t].[OneToMany_Optional_Inverse2Id]
ORDER BY [l].[Id], [t].[Id]");
    }

    public override async Task Filtered_include_is_considered_loaded(bool async)
    {
        await base.Filtered_include_is_considered_loaded(async);

        AssertSql(
            @"SELECT [l].[Id], [l].[Date], [l].[Name], [l].[OneToMany_Optional_Self_Inverse1Id], [l].[OneToMany_Required_Self_Inverse1Id], [l].[OneToOne_Optional_Self1Id], [l].[PeriodEnd], [l].[PeriodStart], [t0].[Id], [t0].[Date], [t0].[Level1_Optional_Id], [t0].[Level1_Required_Id], [t0].[Name], [t0].[OneToMany_Optional_Inverse2Id], [t0].[OneToMany_Optional_Self_Inverse2Id], [t0].[OneToMany_Required_Inverse2Id], [t0].[OneToMany_Required_Self_Inverse2Id], [t0].[OneToOne_Optional_PK_Inverse2Id], [t0].[OneToOne_Optional_Self2Id], [t0].[PeriodEnd], [t0].[PeriodStart]
FROM [LevelOne] AS [l]
LEFT JOIN (
    SELECT [t].[Id], [t].[Date], [t].[Level1_Optional_Id], [t].[Level1_Required_Id], [t].[Name], [t].[OneToMany_Optional_Inverse2Id], [t].[OneToMany_Optional_Self_Inverse2Id], [t].[OneToMany_Required_Inverse2Id], [t].[OneToMany_Required_Self_Inverse2Id], [t].[OneToOne_Optional_PK_Inverse2Id], [t].[OneToOne_Optional_Self2Id], [t].[PeriodEnd], [t].[PeriodStart]
    FROM (
        SELECT [l0].[Id], [l0].[Date], [l0].[Level1_Optional_Id], [l0].[Level1_Required_Id], [l0].[Name], [l0].[OneToMany_Optional_Inverse2Id], [l0].[OneToMany_Optional_Self_Inverse2Id], [l0].[OneToMany_Required_Inverse2Id], [l0].[OneToMany_Required_Self_Inverse2Id], [l0].[OneToOne_Optional_PK_Inverse2Id], [l0].[OneToOne_Optional_Self2Id], [l0].[PeriodEnd], [l0].[PeriodStart], ROW_NUMBER() OVER(PARTITION BY [l0].[OneToMany_Optional_Inverse2Id] ORDER BY [l0].[Id]) AS [row]
        FROM [LevelTwo] AS [l0]
    ) AS [t]
    WHERE [t].[row] <= 1
) AS [t0] ON [l].[Id] = [t0].[OneToMany_Optional_Inverse2Id]
ORDER BY [l].[Id], [t0].[OneToMany_Optional_Inverse2Id], [t0].[Id]");
    }

    public override async Task SelectMany_with_Include1(bool async)
    {
        await base.SelectMany_with_Include1(async);

        AssertSql(
            @"SELECT [l0].[Id], [l0].[Date], [l0].[Level1_Optional_Id], [l0].[Level1_Required_Id], [l0].[Name], [l0].[OneToMany_Optional_Inverse2Id], [l0].[OneToMany_Optional_Self_Inverse2Id], [l0].[OneToMany_Required_Inverse2Id], [l0].[OneToMany_Required_Self_Inverse2Id], [l0].[OneToOne_Optional_PK_Inverse2Id], [l0].[OneToOne_Optional_Self2Id], [l0].[PeriodEnd], [l0].[PeriodStart], [l].[Id], [l1].[Id], [l1].[Level2_Optional_Id], [l1].[Level2_Required_Id], [l1].[Name], [l1].[OneToMany_Optional_Inverse3Id], [l1].[OneToMany_Optional_Self_Inverse3Id], [l1].[OneToMany_Required_Inverse3Id], [l1].[OneToMany_Required_Self_Inverse3Id], [l1].[OneToOne_Optional_PK_Inverse3Id], [l1].[OneToOne_Optional_Self3Id], [l1].[PeriodEnd], [l1].[PeriodStart]
FROM [LevelOne] FOR SYSTEM_TIME AS OF '2010-01-01T00:00:00.0000000' AS [l]
INNER JOIN [LevelTwo] FOR SYSTEM_TIME AS OF '2010-01-01T00:00:00.0000000' AS [l0] ON [l].[Id] = [l0].[OneToMany_Optional_Inverse2Id]
LEFT JOIN [LevelThree] FOR SYSTEM_TIME AS OF '2010-01-01T00:00:00.0000000' AS [l1] ON [l0].[Id] = [l1].[OneToMany_Optional_Inverse3Id]
ORDER BY [l].[Id], [l0].[Id]");
    }

    public override async Task Including_reference_navigation_and_projecting_collection_navigation(bool async)
    {
        await base.Including_reference_navigation_and_projecting_collection_navigation(async);

        AssertSql(
            @"SELECT [l].[Id], [l0].[Id], [l0].[Date], [l0].[Level1_Optional_Id], [l0].[Level1_Required_Id], [l0].[Name], [l0].[OneToMany_Optional_Inverse2Id], [l0].[OneToMany_Optional_Self_Inverse2Id], [l0].[OneToMany_Required_Inverse2Id], [l0].[OneToMany_Required_Self_Inverse2Id], [l0].[OneToOne_Optional_PK_Inverse2Id], [l0].[OneToOne_Optional_Self2Id], [l0].[PeriodEnd], [l0].[PeriodStart], [l1].[Id], [l1].[Level2_Optional_Id], [l1].[Level2_Required_Id], [l1].[Name], [l1].[OneToMany_Optional_Inverse3Id], [l1].[OneToMany_Optional_Self_Inverse3Id], [l1].[OneToMany_Required_Inverse3Id], [l1].[OneToMany_Required_Self_Inverse3Id], [l1].[OneToOne_Optional_PK_Inverse3Id], [l1].[OneToOne_Optional_Self3Id], [l1].[PeriodEnd], [l1].[PeriodStart], [l2].[Id], [l2].[Date], [l2].[Level1_Optional_Id], [l2].[Level1_Required_Id], [l2].[Name], [l2].[OneToMany_Optional_Inverse2Id], [l2].[OneToMany_Optional_Self_Inverse2Id], [l2].[OneToMany_Required_Inverse2Id], [l2].[OneToMany_Required_Self_Inverse2Id], [l2].[OneToOne_Optional_PK_Inverse2Id], [l2].[OneToOne_Optional_Self2Id], [l2].[PeriodEnd], [l2].[PeriodStart]
FROM [LevelOne] FOR SYSTEM_TIME AS OF '2010-01-01T00:00:00.0000000' AS [l]
LEFT JOIN [LevelTwo] FOR SYSTEM_TIME AS OF '2010-01-01T00:00:00.0000000' AS [l0] ON [l].[Id] = [l0].[Level1_Required_Id]
LEFT JOIN [LevelThree] FOR SYSTEM_TIME AS OF '2010-01-01T00:00:00.0000000' AS [l1] ON [l0].[Id] = [l1].[Level2_Optional_Id]
LEFT JOIN [LevelTwo] FOR SYSTEM_TIME AS OF '2010-01-01T00:00:00.0000000' AS [l2] ON [l].[Id] = [l2].[OneToMany_Required_Inverse2Id]
ORDER BY [l].[Id], [l0].[Id], [l1].[Id]");
    }

    public override async Task Skip_Take_Select_collection_Skip_Take(bool async)
    {
        await base.Skip_Take_Select_collection_Skip_Take(async);

        AssertSql(
            @"@__p_0='1'

SELECT [t].[Id], [t].[Name], [t0].[Id], [t0].[Name], [t0].[Level1Id], [t0].[Level2Id], [t0].[Id0], [t0].[Date], [t0].[Name0], [t0].[OneToMany_Optional_Self_Inverse1Id], [t0].[OneToMany_Required_Self_Inverse1Id], [t0].[OneToOne_Optional_Self1Id], [t0].[PeriodEnd], [t0].[PeriodStart]
FROM (
    SELECT [l].[Id], [l].[Name]
    FROM [LevelOne] FOR SYSTEM_TIME AS OF '2010-01-01T00:00:00.0000000' AS [l]
    ORDER BY [l].[Id]
    OFFSET @__p_0 ROWS FETCH NEXT @__p_0 ROWS ONLY
) AS [t]
OUTER APPLY (
    SELECT [t1].[Id], [t1].[Name], [t1].[OneToMany_Required_Inverse2Id] AS [Level1Id], [t1].[Level1_Required_Id] AS [Level2Id], [l0].[Id] AS [Id0], [l0].[Date], [l0].[Name] AS [Name0], [l0].[OneToMany_Optional_Self_Inverse1Id], [l0].[OneToMany_Required_Self_Inverse1Id], [l0].[OneToOne_Optional_Self1Id], [l0].[PeriodEnd], [l0].[PeriodStart]
    FROM (
        SELECT [l1].[Id], [l1].[Level1_Required_Id], [l1].[Name], [l1].[OneToMany_Required_Inverse2Id]
        FROM [LevelTwo] FOR SYSTEM_TIME AS OF '2010-01-01T00:00:00.0000000' AS [l1]
        WHERE [t].[Id] = [l1].[OneToMany_Required_Inverse2Id]
        ORDER BY [l1].[Id]
        OFFSET 1 ROWS FETCH NEXT 3 ROWS ONLY
    ) AS [t1]
    INNER JOIN [LevelOne] FOR SYSTEM_TIME AS OF '2010-01-01T00:00:00.0000000' AS [l0] ON [t1].[Level1_Required_Id] = [l0].[Id]
) AS [t0]
ORDER BY [t].[Id], [t0].[Id]");
    }

    public override async Task Optional_navigation_with_Include_ThenInclude(bool async)
    {
        await base.Optional_navigation_with_Include_ThenInclude(async);

        AssertSql(
            @"SELECT [l0].[Id], [l0].[Date], [l0].[Level1_Optional_Id], [l0].[Level1_Required_Id], [l0].[Name], [l0].[OneToMany_Optional_Inverse2Id], [l0].[OneToMany_Optional_Self_Inverse2Id], [l0].[OneToMany_Required_Inverse2Id], [l0].[OneToMany_Required_Self_Inverse2Id], [l0].[OneToOne_Optional_PK_Inverse2Id], [l0].[OneToOne_Optional_Self2Id], [l0].[PeriodEnd], [l0].[PeriodStart], [l].[Id], [t].[Id], [t].[Level2_Optional_Id], [t].[Level2_Required_Id], [t].[Name], [t].[OneToMany_Optional_Inverse3Id], [t].[OneToMany_Optional_Self_Inverse3Id], [t].[OneToMany_Required_Inverse3Id], [t].[OneToMany_Required_Self_Inverse3Id], [t].[OneToOne_Optional_PK_Inverse3Id], [t].[OneToOne_Optional_Self3Id], [t].[PeriodEnd], [t].[PeriodStart], [t].[Id0], [t].[Level3_Optional_Id], [t].[Level3_Required_Id], [t].[Name0], [t].[OneToMany_Optional_Inverse4Id], [t].[OneToMany_Optional_Self_Inverse4Id], [t].[OneToMany_Required_Inverse4Id], [t].[OneToMany_Required_Self_Inverse4Id], [t].[OneToOne_Optional_PK_Inverse4Id], [t].[OneToOne_Optional_Self4Id], [t].[PeriodEnd0], [t].[PeriodStart0]
FROM [LevelOne] FOR SYSTEM_TIME AS OF '2010-01-01T00:00:00.0000000' AS [l]
LEFT JOIN [LevelTwo] FOR SYSTEM_TIME AS OF '2010-01-01T00:00:00.0000000' AS [l0] ON [l].[Id] = [l0].[Level1_Optional_Id]
LEFT JOIN (
    SELECT [l1].[Id], [l1].[Level2_Optional_Id], [l1].[Level2_Required_Id], [l1].[Name], [l1].[OneToMany_Optional_Inverse3Id], [l1].[OneToMany_Optional_Self_Inverse3Id], [l1].[OneToMany_Required_Inverse3Id], [l1].[OneToMany_Required_Self_Inverse3Id], [l1].[OneToOne_Optional_PK_Inverse3Id], [l1].[OneToOne_Optional_Self3Id], [l1].[PeriodEnd], [l1].[PeriodStart], [l2].[Id] AS [Id0], [l2].[Level3_Optional_Id], [l2].[Level3_Required_Id], [l2].[Name] AS [Name0], [l2].[OneToMany_Optional_Inverse4Id], [l2].[OneToMany_Optional_Self_Inverse4Id], [l2].[OneToMany_Required_Inverse4Id], [l2].[OneToMany_Required_Self_Inverse4Id], [l2].[OneToOne_Optional_PK_Inverse4Id], [l2].[OneToOne_Optional_Self4Id], [l2].[PeriodEnd] AS [PeriodEnd0], [l2].[PeriodStart] AS [PeriodStart0]
    FROM [LevelThree] FOR SYSTEM_TIME AS OF '2010-01-01T00:00:00.0000000' AS [l1]
    LEFT JOIN [LevelFour] FOR SYSTEM_TIME AS OF '2010-01-01T00:00:00.0000000' AS [l2] ON [l1].[Id] = [l2].[Level3_Optional_Id]
) AS [t] ON [l0].[Id] = [t].[OneToMany_Optional_Inverse3Id]
ORDER BY [l].[Id], [l0].[Id], [t].[Id]");
    }

    public override async Task Include_reference_followed_by_include_collection(bool async)
    {
        await base.Include_reference_followed_by_include_collection(async);

        AssertSql(
            @"SELECT [l].[Id], [l].[Date], [l].[Name], [l].[OneToMany_Optional_Self_Inverse1Id], [l].[OneToMany_Required_Self_Inverse1Id], [l].[OneToOne_Optional_Self1Id], [l].[PeriodEnd], [l].[PeriodStart], [l0].[Id], [l0].[Date], [l0].[Level1_Optional_Id], [l0].[Level1_Required_Id], [l0].[Name], [l0].[OneToMany_Optional_Inverse2Id], [l0].[OneToMany_Optional_Self_Inverse2Id], [l0].[OneToMany_Required_Inverse2Id], [l0].[OneToMany_Required_Self_Inverse2Id], [l0].[OneToOne_Optional_PK_Inverse2Id], [l0].[OneToOne_Optional_Self2Id], [l0].[PeriodEnd], [l0].[PeriodStart], [l1].[Id], [l1].[Level2_Optional_Id], [l1].[Level2_Required_Id], [l1].[Name], [l1].[OneToMany_Optional_Inverse3Id], [l1].[OneToMany_Optional_Self_Inverse3Id], [l1].[OneToMany_Required_Inverse3Id], [l1].[OneToMany_Required_Self_Inverse3Id], [l1].[OneToOne_Optional_PK_Inverse3Id], [l1].[OneToOne_Optional_Self3Id], [l1].[PeriodEnd], [l1].[PeriodStart]
FROM [LevelOne] FOR SYSTEM_TIME AS OF '2010-01-01T00:00:00.0000000' AS [l]
LEFT JOIN [LevelTwo] FOR SYSTEM_TIME AS OF '2010-01-01T00:00:00.0000000' AS [l0] ON [l].[Id] = [l0].[Level1_Optional_Id]
LEFT JOIN [LevelThree] FOR SYSTEM_TIME AS OF '2010-01-01T00:00:00.0000000' AS [l1] ON [l0].[Id] = [l1].[OneToMany_Optional_Inverse3Id]
ORDER BY [l].[Id], [l0].[Id]");
    }

    public override async Task Include_collection_ThenInclude_two_references(bool async)
    {
        await base.Include_collection_ThenInclude_two_references(async);

        AssertSql(
            @"SELECT [l].[Id], [l].[Date], [l].[Name], [l].[OneToMany_Optional_Self_Inverse1Id], [l].[OneToMany_Required_Self_Inverse1Id], [l].[OneToOne_Optional_Self1Id], [l].[PeriodEnd], [l].[PeriodStart], [t].[Id], [t].[Date], [t].[Level1_Optional_Id], [t].[Level1_Required_Id], [t].[Name], [t].[OneToMany_Optional_Inverse2Id], [t].[OneToMany_Optional_Self_Inverse2Id], [t].[OneToMany_Required_Inverse2Id], [t].[OneToMany_Required_Self_Inverse2Id], [t].[OneToOne_Optional_PK_Inverse2Id], [t].[OneToOne_Optional_Self2Id], [t].[PeriodEnd], [t].[PeriodStart], [t].[Id0], [t].[Level2_Optional_Id], [t].[Level2_Required_Id], [t].[Name0], [t].[OneToMany_Optional_Inverse3Id], [t].[OneToMany_Optional_Self_Inverse3Id], [t].[OneToMany_Required_Inverse3Id], [t].[OneToMany_Required_Self_Inverse3Id], [t].[OneToOne_Optional_PK_Inverse3Id], [t].[OneToOne_Optional_Self3Id], [t].[PeriodEnd0], [t].[PeriodStart0], [t].[Id1], [t].[Level3_Optional_Id], [t].[Level3_Required_Id], [t].[Name1], [t].[OneToMany_Optional_Inverse4Id], [t].[OneToMany_Optional_Self_Inverse4Id], [t].[OneToMany_Required_Inverse4Id], [t].[OneToMany_Required_Self_Inverse4Id], [t].[OneToOne_Optional_PK_Inverse4Id], [t].[OneToOne_Optional_Self4Id], [t].[PeriodEnd1], [t].[PeriodStart1]
FROM [LevelOne] FOR SYSTEM_TIME AS OF '2010-01-01T00:00:00.0000000' AS [l]
LEFT JOIN (
    SELECT [l0].[Id], [l0].[Date], [l0].[Level1_Optional_Id], [l0].[Level1_Required_Id], [l0].[Name], [l0].[OneToMany_Optional_Inverse2Id], [l0].[OneToMany_Optional_Self_Inverse2Id], [l0].[OneToMany_Required_Inverse2Id], [l0].[OneToMany_Required_Self_Inverse2Id], [l0].[OneToOne_Optional_PK_Inverse2Id], [l0].[OneToOne_Optional_Self2Id], [l0].[PeriodEnd], [l0].[PeriodStart], [l1].[Id] AS [Id0], [l1].[Level2_Optional_Id], [l1].[Level2_Required_Id], [l1].[Name] AS [Name0], [l1].[OneToMany_Optional_Inverse3Id], [l1].[OneToMany_Optional_Self_Inverse3Id], [l1].[OneToMany_Required_Inverse3Id], [l1].[OneToMany_Required_Self_Inverse3Id], [l1].[OneToOne_Optional_PK_Inverse3Id], [l1].[OneToOne_Optional_Self3Id], [l1].[PeriodEnd] AS [PeriodEnd0], [l1].[PeriodStart] AS [PeriodStart0], [l2].[Id] AS [Id1], [l2].[Level3_Optional_Id], [l2].[Level3_Required_Id], [l2].[Name] AS [Name1], [l2].[OneToMany_Optional_Inverse4Id], [l2].[OneToMany_Optional_Self_Inverse4Id], [l2].[OneToMany_Required_Inverse4Id], [l2].[OneToMany_Required_Self_Inverse4Id], [l2].[OneToOne_Optional_PK_Inverse4Id], [l2].[OneToOne_Optional_Self4Id], [l2].[PeriodEnd] AS [PeriodEnd1], [l2].[PeriodStart] AS [PeriodStart1]
    FROM [LevelTwo] FOR SYSTEM_TIME AS OF '2010-01-01T00:00:00.0000000' AS [l0]
    LEFT JOIN [LevelThree] FOR SYSTEM_TIME AS OF '2010-01-01T00:00:00.0000000' AS [l1] ON [l0].[Id] = [l1].[OneToOne_Optional_PK_Inverse3Id]
    LEFT JOIN [LevelFour] FOR SYSTEM_TIME AS OF '2010-01-01T00:00:00.0000000' AS [l2] ON [l1].[Id] = [l2].[Level3_Optional_Id]
) AS [t] ON [l].[Id] = [t].[OneToMany_Optional_Inverse2Id]
ORDER BY [l].[Id], [t].[Id], [t].[Id0]");
    }

    public override async Task Filtered_include_outer_parameter_used_inside_filter(bool async)
    {
        await base.Filtered_include_outer_parameter_used_inside_filter(async);

        AssertSql(
            @"SELECT [l].[Id], [t].[Id], [t].[Date], [t].[Level1_Optional_Id], [t].[Level1_Required_Id], [t].[Name], [t].[OneToMany_Optional_Inverse2Id], [t].[OneToMany_Optional_Self_Inverse2Id], [t].[OneToMany_Required_Inverse2Id], [t].[OneToMany_Required_Self_Inverse2Id], [t].[OneToOne_Optional_PK_Inverse2Id], [t].[OneToOne_Optional_Self2Id], [t].[PeriodEnd], [t].[PeriodStart], [t].[Id0], [t].[Level2_Optional_Id], [t].[Level2_Required_Id], [t].[Name0], [t].[OneToMany_Optional_Inverse3Id], [t].[OneToMany_Optional_Self_Inverse3Id], [t].[OneToMany_Required_Inverse3Id], [t].[OneToMany_Required_Self_Inverse3Id], [t].[OneToOne_Optional_PK_Inverse3Id], [t].[OneToOne_Optional_Self3Id], [t].[PeriodEnd0], [t].[PeriodStart0], [t0].[Id], [t0].[Date], [t0].[Level1_Optional_Id], [t0].[Level1_Required_Id], [t0].[Name], [t0].[OneToMany_Optional_Inverse2Id], [t0].[OneToMany_Optional_Self_Inverse2Id], [t0].[OneToMany_Required_Inverse2Id], [t0].[OneToMany_Required_Self_Inverse2Id], [t0].[OneToOne_Optional_PK_Inverse2Id], [t0].[OneToOne_Optional_Self2Id], [t0].[PeriodEnd], [t0].[PeriodStart], [t0].[Id0], [t0].[Level2_Optional_Id], [t0].[Level2_Required_Id], [t0].[Name0], [t0].[OneToMany_Optional_Inverse3Id], [t0].[OneToMany_Optional_Self_Inverse3Id], [t0].[OneToMany_Required_Inverse3Id], [t0].[OneToMany_Required_Self_Inverse3Id], [t0].[OneToOne_Optional_PK_Inverse3Id], [t0].[OneToOne_Optional_Self3Id], [t0].[PeriodEnd0], [t0].[PeriodStart0]
FROM [LevelOne] FOR SYSTEM_TIME AS OF '2010-01-01T00:00:00.0000000' AS [l]
OUTER APPLY (
    SELECT [l0].[Id], [l0].[Date], [l0].[Level1_Optional_Id], [l0].[Level1_Required_Id], [l0].[Name], [l0].[OneToMany_Optional_Inverse2Id], [l0].[OneToMany_Optional_Self_Inverse2Id], [l0].[OneToMany_Required_Inverse2Id], [l0].[OneToMany_Required_Self_Inverse2Id], [l0].[OneToOne_Optional_PK_Inverse2Id], [l0].[OneToOne_Optional_Self2Id], [l0].[PeriodEnd], [l0].[PeriodStart], [l1].[Id] AS [Id0], [l1].[Level2_Optional_Id], [l1].[Level2_Required_Id], [l1].[Name] AS [Name0], [l1].[OneToMany_Optional_Inverse3Id], [l1].[OneToMany_Optional_Self_Inverse3Id], [l1].[OneToMany_Required_Inverse3Id], [l1].[OneToMany_Required_Self_Inverse3Id], [l1].[OneToOne_Optional_PK_Inverse3Id], [l1].[OneToOne_Optional_Self3Id], [l1].[PeriodEnd] AS [PeriodEnd0], [l1].[PeriodStart] AS [PeriodStart0]
    FROM [LevelTwo] FOR SYSTEM_TIME AS OF '2010-01-01T00:00:00.0000000' AS [l0]
    LEFT JOIN [LevelThree] FOR SYSTEM_TIME AS OF '2010-01-01T00:00:00.0000000' AS [l1] ON [l0].[Id] = [l1].[OneToMany_Optional_Inverse3Id]
) AS [t]
OUTER APPLY (
    SELECT [l2].[Id], [l2].[Date], [l2].[Level1_Optional_Id], [l2].[Level1_Required_Id], [l2].[Name], [l2].[OneToMany_Optional_Inverse2Id], [l2].[OneToMany_Optional_Self_Inverse2Id], [l2].[OneToMany_Required_Inverse2Id], [l2].[OneToMany_Required_Self_Inverse2Id], [l2].[OneToOne_Optional_PK_Inverse2Id], [l2].[OneToOne_Optional_Self2Id], [l2].[PeriodEnd], [l2].[PeriodStart], [t1].[Id] AS [Id0], [t1].[Level2_Optional_Id], [t1].[Level2_Required_Id], [t1].[Name] AS [Name0], [t1].[OneToMany_Optional_Inverse3Id], [t1].[OneToMany_Optional_Self_Inverse3Id], [t1].[OneToMany_Required_Inverse3Id], [t1].[OneToMany_Required_Self_Inverse3Id], [t1].[OneToOne_Optional_PK_Inverse3Id], [t1].[OneToOne_Optional_Self3Id], [t1].[PeriodEnd] AS [PeriodEnd0], [t1].[PeriodStart] AS [PeriodStart0]
    FROM [LevelTwo] FOR SYSTEM_TIME AS OF '2010-01-01T00:00:00.0000000' AS [l2]
    LEFT JOIN (
        SELECT [l3].[Id], [l3].[Level2_Optional_Id], [l3].[Level2_Required_Id], [l3].[Name], [l3].[OneToMany_Optional_Inverse3Id], [l3].[OneToMany_Optional_Self_Inverse3Id], [l3].[OneToMany_Required_Inverse3Id], [l3].[OneToMany_Required_Self_Inverse3Id], [l3].[OneToOne_Optional_PK_Inverse3Id], [l3].[OneToOne_Optional_Self3Id], [l3].[PeriodEnd], [l3].[PeriodStart]
        FROM [LevelThree] FOR SYSTEM_TIME AS OF '2010-01-01T00:00:00.0000000' AS [l3]
        WHERE [l3].[Id] <> [l].[Id]
    ) AS [t1] ON [l2].[Id] = [t1].[OneToMany_Optional_Inverse3Id]
) AS [t0]
ORDER BY [l].[Id], [t].[Id], [t].[Id0], [t0].[Id]");
    }

    public override async Task
        Filtered_include_multiple_multi_level_includes_with_first_level_using_filter_include_on_one_of_the_chains_only(bool async)
    {
        await base
            .Filtered_include_multiple_multi_level_includes_with_first_level_using_filter_include_on_one_of_the_chains_only(async);

        AssertSql(
            @"SELECT [l].[Id], [l].[Date], [l].[Name], [l].[OneToMany_Optional_Self_Inverse1Id], [l].[OneToMany_Required_Self_Inverse1Id], [l].[OneToOne_Optional_Self1Id], [l].[PeriodEnd], [l].[PeriodStart], [t0].[Id], [t0].[Date], [t0].[Level1_Optional_Id], [t0].[Level1_Required_Id], [t0].[Name], [t0].[OneToMany_Optional_Inverse2Id], [t0].[OneToMany_Optional_Self_Inverse2Id], [t0].[OneToMany_Required_Inverse2Id], [t0].[OneToMany_Required_Self_Inverse2Id], [t0].[OneToOne_Optional_PK_Inverse2Id], [t0].[OneToOne_Optional_Self2Id], [t0].[PeriodEnd], [t0].[PeriodStart], [t0].[Id0], [t0].[Id1], [t0].[Level2_Optional_Id], [t0].[Level2_Required_Id], [t0].[Name0], [t0].[OneToMany_Optional_Inverse3Id], [t0].[OneToMany_Optional_Self_Inverse3Id], [t0].[OneToMany_Required_Inverse3Id], [t0].[OneToMany_Required_Self_Inverse3Id], [t0].[OneToOne_Optional_PK_Inverse3Id], [t0].[OneToOne_Optional_Self3Id], [t0].[PeriodEnd0], [t0].[PeriodStart0], [t0].[Level2_Optional_Id0], [t0].[Level2_Required_Id0], [t0].[Name1], [t0].[OneToMany_Optional_Inverse3Id0], [t0].[OneToMany_Optional_Self_Inverse3Id0], [t0].[OneToMany_Required_Inverse3Id0], [t0].[OneToMany_Required_Self_Inverse3Id0], [t0].[OneToOne_Optional_PK_Inverse3Id0], [t0].[OneToOne_Optional_Self3Id0], [t0].[PeriodEnd1], [t0].[PeriodStart1]
FROM [LevelOne] FOR SYSTEM_TIME AS OF '2010-01-01T00:00:00.0000000' AS [l]
OUTER APPLY (
    SELECT [t].[Id], [t].[Date], [t].[Level1_Optional_Id], [t].[Level1_Required_Id], [t].[Name], [t].[OneToMany_Optional_Inverse2Id], [t].[OneToMany_Optional_Self_Inverse2Id], [t].[OneToMany_Required_Inverse2Id], [t].[OneToMany_Required_Self_Inverse2Id], [t].[OneToOne_Optional_PK_Inverse2Id], [t].[OneToOne_Optional_Self2Id], [t].[PeriodEnd], [t].[PeriodStart], [l0].[Id] AS [Id0], [l1].[Id] AS [Id1], [l1].[Level2_Optional_Id], [l1].[Level2_Required_Id], [l1].[Name] AS [Name0], [l1].[OneToMany_Optional_Inverse3Id], [l1].[OneToMany_Optional_Self_Inverse3Id], [l1].[OneToMany_Required_Inverse3Id], [l1].[OneToMany_Required_Self_Inverse3Id], [l1].[OneToOne_Optional_PK_Inverse3Id], [l1].[OneToOne_Optional_Self3Id], [l1].[PeriodEnd] AS [PeriodEnd0], [l1].[PeriodStart] AS [PeriodStart0], [l0].[Level2_Optional_Id] AS [Level2_Optional_Id0], [l0].[Level2_Required_Id] AS [Level2_Required_Id0], [l0].[Name] AS [Name1], [l0].[OneToMany_Optional_Inverse3Id] AS [OneToMany_Optional_Inverse3Id0], [l0].[OneToMany_Optional_Self_Inverse3Id] AS [OneToMany_Optional_Self_Inverse3Id0], [l0].[OneToMany_Required_Inverse3Id] AS [OneToMany_Required_Inverse3Id0], [l0].[OneToMany_Required_Self_Inverse3Id] AS [OneToMany_Required_Self_Inverse3Id0], [l0].[OneToOne_Optional_PK_Inverse3Id] AS [OneToOne_Optional_PK_Inverse3Id0], [l0].[OneToOne_Optional_Self3Id] AS [OneToOne_Optional_Self3Id0], [l0].[PeriodEnd] AS [PeriodEnd1], [l0].[PeriodStart] AS [PeriodStart1]
    FROM (
        SELECT TOP(2) [l2].[Id], [l2].[Date], [l2].[Level1_Optional_Id], [l2].[Level1_Required_Id], [l2].[Name], [l2].[OneToMany_Optional_Inverse2Id], [l2].[OneToMany_Optional_Self_Inverse2Id], [l2].[OneToMany_Required_Inverse2Id], [l2].[OneToMany_Required_Self_Inverse2Id], [l2].[OneToOne_Optional_PK_Inverse2Id], [l2].[OneToOne_Optional_Self2Id], [l2].[PeriodEnd], [l2].[PeriodStart]
        FROM [LevelTwo] FOR SYSTEM_TIME AS OF '2010-01-01T00:00:00.0000000' AS [l2]
        WHERE [l].[Id] = [l2].[OneToMany_Optional_Inverse2Id] AND ([l2].[Name] <> N'Foo' OR [l2].[Name] IS NULL)
        ORDER BY [l2].[Id]
    ) AS [t]
    LEFT JOIN [LevelThree] FOR SYSTEM_TIME AS OF '2010-01-01T00:00:00.0000000' AS [l0] ON [t].[Id] = [l0].[Level2_Required_Id]
    LEFT JOIN [LevelThree] FOR SYSTEM_TIME AS OF '2010-01-01T00:00:00.0000000' AS [l1] ON [t].[Id] = [l1].[OneToMany_Optional_Inverse3Id]
) AS [t0]
ORDER BY [l].[Id], [t0].[Id], [t0].[Id0]");
    }

    public override async Task Project_collection_and_include(bool async)
    {
        await base.Project_collection_and_include(async);

        AssertSql(
            @"SELECT [l].[Id], [l].[Date], [l].[Name], [l].[OneToMany_Optional_Self_Inverse1Id], [l].[OneToMany_Required_Self_Inverse1Id], [l].[OneToOne_Optional_Self1Id], [l].[PeriodEnd], [l].[PeriodStart], [l0].[Id], [l0].[Date], [l0].[Level1_Optional_Id], [l0].[Level1_Required_Id], [l0].[Name], [l0].[OneToMany_Optional_Inverse2Id], [l0].[OneToMany_Optional_Self_Inverse2Id], [l0].[OneToMany_Required_Inverse2Id], [l0].[OneToMany_Required_Self_Inverse2Id], [l0].[OneToOne_Optional_PK_Inverse2Id], [l0].[OneToOne_Optional_Self2Id], [l0].[PeriodEnd], [l0].[PeriodStart], [l1].[Id], [l1].[Date], [l1].[Level1_Optional_Id], [l1].[Level1_Required_Id], [l1].[Name], [l1].[OneToMany_Optional_Inverse2Id], [l1].[OneToMany_Optional_Self_Inverse2Id], [l1].[OneToMany_Required_Inverse2Id], [l1].[OneToMany_Required_Self_Inverse2Id], [l1].[OneToOne_Optional_PK_Inverse2Id], [l1].[OneToOne_Optional_Self2Id], [l1].[PeriodEnd], [l1].[PeriodStart]
FROM [LevelOne] FOR SYSTEM_TIME AS OF '2010-01-01T00:00:00.0000000' AS [l]
LEFT JOIN [LevelTwo] FOR SYSTEM_TIME AS OF '2010-01-01T00:00:00.0000000' AS [l0] ON [l].[Id] = [l0].[OneToMany_Optional_Inverse2Id]
LEFT JOIN [LevelTwo] FOR SYSTEM_TIME AS OF '2010-01-01T00:00:00.0000000' AS [l1] ON [l].[Id] = [l1].[OneToMany_Optional_Inverse2Id]
ORDER BY [l].[Id], [l0].[Id]");
    }

    public override async Task SelectMany_with_navigation_and_Distinct(bool async)
    {
        await base.SelectMany_with_navigation_and_Distinct(async);

        AssertSql(
            @"SELECT [l].[Id], [l].[Date], [l].[Name], [l].[OneToMany_Optional_Self_Inverse1Id], [l].[OneToMany_Required_Self_Inverse1Id], [l].[OneToOne_Optional_Self1Id], [l].[PeriodEnd], [l].[PeriodStart], [t].[Id], [l1].[Id], [l1].[Date], [l1].[Level1_Optional_Id], [l1].[Level1_Required_Id], [l1].[Name], [l1].[OneToMany_Optional_Inverse2Id], [l1].[OneToMany_Optional_Self_Inverse2Id], [l1].[OneToMany_Required_Inverse2Id], [l1].[OneToMany_Required_Self_Inverse2Id], [l1].[OneToOne_Optional_PK_Inverse2Id], [l1].[OneToOne_Optional_Self2Id], [l1].[PeriodEnd], [l1].[PeriodStart]
FROM [LevelOne] FOR SYSTEM_TIME AS OF '2010-01-01T00:00:00.0000000' AS [l]
INNER JOIN (
    SELECT DISTINCT [l0].[Id], [l0].[Date], [l0].[Level1_Optional_Id], [l0].[Level1_Required_Id], [l0].[Name], [l0].[OneToMany_Optional_Inverse2Id], [l0].[OneToMany_Optional_Self_Inverse2Id], [l0].[OneToMany_Required_Inverse2Id], [l0].[OneToMany_Required_Self_Inverse2Id], [l0].[OneToOne_Optional_PK_Inverse2Id], [l0].[OneToOne_Optional_Self2Id], [l0].[PeriodEnd], [l0].[PeriodStart]
    FROM [LevelTwo] FOR SYSTEM_TIME AS OF '2010-01-01T00:00:00.0000000' AS [l0]
) AS [t] ON [l].[Id] = [t].[OneToMany_Optional_Inverse2Id]
LEFT JOIN [LevelTwo] FOR SYSTEM_TIME AS OF '2010-01-01T00:00:00.0000000' AS [l1] ON [l].[Id] = [l1].[OneToMany_Optional_Inverse2Id]
ORDER BY [l].[Id], [t].[Id]");
    }

    public override async Task Select_nav_prop_collection_one_to_many_required(bool async)
    {
        await base.Select_nav_prop_collection_one_to_many_required(async);

        AssertSql(
            @"SELECT [l].[Id], [l0].[Id]
FROM [LevelOne] FOR SYSTEM_TIME AS OF '2010-01-01T00:00:00.0000000' AS [l]
LEFT JOIN [LevelTwo] FOR SYSTEM_TIME AS OF '2010-01-01T00:00:00.0000000' AS [l0] ON [l].[Id] = [l0].[OneToMany_Required_Inverse2Id]
ORDER BY [l].[Id]");
    }

    public override async Task Include_ThenInclude_ThenInclude_followed_by_two_nested_selects(bool async)
    {
        await base.Include_ThenInclude_ThenInclude_followed_by_two_nested_selects(async);

        AssertSql(
            @"SELECT [l].[Id], [t].[Id], [t].[Level2_Optional_Id], [t].[Level2_Required_Id], [t].[Name], [t].[OneToMany_Optional_Inverse3Id], [t].[OneToMany_Optional_Self_Inverse3Id], [t].[OneToMany_Required_Inverse3Id], [t].[OneToMany_Required_Self_Inverse3Id], [t].[OneToOne_Optional_PK_Inverse3Id], [t].[OneToOne_Optional_Self3Id], [t].[PeriodEnd], [t].[PeriodStart], [t].[Id0], [t].[Level3_Optional_Id], [t].[Level3_Required_Id], [t].[Name0], [t].[OneToMany_Optional_Inverse4Id], [t].[OneToMany_Optional_Self_Inverse4Id], [t].[OneToMany_Required_Inverse4Id], [t].[OneToMany_Required_Self_Inverse4Id], [t].[OneToOne_Optional_PK_Inverse4Id], [t].[OneToOne_Optional_Self4Id], [t].[PeriodEnd0], [t].[PeriodStart0], [t].[Id1]
FROM [LevelOne] FOR SYSTEM_TIME AS OF '2010-01-01T00:00:00.0000000' AS [l]
LEFT JOIN (
    SELECT [l1].[Id], [l1].[Level2_Optional_Id], [l1].[Level2_Required_Id], [l1].[Name], [l1].[OneToMany_Optional_Inverse3Id], [l1].[OneToMany_Optional_Self_Inverse3Id], [l1].[OneToMany_Required_Inverse3Id], [l1].[OneToMany_Required_Self_Inverse3Id], [l1].[OneToOne_Optional_PK_Inverse3Id], [l1].[OneToOne_Optional_Self3Id], [l1].[PeriodEnd], [l1].[PeriodStart], [l2].[Id] AS [Id0], [l2].[Level3_Optional_Id], [l2].[Level3_Required_Id], [l2].[Name] AS [Name0], [l2].[OneToMany_Optional_Inverse4Id], [l2].[OneToMany_Optional_Self_Inverse4Id], [l2].[OneToMany_Required_Inverse4Id], [l2].[OneToMany_Required_Self_Inverse4Id], [l2].[OneToOne_Optional_PK_Inverse4Id], [l2].[OneToOne_Optional_Self4Id], [l2].[PeriodEnd] AS [PeriodEnd0], [l2].[PeriodStart] AS [PeriodStart0], [l0].[Id] AS [Id1], [l0].[OneToMany_Optional_Inverse2Id]
    FROM [LevelTwo] FOR SYSTEM_TIME AS OF '2010-01-01T00:00:00.0000000' AS [l0]
    LEFT JOIN [LevelThree] FOR SYSTEM_TIME AS OF '2010-01-01T00:00:00.0000000' AS [l1] ON [l0].[Id] = [l1].[OneToOne_Optional_PK_Inverse3Id]
    LEFT JOIN [LevelFour] FOR SYSTEM_TIME AS OF '2010-01-01T00:00:00.0000000' AS [l2] ON [l1].[Id] = [l2].[Level3_Optional_Id]
) AS [t] ON [l].[Id] = [t].[OneToMany_Optional_Inverse2Id]
ORDER BY [l].[Id], [t].[Id1], [t].[Id]");
    }

    public override async Task Include_collection_with_multiple_orderbys_complex(bool async)
    {
        await base.Include_collection_with_multiple_orderbys_complex(async);

        AssertSql(
            @"SELECT [l].[Id], [l].[Date], [l].[Level1_Optional_Id], [l].[Level1_Required_Id], [l].[Name], [l].[OneToMany_Optional_Inverse2Id], [l].[OneToMany_Optional_Self_Inverse2Id], [l].[OneToMany_Required_Inverse2Id], [l].[OneToMany_Required_Self_Inverse2Id], [l].[OneToOne_Optional_PK_Inverse2Id], [l].[OneToOne_Optional_Self2Id], [l].[PeriodEnd], [l].[PeriodStart], [l0].[Id], [l0].[Level2_Optional_Id], [l0].[Level2_Required_Id], [l0].[Name], [l0].[OneToMany_Optional_Inverse3Id], [l0].[OneToMany_Optional_Self_Inverse3Id], [l0].[OneToMany_Required_Inverse3Id], [l0].[OneToMany_Required_Self_Inverse3Id], [l0].[OneToOne_Optional_PK_Inverse3Id], [l0].[OneToOne_Optional_Self3Id], [l0].[PeriodEnd], [l0].[PeriodStart]
FROM [LevelTwo] FOR SYSTEM_TIME AS OF '2010-01-01T00:00:00.0000000' AS [l]
LEFT JOIN [LevelThree] FOR SYSTEM_TIME AS OF '2010-01-01T00:00:00.0000000' AS [l0] ON [l].[Id] = [l0].[OneToMany_Optional_Inverse3Id]
ORDER BY ABS([l].[Level1_Required_Id]) + 7, [l].[Name], [l].[Id]");
    }

    public override async Task LeftJoin_with_Any_on_outer_source_and_projecting_collection_from_inner(bool async)
    {
        await base.LeftJoin_with_Any_on_outer_source_and_projecting_collection_from_inner(async);

        AssertSql(
            @"SELECT CASE
    WHEN [l0].[Id] IS NULL THEN 0
    ELSE [l0].[Id]
END, [l].[Id], [l0].[Id], [l1].[Id], [l1].[Level2_Optional_Id], [l1].[Level2_Required_Id], [l1].[Name], [l1].[OneToMany_Optional_Inverse3Id], [l1].[OneToMany_Optional_Self_Inverse3Id], [l1].[OneToMany_Required_Inverse3Id], [l1].[OneToMany_Required_Self_Inverse3Id], [l1].[OneToOne_Optional_PK_Inverse3Id], [l1].[OneToOne_Optional_Self3Id], [l1].[PeriodEnd], [l1].[PeriodStart]
FROM [LevelOne] FOR SYSTEM_TIME AS OF '2010-01-01T00:00:00.0000000' AS [l]
LEFT JOIN [LevelTwo] FOR SYSTEM_TIME AS OF '2010-01-01T00:00:00.0000000' AS [l0] ON [l].[Id] = [l0].[Level1_Required_Id]
LEFT JOIN [LevelThree] FOR SYSTEM_TIME AS OF '2010-01-01T00:00:00.0000000' AS [l1] ON [l0].[Id] = [l1].[OneToMany_Required_Inverse3Id]
WHERE [l].[Name] IN (N'L1 01', N'L1 02')
ORDER BY [l].[Id], [l0].[Id]");
    }

    public override async Task Filtered_include_complex_three_level_with_middle_having_filter1(bool async)
    {
        await base.Filtered_include_complex_three_level_with_middle_having_filter1(async);

        AssertSql(
            @"SELECT [l].[Id], [l].[Date], [l].[Name], [l].[OneToMany_Optional_Self_Inverse1Id], [l].[OneToMany_Required_Self_Inverse1Id], [l].[OneToOne_Optional_Self1Id], [l].[PeriodEnd], [l].[PeriodStart], [t1].[Id], [t1].[Date], [t1].[Level1_Optional_Id], [t1].[Level1_Required_Id], [t1].[Name], [t1].[OneToMany_Optional_Inverse2Id], [t1].[OneToMany_Optional_Self_Inverse2Id], [t1].[OneToMany_Required_Inverse2Id], [t1].[OneToMany_Required_Self_Inverse2Id], [t1].[OneToOne_Optional_PK_Inverse2Id], [t1].[OneToOne_Optional_Self2Id], [t1].[PeriodEnd], [t1].[PeriodStart], [t1].[Id0], [t1].[Level2_Optional_Id], [t1].[Level2_Required_Id], [t1].[Name0], [t1].[OneToMany_Optional_Inverse3Id], [t1].[OneToMany_Optional_Self_Inverse3Id], [t1].[OneToMany_Required_Inverse3Id], [t1].[OneToMany_Required_Self_Inverse3Id], [t1].[OneToOne_Optional_PK_Inverse3Id], [t1].[OneToOne_Optional_Self3Id], [t1].[PeriodEnd0], [t1].[PeriodStart0], [t1].[Id00], [t1].[Level3_Optional_Id], [t1].[Level3_Required_Id], [t1].[Name00], [t1].[OneToMany_Optional_Inverse4Id], [t1].[OneToMany_Optional_Self_Inverse4Id], [t1].[OneToMany_Required_Inverse4Id], [t1].[OneToMany_Required_Self_Inverse4Id], [t1].[OneToOne_Optional_PK_Inverse4Id], [t1].[OneToOne_Optional_Self4Id], [t1].[PeriodEnd00], [t1].[PeriodStart00], [t1].[Id1], [t1].[Level3_Optional_Id0], [t1].[Level3_Required_Id0], [t1].[Name1], [t1].[OneToMany_Optional_Inverse4Id0], [t1].[OneToMany_Optional_Self_Inverse4Id0], [t1].[OneToMany_Required_Inverse4Id0], [t1].[OneToMany_Required_Self_Inverse4Id0], [t1].[OneToOne_Optional_PK_Inverse4Id0], [t1].[OneToOne_Optional_Self4Id0], [t1].[PeriodEnd1], [t1].[PeriodStart1]
FROM [LevelOne] FOR SYSTEM_TIME AS OF '2010-01-01T00:00:00.0000000' AS [l]
LEFT JOIN (
    SELECT [l0].[Id], [l0].[Date], [l0].[Level1_Optional_Id], [l0].[Level1_Required_Id], [l0].[Name], [l0].[OneToMany_Optional_Inverse2Id], [l0].[OneToMany_Optional_Self_Inverse2Id], [l0].[OneToMany_Required_Inverse2Id], [l0].[OneToMany_Required_Self_Inverse2Id], [l0].[OneToOne_Optional_PK_Inverse2Id], [l0].[OneToOne_Optional_Self2Id], [l0].[PeriodEnd], [l0].[PeriodStart], [t0].[Id] AS [Id0], [t0].[Level2_Optional_Id], [t0].[Level2_Required_Id], [t0].[Name] AS [Name0], [t0].[OneToMany_Optional_Inverse3Id], [t0].[OneToMany_Optional_Self_Inverse3Id], [t0].[OneToMany_Required_Inverse3Id], [t0].[OneToMany_Required_Self_Inverse3Id], [t0].[OneToOne_Optional_PK_Inverse3Id], [t0].[OneToOne_Optional_Self3Id], [t0].[PeriodEnd] AS [PeriodEnd0], [t0].[PeriodStart] AS [PeriodStart0], [t0].[Id0] AS [Id00], [t0].[Level3_Optional_Id], [t0].[Level3_Required_Id], [t0].[Name0] AS [Name00], [t0].[OneToMany_Optional_Inverse4Id], [t0].[OneToMany_Optional_Self_Inverse4Id], [t0].[OneToMany_Required_Inverse4Id], [t0].[OneToMany_Required_Self_Inverse4Id], [t0].[OneToOne_Optional_PK_Inverse4Id], [t0].[OneToOne_Optional_Self4Id], [t0].[PeriodEnd0] AS [PeriodEnd00], [t0].[PeriodStart0] AS [PeriodStart00], [t0].[Id1], [t0].[Level3_Optional_Id0], [t0].[Level3_Required_Id0], [t0].[Name1], [t0].[OneToMany_Optional_Inverse4Id0], [t0].[OneToMany_Optional_Self_Inverse4Id0], [t0].[OneToMany_Required_Inverse4Id0], [t0].[OneToMany_Required_Self_Inverse4Id0], [t0].[OneToOne_Optional_PK_Inverse4Id0], [t0].[OneToOne_Optional_Self4Id0], [t0].[PeriodEnd1], [t0].[PeriodStart1]
    FROM [LevelTwo] FOR SYSTEM_TIME AS OF '2010-01-01T00:00:00.0000000' AS [l0]
    OUTER APPLY (
        SELECT [t].[Id], [t].[Level2_Optional_Id], [t].[Level2_Required_Id], [t].[Name], [t].[OneToMany_Optional_Inverse3Id], [t].[OneToMany_Optional_Self_Inverse3Id], [t].[OneToMany_Required_Inverse3Id], [t].[OneToMany_Required_Self_Inverse3Id], [t].[OneToOne_Optional_PK_Inverse3Id], [t].[OneToOne_Optional_Self3Id], [t].[PeriodEnd], [t].[PeriodStart], [l1].[Id] AS [Id0], [l1].[Level3_Optional_Id], [l1].[Level3_Required_Id], [l1].[Name] AS [Name0], [l1].[OneToMany_Optional_Inverse4Id], [l1].[OneToMany_Optional_Self_Inverse4Id], [l1].[OneToMany_Required_Inverse4Id], [l1].[OneToMany_Required_Self_Inverse4Id], [l1].[OneToOne_Optional_PK_Inverse4Id], [l1].[OneToOne_Optional_Self4Id], [l1].[PeriodEnd] AS [PeriodEnd0], [l1].[PeriodStart] AS [PeriodStart0], [l2].[Id] AS [Id1], [l2].[Level3_Optional_Id] AS [Level3_Optional_Id0], [l2].[Level3_Required_Id] AS [Level3_Required_Id0], [l2].[Name] AS [Name1], [l2].[OneToMany_Optional_Inverse4Id] AS [OneToMany_Optional_Inverse4Id0], [l2].[OneToMany_Optional_Self_Inverse4Id] AS [OneToMany_Optional_Self_Inverse4Id0], [l2].[OneToMany_Required_Inverse4Id] AS [OneToMany_Required_Inverse4Id0], [l2].[OneToMany_Required_Self_Inverse4Id] AS [OneToMany_Required_Self_Inverse4Id0], [l2].[OneToOne_Optional_PK_Inverse4Id] AS [OneToOne_Optional_PK_Inverse4Id0], [l2].[OneToOne_Optional_Self4Id] AS [OneToOne_Optional_Self4Id0], [l2].[PeriodEnd] AS [PeriodEnd1], [l2].[PeriodStart] AS [PeriodStart1]
        FROM (
            SELECT TOP(1) [l3].[Id], [l3].[Level2_Optional_Id], [l3].[Level2_Required_Id], [l3].[Name], [l3].[OneToMany_Optional_Inverse3Id], [l3].[OneToMany_Optional_Self_Inverse3Id], [l3].[OneToMany_Required_Inverse3Id], [l3].[OneToMany_Required_Self_Inverse3Id], [l3].[OneToOne_Optional_PK_Inverse3Id], [l3].[OneToOne_Optional_Self3Id], [l3].[PeriodEnd], [l3].[PeriodStart]
            FROM [LevelThree] FOR SYSTEM_TIME AS OF '2010-01-01T00:00:00.0000000' AS [l3]
            WHERE [l0].[Id] = [l3].[OneToMany_Optional_Inverse3Id] AND ([l3].[Name] <> N'Foo' OR [l3].[Name] IS NULL)
            ORDER BY [l3].[Id]
        ) AS [t]
        LEFT JOIN [LevelFour] FOR SYSTEM_TIME AS OF '2010-01-01T00:00:00.0000000' AS [l1] ON [t].[Id] = [l1].[OneToMany_Optional_Inverse4Id]
        LEFT JOIN [LevelFour] FOR SYSTEM_TIME AS OF '2010-01-01T00:00:00.0000000' AS [l2] ON [t].[Id] = [l2].[OneToMany_Required_Inverse4Id]
    ) AS [t0]
) AS [t1] ON [l].[Id] = [t1].[OneToMany_Optional_Inverse2Id]
ORDER BY [l].[Id], [t1].[Id], [t1].[Id0], [t1].[Id00]");
    }

    public override async Task SelectMany_over_conditional_null_source(bool async)
    {
        await base.SelectMany_over_conditional_null_source(async);

        AssertSql();
    }

    public override async Task SelectMany_over_conditional_empty_source(bool async)
    {
        await base.SelectMany_over_conditional_empty_source(async);

        AssertSql();
    }

    public override async Task Include_after_Select(bool async)
    {
        await base.Include_after_Select(async);

        AssertSql();
    }

    public override async Task Include_after_SelectMany_and_reference_navigation(bool async)
    {
        await base.Include_after_SelectMany_and_reference_navigation(async);

        AssertSql();
    }

    public override async Task Filtered_include_different_filter_set_on_same_navigation_twice(bool async)
    {
        await base.Filtered_include_different_filter_set_on_same_navigation_twice(async);

        AssertSql();
    }

    public override async Task Filtered_include_different_filter_set_on_same_navigation_twice_multi_level(bool async)
    {
        await base.Filtered_include_different_filter_set_on_same_navigation_twice_multi_level(async);

        AssertSql();
    }

    public override async Task Filtered_include_include_parameter_used_inside_filter_throws(bool async)
    {
        await base.Filtered_include_include_parameter_used_inside_filter_throws(async);

        AssertSql();
    }

    public override async Task Filtered_include_with_Distinct_throws(bool async)
    {
        await base.Filtered_include_with_Distinct_throws(async);

        AssertSql();
    }

    public override async Task Filtered_include_calling_methods_directly_on_parameter_throws(bool async)
    {
        await base.Filtered_include_calling_methods_directly_on_parameter_throws(async);

        AssertSql();
    }

    public override async Task Projecting_collection_after_optional_reference_correlated_with_parent(bool async)
    {
        await base.Projecting_collection_after_optional_reference_correlated_with_parent(async);

        AssertSql(
            @"SELECT [l].[Id], [l0].[Id], [t].[ChildId], [t].[ParentName]
FROM [LevelOne] FOR SYSTEM_TIME AS OF '2010-01-01T00:00:00.0000000' AS [l]
LEFT JOIN [LevelTwo] FOR SYSTEM_TIME AS OF '2010-01-01T00:00:00.0000000' AS [l0] ON [l].[Id] = [l0].[Level1_Optional_Id]
OUTER APPLY (
    SELECT [l1].[Id] AS [ChildId], [l0].[Name] AS [ParentName]
    FROM [LevelThree] FOR SYSTEM_TIME AS OF '2010-01-01T00:00:00.0000000' AS [l1]
    WHERE [l0].[Id] IS NOT NULL AND [l0].[Id] = [l1].[OneToMany_Optional_Inverse3Id]
) AS [t]
ORDER BY [l].[Id], [l0].[Id]");
    }

    public override async Task Projecting_collection_with_group_by_after_optional_reference_correlated_with_parent(bool async)
    {
        await base.Projecting_collection_with_group_by_after_optional_reference_correlated_with_parent(async);

        AssertSql(
            @"SELECT [l].[Id], [l1].[Id], [l1].[Level2_Optional_Id], [l1].[Level2_Required_Id], [l1].[Name], [l1].[OneToMany_Optional_Inverse3Id], [l1].[OneToMany_Optional_Self_Inverse3Id], [l1].[OneToMany_Required_Inverse3Id], [l1].[OneToMany_Required_Self_Inverse3Id], [l1].[OneToOne_Optional_PK_Inverse3Id], [l1].[OneToOne_Optional_Self3Id], [l1].[PeriodEnd], [l1].[PeriodStart], [l0].[Id], [t].[Key], [t].[Count]
FROM [LevelOne] FOR SYSTEM_TIME AS OF '2010-01-01T00:00:00.0000000' AS [l]
LEFT JOIN [LevelTwo] FOR SYSTEM_TIME AS OF '2010-01-01T00:00:00.0000000' AS [l0] ON [l].[Id] = [l0].[Level1_Optional_Id]
LEFT JOIN [LevelThree] FOR SYSTEM_TIME AS OF '2010-01-01T00:00:00.0000000' AS [l1] ON [l0].[Id] = [l1].[Level2_Optional_Id]
OUTER APPLY (
    SELECT [l2].[Name] AS [Key], COUNT(*) AS [Count]
    FROM [LevelThree] FOR SYSTEM_TIME AS OF '2010-01-01T00:00:00.0000000' AS [l2]
    WHERE [l0].[Id] IS NOT NULL AND [l0].[Id] = [l2].[OneToMany_Optional_Inverse3Id]
    GROUP BY [l2].[Name]
) AS [t]
ORDER BY [l].[Id], [l0].[Id], [l1].[Id]");
    }

    public override async Task Multiple_complex_includes_EF_Property(bool async)
    {
        await base.Multiple_complex_includes_EF_Property(async);

        AssertSql(
            @"SELECT [l].[Id], [l].[Date], [l].[Name], [l].[OneToMany_Optional_Self_Inverse1Id], [l].[OneToMany_Required_Self_Inverse1Id], [l].[OneToOne_Optional_Self1Id], [l].[PeriodEnd], [l].[PeriodStart], [l0].[Id], [l0].[Date], [l0].[Level1_Optional_Id], [l0].[Level1_Required_Id], [l0].[Name], [l0].[OneToMany_Optional_Inverse2Id], [l0].[OneToMany_Optional_Self_Inverse2Id], [l0].[OneToMany_Required_Inverse2Id], [l0].[OneToMany_Required_Self_Inverse2Id], [l0].[OneToOne_Optional_PK_Inverse2Id], [l0].[OneToOne_Optional_Self2Id], [l0].[PeriodEnd], [l0].[PeriodStart], [l1].[Id], [l1].[Level2_Optional_Id], [l1].[Level2_Required_Id], [l1].[Name], [l1].[OneToMany_Optional_Inverse3Id], [l1].[OneToMany_Optional_Self_Inverse3Id], [l1].[OneToMany_Required_Inverse3Id], [l1].[OneToMany_Required_Self_Inverse3Id], [l1].[OneToOne_Optional_PK_Inverse3Id], [l1].[OneToOne_Optional_Self3Id], [l1].[PeriodEnd], [l1].[PeriodStart], [t].[Id], [t].[Date], [t].[Level1_Optional_Id], [t].[Level1_Required_Id], [t].[Name], [t].[OneToMany_Optional_Inverse2Id], [t].[OneToMany_Optional_Self_Inverse2Id], [t].[OneToMany_Required_Inverse2Id], [t].[OneToMany_Required_Self_Inverse2Id], [t].[OneToOne_Optional_PK_Inverse2Id], [t].[OneToOne_Optional_Self2Id], [t].[PeriodEnd], [t].[PeriodStart], [t].[Id0], [t].[Level2_Optional_Id], [t].[Level2_Required_Id], [t].[Name0], [t].[OneToMany_Optional_Inverse3Id], [t].[OneToMany_Optional_Self_Inverse3Id], [t].[OneToMany_Required_Inverse3Id], [t].[OneToMany_Required_Self_Inverse3Id], [t].[OneToOne_Optional_PK_Inverse3Id], [t].[OneToOne_Optional_Self3Id], [t].[PeriodEnd0], [t].[PeriodStart0]
FROM [LevelOne] FOR SYSTEM_TIME AS OF '2010-01-01T00:00:00.0000000' AS [l]
LEFT JOIN [LevelTwo] FOR SYSTEM_TIME AS OF '2010-01-01T00:00:00.0000000' AS [l0] ON [l].[Id] = [l0].[Level1_Optional_Id]
LEFT JOIN [LevelThree] FOR SYSTEM_TIME AS OF '2010-01-01T00:00:00.0000000' AS [l1] ON [l0].[Id] = [l1].[OneToMany_Optional_Inverse3Id]
LEFT JOIN (
    SELECT [l2].[Id], [l2].[Date], [l2].[Level1_Optional_Id], [l2].[Level1_Required_Id], [l2].[Name], [l2].[OneToMany_Optional_Inverse2Id], [l2].[OneToMany_Optional_Self_Inverse2Id], [l2].[OneToMany_Required_Inverse2Id], [l2].[OneToMany_Required_Self_Inverse2Id], [l2].[OneToOne_Optional_PK_Inverse2Id], [l2].[OneToOne_Optional_Self2Id], [l2].[PeriodEnd], [l2].[PeriodStart], [l3].[Id] AS [Id0], [l3].[Level2_Optional_Id], [l3].[Level2_Required_Id], [l3].[Name] AS [Name0], [l3].[OneToMany_Optional_Inverse3Id], [l3].[OneToMany_Optional_Self_Inverse3Id], [l3].[OneToMany_Required_Inverse3Id], [l3].[OneToMany_Required_Self_Inverse3Id], [l3].[OneToOne_Optional_PK_Inverse3Id], [l3].[OneToOne_Optional_Self3Id], [l3].[PeriodEnd] AS [PeriodEnd0], [l3].[PeriodStart] AS [PeriodStart0]
    FROM [LevelTwo] FOR SYSTEM_TIME AS OF '2010-01-01T00:00:00.0000000' AS [l2]
    LEFT JOIN [LevelThree] FOR SYSTEM_TIME AS OF '2010-01-01T00:00:00.0000000' AS [l3] ON [l2].[Id] = [l3].[Level2_Optional_Id]
) AS [t] ON [l].[Id] = [t].[OneToMany_Optional_Inverse2Id]
ORDER BY [l].[Id], [l0].[Id], [l1].[Id], [t].[Id]");
    }

    public override async Task Multiple_complex_includes_self_ref_EF_Property(bool async)
    {
        await base.Multiple_complex_includes_self_ref_EF_Property(async);

        AssertSql(
            @"SELECT [l].[Id], [l].[Date], [l].[Name], [l].[OneToMany_Optional_Self_Inverse1Id], [l].[OneToMany_Required_Self_Inverse1Id], [l].[OneToOne_Optional_Self1Id], [l].[PeriodEnd], [l].[PeriodStart], [l0].[Id], [l0].[Date], [l0].[Name], [l0].[OneToMany_Optional_Self_Inverse1Id], [l0].[OneToMany_Required_Self_Inverse1Id], [l0].[OneToOne_Optional_Self1Id], [l0].[PeriodEnd], [l0].[PeriodStart], [l1].[Id], [l1].[Date], [l1].[Name], [l1].[OneToMany_Optional_Self_Inverse1Id], [l1].[OneToMany_Required_Self_Inverse1Id], [l1].[OneToOne_Optional_Self1Id], [l1].[PeriodEnd], [l1].[PeriodStart], [t].[Id], [t].[Date], [t].[Name], [t].[OneToMany_Optional_Self_Inverse1Id], [t].[OneToMany_Required_Self_Inverse1Id], [t].[OneToOne_Optional_Self1Id], [t].[PeriodEnd], [t].[PeriodStart], [t].[Id0], [t].[Date0], [t].[Name0], [t].[OneToMany_Optional_Self_Inverse1Id0], [t].[OneToMany_Required_Self_Inverse1Id0], [t].[OneToOne_Optional_Self1Id0], [t].[PeriodEnd0], [t].[PeriodStart0]
FROM [LevelOne] FOR SYSTEM_TIME AS OF '2010-01-01T00:00:00.0000000' AS [l]
LEFT JOIN [LevelOne] FOR SYSTEM_TIME AS OF '2010-01-01T00:00:00.0000000' AS [l0] ON [l].[OneToOne_Optional_Self1Id] = [l0].[Id]
LEFT JOIN [LevelOne] FOR SYSTEM_TIME AS OF '2010-01-01T00:00:00.0000000' AS [l1] ON [l0].[Id] = [l1].[OneToMany_Optional_Self_Inverse1Id]
LEFT JOIN (
    SELECT [l2].[Id], [l2].[Date], [l2].[Name], [l2].[OneToMany_Optional_Self_Inverse1Id], [l2].[OneToMany_Required_Self_Inverse1Id], [l2].[OneToOne_Optional_Self1Id], [l2].[PeriodEnd], [l2].[PeriodStart], [l3].[Id] AS [Id0], [l3].[Date] AS [Date0], [l3].[Name] AS [Name0], [l3].[OneToMany_Optional_Self_Inverse1Id] AS [OneToMany_Optional_Self_Inverse1Id0], [l3].[OneToMany_Required_Self_Inverse1Id] AS [OneToMany_Required_Self_Inverse1Id0], [l3].[OneToOne_Optional_Self1Id] AS [OneToOne_Optional_Self1Id0], [l3].[PeriodEnd] AS [PeriodEnd0], [l3].[PeriodStart] AS [PeriodStart0]
    FROM [LevelOne] FOR SYSTEM_TIME AS OF '2010-01-01T00:00:00.0000000' AS [l2]
    LEFT JOIN [LevelOne] FOR SYSTEM_TIME AS OF '2010-01-01T00:00:00.0000000' AS [l3] ON [l2].[OneToOne_Optional_Self1Id] = [l3].[Id]
) AS [t] ON [l].[Id] = [t].[OneToMany_Optional_Self_Inverse1Id]
ORDER BY [l].[Id], [l0].[Id], [l1].[Id], [t].[Id]");
    }

    public override async Task Include_collection_multiple_with_filter_EF_Property(bool async)
    {
        await base.Include_collection_multiple_with_filter_EF_Property(async);

        AssertSql(
            @"SELECT [l].[Id], [l].[Date], [l].[Name], [l].[OneToMany_Optional_Self_Inverse1Id], [l].[OneToMany_Required_Self_Inverse1Id], [l].[OneToOne_Optional_Self1Id], [l].[PeriodEnd], [l].[PeriodStart], [t].[Id], [t].[Date], [t].[Level1_Optional_Id], [t].[Level1_Required_Id], [t].[Name], [t].[OneToMany_Optional_Inverse2Id], [t].[OneToMany_Optional_Self_Inverse2Id], [t].[OneToMany_Required_Inverse2Id], [t].[OneToMany_Required_Self_Inverse2Id], [t].[OneToOne_Optional_PK_Inverse2Id], [t].[OneToOne_Optional_Self2Id], [t].[PeriodEnd], [t].[PeriodStart], [t].[Id0], [t].[Level2_Optional_Id], [t].[Level2_Required_Id], [t].[Name0], [t].[OneToMany_Optional_Inverse3Id], [t].[OneToMany_Optional_Self_Inverse3Id], [t].[OneToMany_Required_Inverse3Id], [t].[OneToMany_Required_Self_Inverse3Id], [t].[OneToOne_Optional_PK_Inverse3Id], [t].[OneToOne_Optional_Self3Id], [t].[PeriodEnd0], [t].[PeriodStart0], [t].[Id1], [t].[Level3_Optional_Id], [t].[Level3_Required_Id], [t].[Name1], [t].[OneToMany_Optional_Inverse4Id], [t].[OneToMany_Optional_Self_Inverse4Id], [t].[OneToMany_Required_Inverse4Id], [t].[OneToMany_Required_Self_Inverse4Id], [t].[OneToOne_Optional_PK_Inverse4Id], [t].[OneToOne_Optional_Self4Id], [t].[PeriodEnd1], [t].[PeriodStart1]
FROM [LevelOne] FOR SYSTEM_TIME AS OF '2010-01-01T00:00:00.0000000' AS [l]
LEFT JOIN (
    SELECT [l2].[Id], [l2].[Date], [l2].[Level1_Optional_Id], [l2].[Level1_Required_Id], [l2].[Name], [l2].[OneToMany_Optional_Inverse2Id], [l2].[OneToMany_Optional_Self_Inverse2Id], [l2].[OneToMany_Required_Inverse2Id], [l2].[OneToMany_Required_Self_Inverse2Id], [l2].[OneToOne_Optional_PK_Inverse2Id], [l2].[OneToOne_Optional_Self2Id], [l2].[PeriodEnd], [l2].[PeriodStart], [l3].[Id] AS [Id0], [l3].[Level2_Optional_Id], [l3].[Level2_Required_Id], [l3].[Name] AS [Name0], [l3].[OneToMany_Optional_Inverse3Id], [l3].[OneToMany_Optional_Self_Inverse3Id], [l3].[OneToMany_Required_Inverse3Id], [l3].[OneToMany_Required_Self_Inverse3Id], [l3].[OneToOne_Optional_PK_Inverse3Id], [l3].[OneToOne_Optional_Self3Id], [l3].[PeriodEnd] AS [PeriodEnd0], [l3].[PeriodStart] AS [PeriodStart0], [l4].[Id] AS [Id1], [l4].[Level3_Optional_Id], [l4].[Level3_Required_Id], [l4].[Name] AS [Name1], [l4].[OneToMany_Optional_Inverse4Id], [l4].[OneToMany_Optional_Self_Inverse4Id], [l4].[OneToMany_Required_Inverse4Id], [l4].[OneToMany_Required_Self_Inverse4Id], [l4].[OneToOne_Optional_PK_Inverse4Id], [l4].[OneToOne_Optional_Self4Id], [l4].[PeriodEnd] AS [PeriodEnd1], [l4].[PeriodStart] AS [PeriodStart1]
    FROM [LevelTwo] FOR SYSTEM_TIME AS OF '2010-01-01T00:00:00.0000000' AS [l2]
    LEFT JOIN [LevelThree] FOR SYSTEM_TIME AS OF '2010-01-01T00:00:00.0000000' AS [l3] ON [l2].[Id] = [l3].[OneToOne_Optional_PK_Inverse3Id]
    LEFT JOIN [LevelFour] FOR SYSTEM_TIME AS OF '2010-01-01T00:00:00.0000000' AS [l4] ON [l3].[Id] = [l4].[Level3_Optional_Id]
) AS [t] ON [l].[Id] = [t].[OneToMany_Optional_Inverse2Id]
WHERE (
    SELECT COUNT(*)
    FROM [LevelTwo] FOR SYSTEM_TIME AS OF '2010-01-01T00:00:00.0000000' AS [l0]
    LEFT JOIN [LevelThree] FOR SYSTEM_TIME AS OF '2010-01-01T00:00:00.0000000' AS [l1] ON [l0].[Id] = [l1].[OneToOne_Optional_PK_Inverse3Id]
    WHERE [l].[Id] = [l0].[OneToMany_Optional_Inverse2Id] AND ([l1].[Name] <> N'Foo' OR [l1].[Name] IS NULL)) > 0
ORDER BY [l].[Id], [t].[Id], [t].[Id0]");
    }

    public override async Task Filtered_include_basic_Where_EF_Property(bool async)
    {
        await base.Filtered_include_basic_Where_EF_Property(async);

        AssertSql(
            @"SELECT [l].[Id], [l].[Date], [l].[Name], [l].[OneToMany_Optional_Self_Inverse1Id], [l].[OneToMany_Required_Self_Inverse1Id], [l].[OneToOne_Optional_Self1Id], [l].[PeriodEnd], [l].[PeriodStart], [t].[Id], [t].[Date], [t].[Level1_Optional_Id], [t].[Level1_Required_Id], [t].[Name], [t].[OneToMany_Optional_Inverse2Id], [t].[OneToMany_Optional_Self_Inverse2Id], [t].[OneToMany_Required_Inverse2Id], [t].[OneToMany_Required_Self_Inverse2Id], [t].[OneToOne_Optional_PK_Inverse2Id], [t].[OneToOne_Optional_Self2Id], [t].[PeriodEnd], [t].[PeriodStart]
FROM [LevelOne] FOR SYSTEM_TIME AS OF '2010-01-01T00:00:00.0000000' AS [l]
LEFT JOIN (
    SELECT [l0].[Id], [l0].[Date], [l0].[Level1_Optional_Id], [l0].[Level1_Required_Id], [l0].[Name], [l0].[OneToMany_Optional_Inverse2Id], [l0].[OneToMany_Optional_Self_Inverse2Id], [l0].[OneToMany_Required_Inverse2Id], [l0].[OneToMany_Required_Self_Inverse2Id], [l0].[OneToOne_Optional_PK_Inverse2Id], [l0].[OneToOne_Optional_Self2Id], [l0].[PeriodEnd], [l0].[PeriodStart]
    FROM [LevelTwo] FOR SYSTEM_TIME AS OF '2010-01-01T00:00:00.0000000' AS [l0]
    WHERE [l0].[Id] > 5
) AS [t] ON [l].[Id] = [t].[OneToMany_Optional_Inverse2Id]
ORDER BY [l].[Id]");
    }

    public override async Task Filtered_include_OrderBy_EF_Property(bool async)
    {
        await base.Filtered_include_OrderBy_EF_Property(async);

        AssertSql(
            @"SELECT [l].[Id], [l].[Date], [l].[Name], [l].[OneToMany_Optional_Self_Inverse1Id], [l].[OneToMany_Required_Self_Inverse1Id], [l].[OneToOne_Optional_Self1Id], [l].[PeriodEnd], [l].[PeriodStart], [l0].[Id], [l0].[Date], [l0].[Level1_Optional_Id], [l0].[Level1_Required_Id], [l0].[Name], [l0].[OneToMany_Optional_Inverse2Id], [l0].[OneToMany_Optional_Self_Inverse2Id], [l0].[OneToMany_Required_Inverse2Id], [l0].[OneToMany_Required_Self_Inverse2Id], [l0].[OneToOne_Optional_PK_Inverse2Id], [l0].[OneToOne_Optional_Self2Id], [l0].[PeriodEnd], [l0].[PeriodStart]
FROM [LevelOne] FOR SYSTEM_TIME AS OF '2010-01-01T00:00:00.0000000' AS [l]
LEFT JOIN [LevelTwo] FOR SYSTEM_TIME AS OF '2010-01-01T00:00:00.0000000' AS [l0] ON [l].[Id] = [l0].[OneToMany_Optional_Inverse2Id]
ORDER BY [l].[Id], [l0].[Name]");
    }

    public override async Task Filtered_include_basic_OrderBy_Skip_Take_EF_Property(bool async)
    {
        await base.Filtered_include_basic_OrderBy_Skip_Take_EF_Property(async);

        AssertSql(
            @"SELECT [l].[Id], [l].[Date], [l].[Name], [l].[OneToMany_Optional_Self_Inverse1Id], [l].[OneToMany_Required_Self_Inverse1Id], [l].[OneToOne_Optional_Self1Id], [l].[PeriodEnd], [l].[PeriodStart], [t0].[Id], [t0].[Date], [t0].[Level1_Optional_Id], [t0].[Level1_Required_Id], [t0].[Name], [t0].[OneToMany_Optional_Inverse2Id], [t0].[OneToMany_Optional_Self_Inverse2Id], [t0].[OneToMany_Required_Inverse2Id], [t0].[OneToMany_Required_Self_Inverse2Id], [t0].[OneToOne_Optional_PK_Inverse2Id], [t0].[OneToOne_Optional_Self2Id], [t0].[PeriodEnd], [t0].[PeriodStart]
FROM [LevelOne] FOR SYSTEM_TIME AS OF '2010-01-01T00:00:00.0000000' AS [l]
LEFT JOIN (
    SELECT [t].[Id], [t].[Date], [t].[Level1_Optional_Id], [t].[Level1_Required_Id], [t].[Name], [t].[OneToMany_Optional_Inverse2Id], [t].[OneToMany_Optional_Self_Inverse2Id], [t].[OneToMany_Required_Inverse2Id], [t].[OneToMany_Required_Self_Inverse2Id], [t].[OneToOne_Optional_PK_Inverse2Id], [t].[OneToOne_Optional_Self2Id], [t].[PeriodEnd], [t].[PeriodStart]
    FROM (
        SELECT [l0].[Id], [l0].[Date], [l0].[Level1_Optional_Id], [l0].[Level1_Required_Id], [l0].[Name], [l0].[OneToMany_Optional_Inverse2Id], [l0].[OneToMany_Optional_Self_Inverse2Id], [l0].[OneToMany_Required_Inverse2Id], [l0].[OneToMany_Required_Self_Inverse2Id], [l0].[OneToOne_Optional_PK_Inverse2Id], [l0].[OneToOne_Optional_Self2Id], [l0].[PeriodEnd], [l0].[PeriodStart], ROW_NUMBER() OVER(PARTITION BY [l0].[OneToMany_Optional_Inverse2Id] ORDER BY [l0].[Name]) AS [row]
        FROM [LevelTwo] FOR SYSTEM_TIME AS OF '2010-01-01T00:00:00.0000000' AS [l0]
    ) AS [t]
    WHERE 1 < [t].[row] AND [t].[row] <= 4
) AS [t0] ON [l].[Id] = [t0].[OneToMany_Optional_Inverse2Id]
ORDER BY [l].[Id], [t0].[OneToMany_Optional_Inverse2Id], [t0].[Name]");
    }

    public override async Task Filtered_include_on_ThenInclude_EF_Property(bool async)
    {
        await base.Filtered_include_on_ThenInclude_EF_Property(async);

        AssertSql(
            @"SELECT [l].[Id], [l].[Date], [l].[Name], [l].[OneToMany_Optional_Self_Inverse1Id], [l].[OneToMany_Required_Self_Inverse1Id], [l].[OneToOne_Optional_Self1Id], [l].[PeriodEnd], [l].[PeriodStart], [l0].[Id], [l0].[Date], [l0].[Level1_Optional_Id], [l0].[Level1_Required_Id], [l0].[Name], [l0].[OneToMany_Optional_Inverse2Id], [l0].[OneToMany_Optional_Self_Inverse2Id], [l0].[OneToMany_Required_Inverse2Id], [l0].[OneToMany_Required_Self_Inverse2Id], [l0].[OneToOne_Optional_PK_Inverse2Id], [l0].[OneToOne_Optional_Self2Id], [l0].[PeriodEnd], [l0].[PeriodStart], [t0].[Id], [t0].[Level2_Optional_Id], [t0].[Level2_Required_Id], [t0].[Name], [t0].[OneToMany_Optional_Inverse3Id], [t0].[OneToMany_Optional_Self_Inverse3Id], [t0].[OneToMany_Required_Inverse3Id], [t0].[OneToMany_Required_Self_Inverse3Id], [t0].[OneToOne_Optional_PK_Inverse3Id], [t0].[OneToOne_Optional_Self3Id], [t0].[PeriodEnd], [t0].[PeriodStart]
FROM [LevelOne] FOR SYSTEM_TIME AS OF '2010-01-01T00:00:00.0000000' AS [l]
LEFT JOIN [LevelTwo] FOR SYSTEM_TIME AS OF '2010-01-01T00:00:00.0000000' AS [l0] ON [l].[Id] = [l0].[Level1_Optional_Id]
LEFT JOIN (
    SELECT [t].[Id], [t].[Level2_Optional_Id], [t].[Level2_Required_Id], [t].[Name], [t].[OneToMany_Optional_Inverse3Id], [t].[OneToMany_Optional_Self_Inverse3Id], [t].[OneToMany_Required_Inverse3Id], [t].[OneToMany_Required_Self_Inverse3Id], [t].[OneToOne_Optional_PK_Inverse3Id], [t].[OneToOne_Optional_Self3Id], [t].[PeriodEnd], [t].[PeriodStart]
    FROM (
        SELECT [l1].[Id], [l1].[Level2_Optional_Id], [l1].[Level2_Required_Id], [l1].[Name], [l1].[OneToMany_Optional_Inverse3Id], [l1].[OneToMany_Optional_Self_Inverse3Id], [l1].[OneToMany_Required_Inverse3Id], [l1].[OneToMany_Required_Self_Inverse3Id], [l1].[OneToOne_Optional_PK_Inverse3Id], [l1].[OneToOne_Optional_Self3Id], [l1].[PeriodEnd], [l1].[PeriodStart], ROW_NUMBER() OVER(PARTITION BY [l1].[OneToMany_Optional_Inverse3Id] ORDER BY [l1].[Name]) AS [row]
        FROM [LevelThree] FOR SYSTEM_TIME AS OF '2010-01-01T00:00:00.0000000' AS [l1]
        WHERE [l1].[Name] <> N'Foo' OR [l1].[Name] IS NULL
    ) AS [t]
    WHERE 1 < [t].[row] AND [t].[row] <= 4
) AS [t0] ON [l0].[Id] = [t0].[OneToMany_Optional_Inverse3Id]
ORDER BY [l].[Id], [l0].[Id], [t0].[OneToMany_Optional_Inverse3Id], [t0].[Name]");
    }

<<<<<<< HEAD
=======
    public override async Task Final_GroupBy_property_entity_Include_collection(bool async)
    {
        await base.Final_GroupBy_property_entity_Include_collection(async);

        AssertSql(
            @"SELECT [l].[Name], [l].[Id], [l].[Date], [l].[OneToMany_Optional_Self_Inverse1Id], [l].[OneToMany_Required_Self_Inverse1Id], [l].[OneToOne_Optional_Self1Id], [l].[PeriodEnd], [l].[PeriodStart], [l0].[Id], [l0].[Date], [l0].[Level1_Optional_Id], [l0].[Level1_Required_Id], [l0].[Name], [l0].[OneToMany_Optional_Inverse2Id], [l0].[OneToMany_Optional_Self_Inverse2Id], [l0].[OneToMany_Required_Inverse2Id], [l0].[OneToMany_Required_Self_Inverse2Id], [l0].[OneToOne_Optional_PK_Inverse2Id], [l0].[OneToOne_Optional_Self2Id], [l0].[PeriodEnd], [l0].[PeriodStart]
FROM [LevelOne] FOR SYSTEM_TIME AS OF '2010-01-01T00:00:00.0000000' AS [l]
LEFT JOIN [LevelTwo] FOR SYSTEM_TIME AS OF '2010-01-01T00:00:00.0000000' AS [l0] ON [l].[Id] = [l0].[OneToMany_Optional_Inverse2Id]
ORDER BY [l].[Name], [l].[Id]");
    }

    public override async Task Final_GroupBy_property_entity_Include_collection_nested(bool async)
    {
        await base.Final_GroupBy_property_entity_Include_collection_nested(async);

        AssertSql(
            @"SELECT [l].[Name], [l].[Id], [l].[Date], [l].[OneToMany_Optional_Self_Inverse1Id], [l].[OneToMany_Required_Self_Inverse1Id], [l].[OneToOne_Optional_Self1Id], [l].[PeriodEnd], [l].[PeriodStart], [t].[Id], [t].[Date], [t].[Level1_Optional_Id], [t].[Level1_Required_Id], [t].[Name], [t].[OneToMany_Optional_Inverse2Id], [t].[OneToMany_Optional_Self_Inverse2Id], [t].[OneToMany_Required_Inverse2Id], [t].[OneToMany_Required_Self_Inverse2Id], [t].[OneToOne_Optional_PK_Inverse2Id], [t].[OneToOne_Optional_Self2Id], [t].[PeriodEnd], [t].[PeriodStart], [t].[Id0], [t].[Level2_Optional_Id], [t].[Level2_Required_Id], [t].[Name0], [t].[OneToMany_Optional_Inverse3Id], [t].[OneToMany_Optional_Self_Inverse3Id], [t].[OneToMany_Required_Inverse3Id], [t].[OneToMany_Required_Self_Inverse3Id], [t].[OneToOne_Optional_PK_Inverse3Id], [t].[OneToOne_Optional_Self3Id], [t].[PeriodEnd0], [t].[PeriodStart0]
FROM [LevelOne] FOR SYSTEM_TIME AS OF '2010-01-01T00:00:00.0000000' AS [l]
LEFT JOIN (
    SELECT [l0].[Id], [l0].[Date], [l0].[Level1_Optional_Id], [l0].[Level1_Required_Id], [l0].[Name], [l0].[OneToMany_Optional_Inverse2Id], [l0].[OneToMany_Optional_Self_Inverse2Id], [l0].[OneToMany_Required_Inverse2Id], [l0].[OneToMany_Required_Self_Inverse2Id], [l0].[OneToOne_Optional_PK_Inverse2Id], [l0].[OneToOne_Optional_Self2Id], [l0].[PeriodEnd], [l0].[PeriodStart], [l1].[Id] AS [Id0], [l1].[Level2_Optional_Id], [l1].[Level2_Required_Id], [l1].[Name] AS [Name0], [l1].[OneToMany_Optional_Inverse3Id], [l1].[OneToMany_Optional_Self_Inverse3Id], [l1].[OneToMany_Required_Inverse3Id], [l1].[OneToMany_Required_Self_Inverse3Id], [l1].[OneToOne_Optional_PK_Inverse3Id], [l1].[OneToOne_Optional_Self3Id], [l1].[PeriodEnd] AS [PeriodEnd0], [l1].[PeriodStart] AS [PeriodStart0]
    FROM [LevelTwo] FOR SYSTEM_TIME AS OF '2010-01-01T00:00:00.0000000' AS [l0]
    LEFT JOIN [LevelThree] FOR SYSTEM_TIME AS OF '2010-01-01T00:00:00.0000000' AS [l1] ON [l0].[Id] = [l1].[OneToMany_Optional_Inverse3Id]
) AS [t] ON [l].[Id] = [t].[OneToMany_Optional_Inverse2Id]
ORDER BY [l].[Name], [l].[Id], [t].[Id]");
    }

    public override async Task Final_GroupBy_property_entity_Include_collection_reference(bool async)
    {
        await base.Final_GroupBy_property_entity_Include_collection_reference(async);

        AssertSql(
            @"SELECT [l].[Name], [l].[Id], [l].[Date], [l].[OneToMany_Optional_Self_Inverse1Id], [l].[OneToMany_Required_Self_Inverse1Id], [l].[OneToOne_Optional_Self1Id], [l].[PeriodEnd], [l].[PeriodStart], [t].[Id], [t].[Date], [t].[Level1_Optional_Id], [t].[Level1_Required_Id], [t].[Name], [t].[OneToMany_Optional_Inverse2Id], [t].[OneToMany_Optional_Self_Inverse2Id], [t].[OneToMany_Required_Inverse2Id], [t].[OneToMany_Required_Self_Inverse2Id], [t].[OneToOne_Optional_PK_Inverse2Id], [t].[OneToOne_Optional_Self2Id], [t].[PeriodEnd], [t].[PeriodStart], [t].[Id0], [t].[Level2_Optional_Id], [t].[Level2_Required_Id], [t].[Name0], [t].[OneToMany_Optional_Inverse3Id], [t].[OneToMany_Optional_Self_Inverse3Id], [t].[OneToMany_Required_Inverse3Id], [t].[OneToMany_Required_Self_Inverse3Id], [t].[OneToOne_Optional_PK_Inverse3Id], [t].[OneToOne_Optional_Self3Id], [t].[PeriodEnd0], [t].[PeriodStart0]
FROM [LevelOne] FOR SYSTEM_TIME AS OF '2010-01-01T00:00:00.0000000' AS [l]
LEFT JOIN (
    SELECT [l0].[Id], [l0].[Date], [l0].[Level1_Optional_Id], [l0].[Level1_Required_Id], [l0].[Name], [l0].[OneToMany_Optional_Inverse2Id], [l0].[OneToMany_Optional_Self_Inverse2Id], [l0].[OneToMany_Required_Inverse2Id], [l0].[OneToMany_Required_Self_Inverse2Id], [l0].[OneToOne_Optional_PK_Inverse2Id], [l0].[OneToOne_Optional_Self2Id], [l0].[PeriodEnd], [l0].[PeriodStart], [l1].[Id] AS [Id0], [l1].[Level2_Optional_Id], [l1].[Level2_Required_Id], [l1].[Name] AS [Name0], [l1].[OneToMany_Optional_Inverse3Id], [l1].[OneToMany_Optional_Self_Inverse3Id], [l1].[OneToMany_Required_Inverse3Id], [l1].[OneToMany_Required_Self_Inverse3Id], [l1].[OneToOne_Optional_PK_Inverse3Id], [l1].[OneToOne_Optional_Self3Id], [l1].[PeriodEnd] AS [PeriodEnd0], [l1].[PeriodStart] AS [PeriodStart0]
    FROM [LevelTwo] FOR SYSTEM_TIME AS OF '2010-01-01T00:00:00.0000000' AS [l0]
    LEFT JOIN [LevelThree] FOR SYSTEM_TIME AS OF '2010-01-01T00:00:00.0000000' AS [l1] ON [l0].[Id] = [l1].[Level2_Optional_Id]
) AS [t] ON [l].[Id] = [t].[OneToMany_Optional_Inverse2Id]
ORDER BY [l].[Name], [l].[Id], [t].[Id]");
    }

    public override async Task Final_GroupBy_property_entity_Include_collection_multiple(bool async)
    {
        await base.Final_GroupBy_property_entity_Include_collection_multiple(async);

        AssertSql(
            @"SELECT [l].[Name], [l].[Id], [l].[Date], [l].[OneToMany_Optional_Self_Inverse1Id], [l].[OneToMany_Required_Self_Inverse1Id], [l].[OneToOne_Optional_Self1Id], [l].[PeriodEnd], [l].[PeriodStart], [l0].[Id], [l0].[Date], [l0].[Level1_Optional_Id], [l0].[Level1_Required_Id], [l0].[Name], [l0].[OneToMany_Optional_Inverse2Id], [l0].[OneToMany_Optional_Self_Inverse2Id], [l0].[OneToMany_Required_Inverse2Id], [l0].[OneToMany_Required_Self_Inverse2Id], [l0].[OneToOne_Optional_PK_Inverse2Id], [l0].[OneToOne_Optional_Self2Id], [l0].[PeriodEnd], [l0].[PeriodStart], [l1].[Id], [l1].[Date], [l1].[Level1_Optional_Id], [l1].[Level1_Required_Id], [l1].[Name], [l1].[OneToMany_Optional_Inverse2Id], [l1].[OneToMany_Optional_Self_Inverse2Id], [l1].[OneToMany_Required_Inverse2Id], [l1].[OneToMany_Required_Self_Inverse2Id], [l1].[OneToOne_Optional_PK_Inverse2Id], [l1].[OneToOne_Optional_Self2Id], [l1].[PeriodEnd], [l1].[PeriodStart]
FROM [LevelOne] FOR SYSTEM_TIME AS OF '2010-01-01T00:00:00.0000000' AS [l]
LEFT JOIN [LevelTwo] FOR SYSTEM_TIME AS OF '2010-01-01T00:00:00.0000000' AS [l0] ON [l].[Id] = [l0].[OneToMany_Optional_Inverse2Id]
LEFT JOIN [LevelTwo] FOR SYSTEM_TIME AS OF '2010-01-01T00:00:00.0000000' AS [l1] ON [l].[Id] = [l1].[OneToMany_Required_Inverse2Id]
ORDER BY [l].[Name], [l].[Id], [l0].[Id]");
    }

    public override async Task Final_GroupBy_property_entity_Include_collection_reference_same_level(bool async)
    {
        await base.Final_GroupBy_property_entity_Include_collection_reference_same_level(async);

        AssertSql(
            @"SELECT [l].[Name], [l].[Id], [l].[Date], [l].[OneToMany_Optional_Self_Inverse1Id], [l].[OneToMany_Required_Self_Inverse1Id], [l].[OneToOne_Optional_Self1Id], [l].[PeriodEnd], [l].[PeriodStart], [l0].[Id], [l1].[Id], [l1].[Date], [l1].[Level1_Optional_Id], [l1].[Level1_Required_Id], [l1].[Name], [l1].[OneToMany_Optional_Inverse2Id], [l1].[OneToMany_Optional_Self_Inverse2Id], [l1].[OneToMany_Required_Inverse2Id], [l1].[OneToMany_Required_Self_Inverse2Id], [l1].[OneToOne_Optional_PK_Inverse2Id], [l1].[OneToOne_Optional_Self2Id], [l1].[PeriodEnd], [l1].[PeriodStart], [l0].[Date], [l0].[Level1_Optional_Id], [l0].[Level1_Required_Id], [l0].[Name], [l0].[OneToMany_Optional_Inverse2Id], [l0].[OneToMany_Optional_Self_Inverse2Id], [l0].[OneToMany_Required_Inverse2Id], [l0].[OneToMany_Required_Self_Inverse2Id], [l0].[OneToOne_Optional_PK_Inverse2Id], [l0].[OneToOne_Optional_Self2Id], [l0].[PeriodEnd], [l0].[PeriodStart]
FROM [LevelOne] FOR SYSTEM_TIME AS OF '2010-01-01T00:00:00.0000000' AS [l]
LEFT JOIN [LevelTwo] FOR SYSTEM_TIME AS OF '2010-01-01T00:00:00.0000000' AS [l0] ON [l].[Id] = [l0].[Level1_Optional_Id]
LEFT JOIN [LevelTwo] FOR SYSTEM_TIME AS OF '2010-01-01T00:00:00.0000000' AS [l1] ON [l].[Id] = [l1].[OneToMany_Optional_Inverse2Id]
ORDER BY [l].[Name], [l].[Id], [l0].[Id]");
    }

    public override async Task Final_GroupBy_property_entity_Include_reference(bool async)
    {
        await base.Final_GroupBy_property_entity_Include_reference(async);

        AssertSql(
            @"SELECT [l].[Name], [l].[Id], [l].[Date], [l].[OneToMany_Optional_Self_Inverse1Id], [l].[OneToMany_Required_Self_Inverse1Id], [l].[OneToOne_Optional_Self1Id], [l].[PeriodEnd], [l].[PeriodStart], [l0].[Id], [l0].[Date], [l0].[Level1_Optional_Id], [l0].[Level1_Required_Id], [l0].[Name], [l0].[OneToMany_Optional_Inverse2Id], [l0].[OneToMany_Optional_Self_Inverse2Id], [l0].[OneToMany_Required_Inverse2Id], [l0].[OneToMany_Required_Self_Inverse2Id], [l0].[OneToOne_Optional_PK_Inverse2Id], [l0].[OneToOne_Optional_Self2Id], [l0].[PeriodEnd], [l0].[PeriodStart]
FROM [LevelOne] FOR SYSTEM_TIME AS OF '2010-01-01T00:00:00.0000000' AS [l]
LEFT JOIN [LevelTwo] FOR SYSTEM_TIME AS OF '2010-01-01T00:00:00.0000000' AS [l0] ON [l].[Id] = [l0].[Level1_Optional_Id]
ORDER BY [l].[Name]");
    }

    public override async Task Final_GroupBy_property_entity_Include_reference_multiple(bool async)
    {
        await base.Final_GroupBy_property_entity_Include_reference_multiple(async);

        AssertSql(
            @"SELECT [l].[Name], [l].[Id], [l].[Date], [l].[OneToMany_Optional_Self_Inverse1Id], [l].[OneToMany_Required_Self_Inverse1Id], [l].[OneToOne_Optional_Self1Id], [l].[PeriodEnd], [l].[PeriodStart], [l0].[Id], [l0].[Date], [l0].[Level1_Optional_Id], [l0].[Level1_Required_Id], [l0].[Name], [l0].[OneToMany_Optional_Inverse2Id], [l0].[OneToMany_Optional_Self_Inverse2Id], [l0].[OneToMany_Required_Inverse2Id], [l0].[OneToMany_Required_Self_Inverse2Id], [l0].[OneToOne_Optional_PK_Inverse2Id], [l0].[OneToOne_Optional_Self2Id], [l0].[PeriodEnd], [l0].[PeriodStart], [l1].[Id], [l1].[Date], [l1].[Level1_Optional_Id], [l1].[Level1_Required_Id], [l1].[Name], [l1].[OneToMany_Optional_Inverse2Id], [l1].[OneToMany_Optional_Self_Inverse2Id], [l1].[OneToMany_Required_Inverse2Id], [l1].[OneToMany_Required_Self_Inverse2Id], [l1].[OneToOne_Optional_PK_Inverse2Id], [l1].[OneToOne_Optional_Self2Id], [l1].[PeriodEnd], [l1].[PeriodStart]
FROM [LevelOne] FOR SYSTEM_TIME AS OF '2010-01-01T00:00:00.0000000' AS [l]
LEFT JOIN [LevelTwo] FOR SYSTEM_TIME AS OF '2010-01-01T00:00:00.0000000' AS [l0] ON [l].[Id] = [l0].[Level1_Optional_Id]
LEFT JOIN [LevelTwo] FOR SYSTEM_TIME AS OF '2010-01-01T00:00:00.0000000' AS [l1] ON [l].[Id] = [l1].[Level1_Required_Id]
ORDER BY [l].[Name]");
    }

>>>>>>> 5d0d937a
    private void AssertSql(params string[] expected)
        => Fixture.TestSqlLoggerFactory.AssertBaseline(expected);
}<|MERGE_RESOLUTION|>--- conflicted
+++ resolved
@@ -2583,8 +2583,6 @@
 ORDER BY [l].[Id], [l0].[Id], [t0].[OneToMany_Optional_Inverse3Id], [t0].[Name]");
     }
 
-<<<<<<< HEAD
-=======
     public override async Task Final_GroupBy_property_entity_Include_collection(bool async)
     {
         await base.Final_GroupBy_property_entity_Include_collection(async);
@@ -2673,7 +2671,6 @@
 ORDER BY [l].[Name]");
     }
 
->>>>>>> 5d0d937a
     private void AssertSql(params string[] expected)
         => Fixture.TestSqlLoggerFactory.AssertBaseline(expected);
 }