﻿// Licensed to the .NET Foundation under one or more agreements.
// The .NET Foundation licenses this file to you under the MIT license.

namespace Microsoft.EntityFrameworkCore.Query;

public class NorthwindWhereQuerySqlServerTest : NorthwindWhereQueryRelationalTestBase<
    NorthwindQuerySqlServerFixture<NoopModelCustomizer>>
{
    public NorthwindWhereQuerySqlServerTest(
        NorthwindQuerySqlServerFixture<NoopModelCustomizer> fixture,
        ITestOutputHelper testOutputHelper)
        : base(fixture)
    {
        ClearLog();
        //Fixture.TestSqlLoggerFactory.SetTestOutputHelper(testOutputHelper);
    }

    protected override bool CanExecuteQueryString
        => true;

    [ConditionalFact]
    public virtual void Check_all_tests_overridden()
        => TestHelpers.AssertAllMethodsOverridden(GetType());

    public override async Task Where_simple(bool async)
    {
        await base.Where_simple(async);

        AssertSql(
"""
SELECT [c].[CustomerID], [c].[Address], [c].[City], [c].[CompanyName], [c].[ContactName], [c].[ContactTitle], [c].[Country], [c].[Fax], [c].[Phone], [c].[PostalCode], [c].[Region]
FROM [Customers] AS [c]
WHERE [c].[City] = N'London'
""");
    }

    public override async Task Where_as_queryable_expression(bool async)
    {
        await base.Where_as_queryable_expression(async);

        AssertSql(
"""
SELECT [c].[CustomerID], [c].[Address], [c].[City], [c].[CompanyName], [c].[ContactName], [c].[ContactTitle], [c].[Country], [c].[Fax], [c].[Phone], [c].[PostalCode], [c].[Region]
FROM [Customers] AS [c]
WHERE EXISTS (
    SELECT 1
    FROM [Orders] AS [o]
    WHERE [c].[CustomerID] = [o].[CustomerID] AND [o].[CustomerID] = N'ALFKI')
""");
    }

    public override async Task<string> Where_simple_closure(bool async)
    {
        var queryString = await base.Where_simple_closure(async);

        AssertSql(
<<<<<<< HEAD
            @"@__city_0='London' (Size = 15)
=======
"""
@__city_0='London' (Size = 4000)
>>>>>>> 7de5e80e

SELECT [c].[CustomerID], [c].[Address], [c].[City], [c].[CompanyName], [c].[ContactName], [c].[ContactTitle], [c].[Country], [c].[Fax], [c].[Phone], [c].[PostalCode], [c].[Region]
FROM [Customers] AS [c]
WHERE [c].[City] = @__city_0
""");

        Assert.Equal(
            @"DECLARE @__city_0 nvarchar(15) = N'London';

SELECT [c].[CustomerID], [c].[Address], [c].[City], [c].[CompanyName], [c].[ContactName], [c].[ContactTitle], [c].[Country], [c].[Fax], [c].[Phone], [c].[PostalCode], [c].[Region]
FROM [Customers] AS [c]
WHERE [c].[City] = @__city_0", queryString, ignoreLineEndingDifferences: true, ignoreWhiteSpaceDifferences: true);

        return null;
    }

    public override async Task Where_indexer_closure(bool async)
    {
        await base.Where_indexer_closure(async);

        AssertSql(
<<<<<<< HEAD
            @"@__p_0='London' (Size = 15)
=======
"""
@__p_0='London' (Size = 4000)
>>>>>>> 7de5e80e

SELECT [c].[CustomerID], [c].[Address], [c].[City], [c].[CompanyName], [c].[ContactName], [c].[ContactTitle], [c].[Country], [c].[Fax], [c].[Phone], [c].[PostalCode], [c].[Region]
FROM [Customers] AS [c]
WHERE [c].[City] = @__p_0
""");
    }

    public override async Task Where_dictionary_key_access_closure(bool async)
    {
        await base.Where_dictionary_key_access_closure(async);

        AssertSql(
<<<<<<< HEAD
            @"@__get_Item_0='London' (Size = 15)
=======
"""
@__get_Item_0='London' (Size = 4000)
>>>>>>> 7de5e80e

SELECT [c].[CustomerID], [c].[Address], [c].[City], [c].[CompanyName], [c].[ContactName], [c].[ContactTitle], [c].[Country], [c].[Fax], [c].[Phone], [c].[PostalCode], [c].[Region]
FROM [Customers] AS [c]
WHERE [c].[City] = @__get_Item_0
""");
    }

    public override async Task Where_tuple_item_closure(bool async)
    {
        await base.Where_tuple_item_closure(async);

        AssertSql(
<<<<<<< HEAD
            @"@__predicateTuple_Item2_0='London' (Size = 15)
=======
"""
@__predicateTuple_Item2_0='London' (Size = 4000)
>>>>>>> 7de5e80e

SELECT [c].[CustomerID], [c].[Address], [c].[City], [c].[CompanyName], [c].[ContactName], [c].[ContactTitle], [c].[Country], [c].[Fax], [c].[Phone], [c].[PostalCode], [c].[Region]
FROM [Customers] AS [c]
WHERE [c].[City] = @__predicateTuple_Item2_0
""");
    }

    public override async Task Where_named_tuple_item_closure(bool async)
    {
        await base.Where_named_tuple_item_closure(async);

        AssertSql(
<<<<<<< HEAD
            @"@__predicateTuple_Item2_0='London' (Size = 15)
=======
"""
@__predicateTuple_Item2_0='London' (Size = 4000)
>>>>>>> 7de5e80e

SELECT [c].[CustomerID], [c].[Address], [c].[City], [c].[CompanyName], [c].[ContactName], [c].[ContactTitle], [c].[Country], [c].[Fax], [c].[Phone], [c].[PostalCode], [c].[Region]
FROM [Customers] AS [c]
WHERE [c].[City] = @__predicateTuple_Item2_0
""");
    }

    public override async Task Where_simple_closure_constant(bool async)
    {
        await base.Where_simple_closure_constant(async);

        AssertSql(
"""
@__predicate_0='True'

SELECT [c].[CustomerID], [c].[Address], [c].[City], [c].[CompanyName], [c].[ContactName], [c].[ContactTitle], [c].[Country], [c].[Fax], [c].[Phone], [c].[PostalCode], [c].[Region]
FROM [Customers] AS [c]
WHERE @__predicate_0 = CAST(1 AS bit)
""");
    }

    public override async Task Where_simple_closure_via_query_cache(bool async)
    {
        await base.Where_simple_closure_via_query_cache(async);

        AssertSql(
<<<<<<< HEAD
            @"@__city_0='London' (Size = 15)
=======
"""
@__city_0='London' (Size = 4000)
>>>>>>> 7de5e80e

SELECT [c].[CustomerID], [c].[Address], [c].[City], [c].[CompanyName], [c].[ContactName], [c].[ContactTitle], [c].[Country], [c].[Fax], [c].[Phone], [c].[PostalCode], [c].[Region]
FROM [Customers] AS [c]
WHERE [c].[City] = @__city_0
""",
            //
<<<<<<< HEAD
            @"@__city_0='Seattle' (Size = 15)
=======
"""
@__city_0='Seattle' (Size = 4000)
>>>>>>> 7de5e80e

SELECT [c].[CustomerID], [c].[Address], [c].[City], [c].[CompanyName], [c].[ContactName], [c].[ContactTitle], [c].[Country], [c].[Fax], [c].[Phone], [c].[PostalCode], [c].[Region]
FROM [Customers] AS [c]
WHERE [c].[City] = @__city_0
""");
    }

    public override async Task Where_method_call_nullable_type_closure_via_query_cache(bool async)
    {
        await base.Where_method_call_nullable_type_closure_via_query_cache(async);

        AssertSql(
"""
@__p_0='2' (Nullable = true)

SELECT [e].[EmployeeID], [e].[City], [e].[Country], [e].[FirstName], [e].[ReportsTo], [e].[Title]
FROM [Employees] AS [e]
WHERE CAST([e].[ReportsTo] AS bigint) = @__p_0
""",
            //
"""
@__p_0='5' (Nullable = true)

SELECT [e].[EmployeeID], [e].[City], [e].[Country], [e].[FirstName], [e].[ReportsTo], [e].[Title]
FROM [Employees] AS [e]
WHERE CAST([e].[ReportsTo] AS bigint) = @__p_0
""");
    }

    public override async Task Where_method_call_nullable_type_reverse_closure_via_query_cache(bool async)
    {
        await base.Where_method_call_nullable_type_reverse_closure_via_query_cache(async);

        AssertSql(
"""
@__p_0='1' (Nullable = true)

SELECT [e].[EmployeeID], [e].[City], [e].[Country], [e].[FirstName], [e].[ReportsTo], [e].[Title]
FROM [Employees] AS [e]
WHERE CAST([e].[EmployeeID] AS bigint) > @__p_0
""",
            //
"""
@__p_0='5' (Nullable = true)

SELECT [e].[EmployeeID], [e].[City], [e].[Country], [e].[FirstName], [e].[ReportsTo], [e].[Title]
FROM [Employees] AS [e]
WHERE CAST([e].[EmployeeID] AS bigint) > @__p_0
""");
    }

    public override async Task Where_method_call_closure_via_query_cache(bool async)
    {
        await base.Where_method_call_closure_via_query_cache(async);

        AssertSql(
<<<<<<< HEAD
            @"@__GetCity_0='London' (Size = 15)
=======
"""
@__GetCity_0='London' (Size = 4000)
>>>>>>> 7de5e80e

SELECT [c].[CustomerID], [c].[Address], [c].[City], [c].[CompanyName], [c].[ContactName], [c].[ContactTitle], [c].[Country], [c].[Fax], [c].[Phone], [c].[PostalCode], [c].[Region]
FROM [Customers] AS [c]
WHERE [c].[City] = @__GetCity_0
""",
            //
<<<<<<< HEAD
            @"@__GetCity_0='Seattle' (Size = 15)
=======
"""
@__GetCity_0='Seattle' (Size = 4000)
>>>>>>> 7de5e80e

SELECT [c].[CustomerID], [c].[Address], [c].[City], [c].[CompanyName], [c].[ContactName], [c].[ContactTitle], [c].[Country], [c].[Fax], [c].[Phone], [c].[PostalCode], [c].[Region]
FROM [Customers] AS [c]
WHERE [c].[City] = @__GetCity_0
""");
    }

    public override async Task Where_field_access_closure_via_query_cache(bool async)
    {
        await base.Where_field_access_closure_via_query_cache(async);

        AssertSql(
<<<<<<< HEAD
            @"@__city_InstanceFieldValue_0='London' (Size = 15)
=======
"""
@__city_InstanceFieldValue_0='London' (Size = 4000)
>>>>>>> 7de5e80e

SELECT [c].[CustomerID], [c].[Address], [c].[City], [c].[CompanyName], [c].[ContactName], [c].[ContactTitle], [c].[Country], [c].[Fax], [c].[Phone], [c].[PostalCode], [c].[Region]
FROM [Customers] AS [c]
WHERE [c].[City] = @__city_InstanceFieldValue_0
""",
            //
<<<<<<< HEAD
            @"@__city_InstanceFieldValue_0='Seattle' (Size = 15)
=======
"""
@__city_InstanceFieldValue_0='Seattle' (Size = 4000)
>>>>>>> 7de5e80e

SELECT [c].[CustomerID], [c].[Address], [c].[City], [c].[CompanyName], [c].[ContactName], [c].[ContactTitle], [c].[Country], [c].[Fax], [c].[Phone], [c].[PostalCode], [c].[Region]
FROM [Customers] AS [c]
WHERE [c].[City] = @__city_InstanceFieldValue_0
""");
    }

    public override async Task Where_property_access_closure_via_query_cache(bool async)
    {
        await base.Where_property_access_closure_via_query_cache(async);

        AssertSql(
<<<<<<< HEAD
            @"@__city_InstancePropertyValue_0='London' (Size = 15)
=======
"""
@__city_InstancePropertyValue_0='London' (Size = 4000)
>>>>>>> 7de5e80e

SELECT [c].[CustomerID], [c].[Address], [c].[City], [c].[CompanyName], [c].[ContactName], [c].[ContactTitle], [c].[Country], [c].[Fax], [c].[Phone], [c].[PostalCode], [c].[Region]
FROM [Customers] AS [c]
WHERE [c].[City] = @__city_InstancePropertyValue_0
""",
            //
<<<<<<< HEAD
            @"@__city_InstancePropertyValue_0='Seattle' (Size = 15)
=======
"""
@__city_InstancePropertyValue_0='Seattle' (Size = 4000)
>>>>>>> 7de5e80e

SELECT [c].[CustomerID], [c].[Address], [c].[City], [c].[CompanyName], [c].[ContactName], [c].[ContactTitle], [c].[Country], [c].[Fax], [c].[Phone], [c].[PostalCode], [c].[Region]
FROM [Customers] AS [c]
WHERE [c].[City] = @__city_InstancePropertyValue_0
""");
    }

    public override async Task Where_static_field_access_closure_via_query_cache(bool async)
    {
        await base.Where_static_field_access_closure_via_query_cache(async);

        AssertSql(
<<<<<<< HEAD
            @"@__StaticFieldValue_0='London' (Size = 15)
=======
"""
@__StaticFieldValue_0='London' (Size = 4000)
>>>>>>> 7de5e80e

SELECT [c].[CustomerID], [c].[Address], [c].[City], [c].[CompanyName], [c].[ContactName], [c].[ContactTitle], [c].[Country], [c].[Fax], [c].[Phone], [c].[PostalCode], [c].[Region]
FROM [Customers] AS [c]
WHERE [c].[City] = @__StaticFieldValue_0
""",
            //
<<<<<<< HEAD
            @"@__StaticFieldValue_0='Seattle' (Size = 15)
=======
"""
@__StaticFieldValue_0='Seattle' (Size = 4000)
>>>>>>> 7de5e80e

SELECT [c].[CustomerID], [c].[Address], [c].[City], [c].[CompanyName], [c].[ContactName], [c].[ContactTitle], [c].[Country], [c].[Fax], [c].[Phone], [c].[PostalCode], [c].[Region]
FROM [Customers] AS [c]
WHERE [c].[City] = @__StaticFieldValue_0
""");
    }

    public override async Task Where_static_property_access_closure_via_query_cache(bool async)
    {
        await base.Where_static_property_access_closure_via_query_cache(async);

        AssertSql(
<<<<<<< HEAD
            @"@__StaticPropertyValue_0='London' (Size = 15)
=======
"""
@__StaticPropertyValue_0='London' (Size = 4000)
>>>>>>> 7de5e80e

SELECT [c].[CustomerID], [c].[Address], [c].[City], [c].[CompanyName], [c].[ContactName], [c].[ContactTitle], [c].[Country], [c].[Fax], [c].[Phone], [c].[PostalCode], [c].[Region]
FROM [Customers] AS [c]
WHERE [c].[City] = @__StaticPropertyValue_0
""",
            //
<<<<<<< HEAD
            @"@__StaticPropertyValue_0='Seattle' (Size = 15)
=======
"""
@__StaticPropertyValue_0='Seattle' (Size = 4000)
>>>>>>> 7de5e80e

SELECT [c].[CustomerID], [c].[Address], [c].[City], [c].[CompanyName], [c].[ContactName], [c].[ContactTitle], [c].[Country], [c].[Fax], [c].[Phone], [c].[PostalCode], [c].[Region]
FROM [Customers] AS [c]
WHERE [c].[City] = @__StaticPropertyValue_0
""");
    }

    public override async Task Where_nested_field_access_closure_via_query_cache(bool async)
    {
        await base.Where_nested_field_access_closure_via_query_cache(async);

        AssertSql(
<<<<<<< HEAD
            @"@__city_Nested_InstanceFieldValue_0='London' (Size = 15)
=======
"""
@__city_Nested_InstanceFieldValue_0='London' (Size = 4000)
>>>>>>> 7de5e80e

SELECT [c].[CustomerID], [c].[Address], [c].[City], [c].[CompanyName], [c].[ContactName], [c].[ContactTitle], [c].[Country], [c].[Fax], [c].[Phone], [c].[PostalCode], [c].[Region]
FROM [Customers] AS [c]
WHERE [c].[City] = @__city_Nested_InstanceFieldValue_0
""",
            //
<<<<<<< HEAD
            @"@__city_Nested_InstanceFieldValue_0='Seattle' (Size = 15)
=======
"""
@__city_Nested_InstanceFieldValue_0='Seattle' (Size = 4000)
>>>>>>> 7de5e80e

SELECT [c].[CustomerID], [c].[Address], [c].[City], [c].[CompanyName], [c].[ContactName], [c].[ContactTitle], [c].[Country], [c].[Fax], [c].[Phone], [c].[PostalCode], [c].[Region]
FROM [Customers] AS [c]
WHERE [c].[City] = @__city_Nested_InstanceFieldValue_0
""");
    }

    public override async Task Where_nested_property_access_closure_via_query_cache(bool async)
    {
        await base.Where_nested_property_access_closure_via_query_cache(async);

        AssertSql(
<<<<<<< HEAD
            @"@__city_Nested_InstancePropertyValue_0='London' (Size = 15)
=======
"""
@__city_Nested_InstancePropertyValue_0='London' (Size = 4000)
>>>>>>> 7de5e80e

SELECT [c].[CustomerID], [c].[Address], [c].[City], [c].[CompanyName], [c].[ContactName], [c].[ContactTitle], [c].[Country], [c].[Fax], [c].[Phone], [c].[PostalCode], [c].[Region]
FROM [Customers] AS [c]
WHERE [c].[City] = @__city_Nested_InstancePropertyValue_0
""",
            //
<<<<<<< HEAD
            @"@__city_Nested_InstancePropertyValue_0='Seattle' (Size = 15)
=======
"""
@__city_Nested_InstancePropertyValue_0='Seattle' (Size = 4000)
>>>>>>> 7de5e80e

SELECT [c].[CustomerID], [c].[Address], [c].[City], [c].[CompanyName], [c].[ContactName], [c].[ContactTitle], [c].[Country], [c].[Fax], [c].[Phone], [c].[PostalCode], [c].[Region]
FROM [Customers] AS [c]
WHERE [c].[City] = @__city_Nested_InstancePropertyValue_0
""");
    }

    public override async Task Where_new_instance_field_access_query_cache(bool async)
    {
        await base.Where_new_instance_field_access_query_cache(async);

        AssertSql(
<<<<<<< HEAD
            @"@__InstanceFieldValue_0='London' (Size = 15)
=======
"""
@__InstanceFieldValue_0='London' (Size = 4000)
>>>>>>> 7de5e80e

SELECT [c].[CustomerID], [c].[Address], [c].[City], [c].[CompanyName], [c].[ContactName], [c].[ContactTitle], [c].[Country], [c].[Fax], [c].[Phone], [c].[PostalCode], [c].[Region]
FROM [Customers] AS [c]
WHERE [c].[City] = @__InstanceFieldValue_0
""",
            //
<<<<<<< HEAD
            @"@__InstanceFieldValue_0='Seattle' (Size = 15)
=======
"""
@__InstanceFieldValue_0='Seattle' (Size = 4000)
>>>>>>> 7de5e80e

SELECT [c].[CustomerID], [c].[Address], [c].[City], [c].[CompanyName], [c].[ContactName], [c].[ContactTitle], [c].[Country], [c].[Fax], [c].[Phone], [c].[PostalCode], [c].[Region]
FROM [Customers] AS [c]
WHERE [c].[City] = @__InstanceFieldValue_0
""");
    }

    public override async Task Where_new_instance_field_access_closure_via_query_cache(bool async)
    {
        await base.Where_new_instance_field_access_closure_via_query_cache(async);

        AssertSql(
<<<<<<< HEAD
            @"@__InstanceFieldValue_0='London' (Size = 15)
=======
"""
@__InstanceFieldValue_0='London' (Size = 4000)
>>>>>>> 7de5e80e

SELECT [c].[CustomerID], [c].[Address], [c].[City], [c].[CompanyName], [c].[ContactName], [c].[ContactTitle], [c].[Country], [c].[Fax], [c].[Phone], [c].[PostalCode], [c].[Region]
FROM [Customers] AS [c]
WHERE [c].[City] = @__InstanceFieldValue_0
""",
            //
<<<<<<< HEAD
            @"@__InstanceFieldValue_0='Seattle' (Size = 15)
=======
"""
@__InstanceFieldValue_0='Seattle' (Size = 4000)
>>>>>>> 7de5e80e

SELECT [c].[CustomerID], [c].[Address], [c].[City], [c].[CompanyName], [c].[ContactName], [c].[ContactTitle], [c].[Country], [c].[Fax], [c].[Phone], [c].[PostalCode], [c].[Region]
FROM [Customers] AS [c]
WHERE [c].[City] = @__InstanceFieldValue_0
""");
    }

    public override async Task Where_simple_closure_via_query_cache_nullable_type(bool async)
    {
        await base.Where_simple_closure_via_query_cache_nullable_type(async);

        AssertSql(
"""
@__p_0='2' (Nullable = true)

SELECT [e].[EmployeeID], [e].[City], [e].[Country], [e].[FirstName], [e].[ReportsTo], [e].[Title]
FROM [Employees] AS [e]
WHERE CAST([e].[ReportsTo] AS bigint) = @__p_0
""",
            //
"""
@__p_0='5' (Nullable = true)

SELECT [e].[EmployeeID], [e].[City], [e].[Country], [e].[FirstName], [e].[ReportsTo], [e].[Title]
FROM [Employees] AS [e]
WHERE CAST([e].[ReportsTo] AS bigint) = @__p_0
""",
            //
"""
SELECT [e].[EmployeeID], [e].[City], [e].[Country], [e].[FirstName], [e].[ReportsTo], [e].[Title]
FROM [Employees] AS [e]
WHERE [e].[ReportsTo] IS NULL
""");
    }

    public override async Task Where_simple_closure_via_query_cache_nullable_type_reverse(bool async)
    {
        await base.Where_simple_closure_via_query_cache_nullable_type_reverse(async);

        AssertSql(
"""
SELECT [e].[EmployeeID], [e].[City], [e].[Country], [e].[FirstName], [e].[ReportsTo], [e].[Title]
FROM [Employees] AS [e]
WHERE [e].[ReportsTo] IS NULL
""",
            //
"""
@__p_0='5' (Nullable = true)

SELECT [e].[EmployeeID], [e].[City], [e].[Country], [e].[FirstName], [e].[ReportsTo], [e].[Title]
FROM [Employees] AS [e]
WHERE CAST([e].[ReportsTo] AS bigint) = @__p_0
""",
            //
"""
@__p_0='2' (Nullable = true)

SELECT [e].[EmployeeID], [e].[City], [e].[Country], [e].[FirstName], [e].[ReportsTo], [e].[Title]
FROM [Employees] AS [e]
WHERE CAST([e].[ReportsTo] AS bigint) = @__p_0
""");
    }

    public override async Task Where_subquery_closure_via_query_cache(bool async)
    {
        await base.Where_subquery_closure_via_query_cache(async);

        AssertSql(
"""
@__customerID_0='ALFKI' (Size = 5) (DbType = StringFixedLength)

SELECT [c].[CustomerID], [c].[Address], [c].[City], [c].[CompanyName], [c].[ContactName], [c].[ContactTitle], [c].[Country], [c].[Fax], [c].[Phone], [c].[PostalCode], [c].[Region]
FROM [Customers] AS [c]
WHERE EXISTS (
    SELECT 1
    FROM [Orders] AS [o]
    WHERE [o].[CustomerID] = @__customerID_0 AND [o].[CustomerID] = [c].[CustomerID])
""",
            //
"""
@__customerID_0='ANATR' (Size = 5) (DbType = StringFixedLength)

SELECT [c].[CustomerID], [c].[Address], [c].[City], [c].[CompanyName], [c].[ContactName], [c].[ContactTitle], [c].[Country], [c].[Fax], [c].[Phone], [c].[PostalCode], [c].[Region]
FROM [Customers] AS [c]
WHERE EXISTS (
    SELECT 1
    FROM [Orders] AS [o]
    WHERE [o].[CustomerID] = @__customerID_0 AND [o].[CustomerID] = [c].[CustomerID])
""");
    }

    public override async Task Where_bitwise_or(bool async)
    {
        await base.Where_bitwise_or(async);

        AssertSql(
"""
SELECT [c].[CustomerID], [c].[Address], [c].[City], [c].[CompanyName], [c].[ContactName], [c].[ContactTitle], [c].[Country], [c].[Fax], [c].[Phone], [c].[PostalCode], [c].[Region]
FROM [Customers] AS [c]
WHERE (CASE
    WHEN [c].[CustomerID] = N'ALFKI' THEN CAST(1 AS bit)
    ELSE CAST(0 AS bit)
END | CASE
    WHEN [c].[CustomerID] = N'ANATR' THEN CAST(1 AS bit)
    ELSE CAST(0 AS bit)
END) = CAST(1 AS bit)
""");
    }

    public override async Task Where_bitwise_and(bool async)
    {
        await base.Where_bitwise_and(async);

        AssertSql(
"""
SELECT [c].[CustomerID], [c].[Address], [c].[City], [c].[CompanyName], [c].[ContactName], [c].[ContactTitle], [c].[Country], [c].[Fax], [c].[Phone], [c].[PostalCode], [c].[Region]
FROM [Customers] AS [c]
WHERE (CASE
    WHEN [c].[CustomerID] = N'ALFKI' THEN CAST(1 AS bit)
    ELSE CAST(0 AS bit)
END & CASE
    WHEN [c].[CustomerID] = N'ANATR' THEN CAST(1 AS bit)
    ELSE CAST(0 AS bit)
END) = CAST(1 AS bit)
""");
    }

    public override async Task Where_bitwise_xor(bool async)
    {
        // Cannot eval 'where (([c].CustomerID == \"ALFKI\") ^ True)'. Issue #16645.
        await AssertTranslationFailed(() => base.Where_bitwise_xor(async));

        AssertSql();
    }

    public override async Task Where_simple_shadow(bool async)
    {
        await base.Where_simple_shadow(async);

        AssertSql(
"""
SELECT [e].[EmployeeID], [e].[City], [e].[Country], [e].[FirstName], [e].[ReportsTo], [e].[Title]
FROM [Employees] AS [e]
WHERE [e].[Title] = N'Sales Representative'
""");
    }

    public override async Task Where_simple_shadow_projection(bool async)
    {
        await base.Where_simple_shadow_projection(async);

        AssertSql(
"""
SELECT [e].[Title]
FROM [Employees] AS [e]
WHERE [e].[Title] = N'Sales Representative'
""");
    }

    public override async Task Where_shadow_subquery_FirstOrDefault(bool async)
    {
        await base.Where_shadow_subquery_FirstOrDefault(async);

        AssertSql(
"""
SELECT [e].[EmployeeID], [e].[City], [e].[Country], [e].[FirstName], [e].[ReportsTo], [e].[Title]
FROM [Employees] AS [e]
WHERE [e].[Title] = (
    SELECT TOP(1) [e0].[Title]
    FROM [Employees] AS [e0]
    ORDER BY [e0].[Title]) OR (([e].[Title] IS NULL) AND ((
    SELECT TOP(1) [e0].[Title]
    FROM [Employees] AS [e0]
    ORDER BY [e0].[Title]) IS NULL))
""");
    }

    public override async Task Where_subquery_correlated(bool async)
    {
        await base.Where_subquery_correlated(async);

        AssertSql(
"""
SELECT [c].[CustomerID], [c].[Address], [c].[City], [c].[CompanyName], [c].[ContactName], [c].[ContactTitle], [c].[Country], [c].[Fax], [c].[Phone], [c].[PostalCode], [c].[Region]
FROM [Customers] AS [c]
WHERE EXISTS (
    SELECT 1
    FROM [Customers] AS [c0]
    WHERE [c].[CustomerID] = [c0].[CustomerID])
""");
    }

    public override async Task Where_equals_method_string(bool async)
    {
        await base.Where_equals_method_string(async);

        AssertSql(
"""
SELECT [c].[CustomerID], [c].[Address], [c].[City], [c].[CompanyName], [c].[ContactName], [c].[ContactTitle], [c].[Country], [c].[Fax], [c].[Phone], [c].[PostalCode], [c].[Region]
FROM [Customers] AS [c]
WHERE [c].[City] = N'London'
""");
    }

    public override async Task Where_equals_method_int(bool async)
    {
        await base.Where_equals_method_int(async);

        AssertSql(
"""
SELECT [e].[EmployeeID], [e].[City], [e].[Country], [e].[FirstName], [e].[ReportsTo], [e].[Title]
FROM [Employees] AS [e]
WHERE [e].[EmployeeID] = 1
""");
    }

    public override async Task Where_equals_using_object_overload_on_mismatched_types(bool async)
    {
        await base.Where_equals_using_object_overload_on_mismatched_types(async);

        AssertSql(
"""
SELECT [e].[EmployeeID], [e].[City], [e].[Country], [e].[FirstName], [e].[ReportsTo], [e].[Title]
FROM [Employees] AS [e]
WHERE 0 = 1
""");

        Assert.Contains(
            "Possible unintended use of method 'Equals' for arguments 'e.EmployeeID' and '@__longPrm_0' of different types in a query. This comparison will always return false.",
            Fixture.TestSqlLoggerFactory.Log.Select(l => l.Message));
    }

    public override async Task Where_equals_using_int_overload_on_mismatched_types(bool async)
    {
        await base.Where_equals_using_int_overload_on_mismatched_types(async);

        AssertSql(
"""
@__p_0='1'

SELECT [e].[EmployeeID], [e].[City], [e].[Country], [e].[FirstName], [e].[ReportsTo], [e].[Title]
FROM [Employees] AS [e]
WHERE [e].[EmployeeID] = @__p_0
""");
    }

    public override async Task Where_equals_on_mismatched_types_nullable_int_long(bool async)
    {
        await base.Where_equals_on_mismatched_types_nullable_int_long(async);

        AssertSql(
"""
SELECT [e].[EmployeeID], [e].[City], [e].[Country], [e].[FirstName], [e].[ReportsTo], [e].[Title]
FROM [Employees] AS [e]
WHERE 0 = 1
""",
            //
"""
SELECT [e].[EmployeeID], [e].[City], [e].[Country], [e].[FirstName], [e].[ReportsTo], [e].[Title]
FROM [Employees] AS [e]
WHERE 0 = 1
""");

        Assert.Contains(
            "Possible unintended use of method 'Equals' for arguments 'e.ReportsTo' and '@__longPrm_0' of different types in a query. This comparison will always return false.",
            Fixture.TestSqlLoggerFactory.Log.Select(l => l.Message));
        Assert.Contains(
            "Possible unintended use of method 'Equals' for arguments '@__longPrm_0' and 'e.ReportsTo' of different types in a query. This comparison will always return false.",
            Fixture.TestSqlLoggerFactory.Log.Select(l => l.Message));
    }

    public override async Task Where_equals_on_mismatched_types_nullable_long_nullable_int(bool async)
    {
        await base.Where_equals_on_mismatched_types_nullable_long_nullable_int(async);

        AssertSql(
"""
SELECT [e].[EmployeeID], [e].[City], [e].[Country], [e].[FirstName], [e].[ReportsTo], [e].[Title]
FROM [Employees] AS [e]
WHERE 0 = 1
""",
            //
"""
SELECT [e].[EmployeeID], [e].[City], [e].[Country], [e].[FirstName], [e].[ReportsTo], [e].[Title]
FROM [Employees] AS [e]
WHERE 0 = 1
""");

        Assert.Contains(
            "Possible unintended use of method 'Equals' for arguments 'e.ReportsTo' and '@__nullableLongPrm_0' of different types in a query. This comparison will always return false.",
            Fixture.TestSqlLoggerFactory.Log.Select(l => l.Message));
        Assert.Contains(
            "Possible unintended use of method 'Equals' for arguments '@__nullableLongPrm_0' and 'e.ReportsTo' of different types in a query. This comparison will always return false.",
            Fixture.TestSqlLoggerFactory.Log.Select(l => l.Message));
    }

    public override async Task Where_equals_on_mismatched_types_int_nullable_int(bool async)
    {
        await base.Where_equals_on_mismatched_types_int_nullable_int(async);

        AssertSql(
"""
@__intPrm_0='2'

SELECT [e].[EmployeeID], [e].[City], [e].[Country], [e].[FirstName], [e].[ReportsTo], [e].[Title]
FROM [Employees] AS [e]
WHERE [e].[ReportsTo] = @__intPrm_0
""",
            //
"""
@__intPrm_0='2'

SELECT [e].[EmployeeID], [e].[City], [e].[Country], [e].[FirstName], [e].[ReportsTo], [e].[Title]
FROM [Employees] AS [e]
WHERE @__intPrm_0 = [e].[ReportsTo]
""");
    }

    public override async Task Where_equals_on_matched_nullable_int_types(bool async)
    {
        await base.Where_equals_on_matched_nullable_int_types(async);

        AssertSql(
"""
@__nullableIntPrm_0='2' (Nullable = true)

SELECT [e].[EmployeeID], [e].[City], [e].[Country], [e].[FirstName], [e].[ReportsTo], [e].[Title]
FROM [Employees] AS [e]
WHERE @__nullableIntPrm_0 = [e].[ReportsTo]
""",
            //
"""
@__nullableIntPrm_0='2' (Nullable = true)

SELECT [e].[EmployeeID], [e].[City], [e].[Country], [e].[FirstName], [e].[ReportsTo], [e].[Title]
FROM [Employees] AS [e]
WHERE [e].[ReportsTo] = @__nullableIntPrm_0
""");
    }

    public override async Task Where_equals_on_null_nullable_int_types(bool async)
    {
        await base.Where_equals_on_null_nullable_int_types(async);

        AssertSql(
"""
SELECT [e].[EmployeeID], [e].[City], [e].[Country], [e].[FirstName], [e].[ReportsTo], [e].[Title]
FROM [Employees] AS [e]
WHERE [e].[ReportsTo] IS NULL
""",
            //
"""
SELECT [e].[EmployeeID], [e].[City], [e].[Country], [e].[FirstName], [e].[ReportsTo], [e].[Title]
FROM [Employees] AS [e]
WHERE [e].[ReportsTo] IS NULL
""");
    }

    public override async Task Where_comparison_nullable_type_not_null(bool async)
    {
        await base.Where_comparison_nullable_type_not_null(async);

        AssertSql(
"""
SELECT [e].[EmployeeID], [e].[City], [e].[Country], [e].[FirstName], [e].[ReportsTo], [e].[Title]
FROM [Employees] AS [e]
WHERE [e].[ReportsTo] = 2
""");
    }

    public override async Task Where_comparison_nullable_type_null(bool async)
    {
        await base.Where_comparison_nullable_type_null(async);

        AssertSql(
"""
SELECT [e].[EmployeeID], [e].[City], [e].[Country], [e].[FirstName], [e].[ReportsTo], [e].[Title]
FROM [Employees] AS [e]
WHERE [e].[ReportsTo] IS NULL
""");
    }

    public override async Task Where_string_length(bool async)
    {
        await base.Where_string_length(async);

        AssertSql(
"""
SELECT [c].[CustomerID], [c].[Address], [c].[City], [c].[CompanyName], [c].[ContactName], [c].[ContactTitle], [c].[Country], [c].[Fax], [c].[Phone], [c].[PostalCode], [c].[Region]
FROM [Customers] AS [c]
WHERE CAST(LEN([c].[City]) AS int) = 6
""");
    }

    public override async Task Where_string_indexof(bool async)
    {
        await base.Where_string_indexof(async);

        AssertSql(
"""
SELECT [c].[CustomerID], [c].[Address], [c].[City], [c].[CompanyName], [c].[ContactName], [c].[ContactTitle], [c].[Country], [c].[Fax], [c].[Phone], [c].[PostalCode], [c].[Region]
FROM [Customers] AS [c]
<<<<<<< HEAD
WHERE (CHARINDEX(N'Sea', [c].[City]) - 1) <> -1 OR ([c].[City] IS NULL)");
=======
WHERE (CAST(CHARINDEX(N'Sea', [c].[City]) AS int) - 1) <> -1 OR ([c].[City] IS NULL)
""");
>>>>>>> 7de5e80e
    }

    public override async Task Where_string_replace(bool async)
    {
        await base.Where_string_replace(async);

        AssertSql(
"""
SELECT [c].[CustomerID], [c].[Address], [c].[City], [c].[CompanyName], [c].[ContactName], [c].[ContactTitle], [c].[Country], [c].[Fax], [c].[Phone], [c].[PostalCode], [c].[Region]
FROM [Customers] AS [c]
WHERE REPLACE([c].[City], N'Sea', N'Rea') = N'Reattle'
""");
    }

    public override async Task Where_string_substring(bool async)
    {
        await base.Where_string_substring(async);

        AssertSql(
"""
SELECT [c].[CustomerID], [c].[Address], [c].[City], [c].[CompanyName], [c].[ContactName], [c].[ContactTitle], [c].[Country], [c].[Fax], [c].[Phone], [c].[PostalCode], [c].[Region]
FROM [Customers] AS [c]
WHERE SUBSTRING([c].[City], 1 + 1, 2) = N'ea'
""");
    }

    public override async Task Where_datetime_now(bool async)
    {
        await base.Where_datetime_now(async);

        AssertSql(
"""
@__myDatetime_0='2015-04-10T00:00:00.0000000'

SELECT [c].[CustomerID], [c].[Address], [c].[City], [c].[CompanyName], [c].[ContactName], [c].[ContactTitle], [c].[Country], [c].[Fax], [c].[Phone], [c].[PostalCode], [c].[Region]
FROM [Customers] AS [c]
WHERE GETDATE() <> @__myDatetime_0
""");
    }

    public override async Task Where_datetime_utcnow(bool async)
    {
        await base.Where_datetime_utcnow(async);

        AssertSql(
"""
@__myDatetime_0='2015-04-10T00:00:00.0000000'

SELECT [c].[CustomerID], [c].[Address], [c].[City], [c].[CompanyName], [c].[ContactName], [c].[ContactTitle], [c].[Country], [c].[Fax], [c].[Phone], [c].[PostalCode], [c].[Region]
FROM [Customers] AS [c]
WHERE GETUTCDATE() <> @__myDatetime_0
""");
    }

    public override async Task Where_datetimeoffset_utcnow(bool async)
    {
        await base.Where_datetimeoffset_utcnow(async);

        AssertSql(
"""
@__myDatetimeOffset_0='2015-04-10T00:00:00.0000000-08:00'

SELECT [c].[CustomerID], [c].[Address], [c].[City], [c].[CompanyName], [c].[ContactName], [c].[ContactTitle], [c].[Country], [c].[Fax], [c].[Phone], [c].[PostalCode], [c].[Region]
FROM [Customers] AS [c]
WHERE CAST(SYSUTCDATETIME() AS datetimeoffset) <> @__myDatetimeOffset_0
""");
    }

    public override async Task Where_datetime_today(bool async)
    {
        await base.Where_datetime_today(async);

        AssertSql(
"""
SELECT [e].[EmployeeID], [e].[City], [e].[Country], [e].[FirstName], [e].[ReportsTo], [e].[Title]
FROM [Employees] AS [e]
WHERE CONVERT(date, GETDATE()) = CONVERT(date, GETDATE())
""");
    }

    public override async Task Where_datetime_date_component(bool async)
    {
        await base.Where_datetime_date_component(async);

        AssertSql(
"""
@__myDatetime_0='1998-05-04T00:00:00.0000000' (DbType = DateTime)

SELECT [o].[OrderID], [o].[CustomerID], [o].[EmployeeID], [o].[OrderDate]
FROM [Orders] AS [o]
WHERE CONVERT(date, [o].[OrderDate]) = @__myDatetime_0
""");
    }

    public override async Task Where_date_add_year_constant_component(bool async)
    {
        await base.Where_date_add_year_constant_component(async);

        AssertSql(
"""
SELECT [o].[OrderID], [o].[CustomerID], [o].[EmployeeID], [o].[OrderDate]
FROM [Orders] AS [o]
WHERE DATEPART(year, DATEADD(year, CAST(-1 AS int), [o].[OrderDate])) = 1997
""");
    }

    public override async Task Where_datetime_year_component(bool async)
    {
        await base.Where_datetime_year_component(async);

        AssertSql(
"""
SELECT [o].[OrderID], [o].[CustomerID], [o].[EmployeeID], [o].[OrderDate]
FROM [Orders] AS [o]
WHERE DATEPART(year, [o].[OrderDate]) = 1998
""");
    }

    public override async Task Where_datetime_month_component(bool async)
    {
        await base.Where_datetime_month_component(async);

        AssertSql(
"""
SELECT [o].[OrderID], [o].[CustomerID], [o].[EmployeeID], [o].[OrderDate]
FROM [Orders] AS [o]
WHERE DATEPART(month, [o].[OrderDate]) = 4
""");
    }

    public override async Task Where_datetime_dayOfYear_component(bool async)
    {
        await base.Where_datetime_dayOfYear_component(async);

        AssertSql(
"""
SELECT [o].[OrderID], [o].[CustomerID], [o].[EmployeeID], [o].[OrderDate]
FROM [Orders] AS [o]
WHERE DATEPART(dayofyear, [o].[OrderDate]) = 68
""");
    }

    public override async Task Where_datetime_day_component(bool async)
    {
        await base.Where_datetime_day_component(async);

        AssertSql(
"""
SELECT [o].[OrderID], [o].[CustomerID], [o].[EmployeeID], [o].[OrderDate]
FROM [Orders] AS [o]
WHERE DATEPART(day, [o].[OrderDate]) = 4
""");
    }

    public override async Task Where_datetime_hour_component(bool async)
    {
        await base.Where_datetime_hour_component(async);

        AssertSql(
"""
SELECT [o].[OrderID], [o].[CustomerID], [o].[EmployeeID], [o].[OrderDate]
FROM [Orders] AS [o]
WHERE DATEPART(hour, [o].[OrderDate]) = 14
""");
    }

    public override async Task Where_datetime_minute_component(bool async)
    {
        await base.Where_datetime_minute_component(async);

        AssertSql(
"""
SELECT [o].[OrderID], [o].[CustomerID], [o].[EmployeeID], [o].[OrderDate]
FROM [Orders] AS [o]
WHERE DATEPART(minute, [o].[OrderDate]) = 23
""");
    }

    public override async Task Where_datetime_second_component(bool async)
    {
        await base.Where_datetime_second_component(async);

        AssertSql(
"""
SELECT [o].[OrderID], [o].[CustomerID], [o].[EmployeeID], [o].[OrderDate]
FROM [Orders] AS [o]
WHERE DATEPART(second, [o].[OrderDate]) = 44
""");
    }

    public override async Task Where_datetime_millisecond_component(bool async)
    {
        await base.Where_datetime_millisecond_component(async);

        AssertSql(
"""
SELECT [o].[OrderID], [o].[CustomerID], [o].[EmployeeID], [o].[OrderDate]
FROM [Orders] AS [o]
WHERE DATEPART(millisecond, [o].[OrderDate]) = 88
""");
    }

    public override async Task Where_datetimeoffset_now_component(bool async)
    {
        await base.Where_datetimeoffset_now_component(async);

        AssertSql(
"""
SELECT [o].[OrderID], [o].[CustomerID], [o].[EmployeeID], [o].[OrderDate]
FROM [Orders] AS [o]
WHERE CAST([o].[OrderDate] AS datetimeoffset) = SYSDATETIMEOFFSET()
""");
    }

    public override async Task Where_datetimeoffset_utcnow_component(bool async)
    {
        await base.Where_datetimeoffset_utcnow_component(async);

        AssertSql(
"""
SELECT [o].[OrderID], [o].[CustomerID], [o].[EmployeeID], [o].[OrderDate]
FROM [Orders] AS [o]
WHERE CAST([o].[OrderDate] AS datetimeoffset) = CAST(SYSUTCDATETIME() AS datetimeoffset)
""");
    }

    public override async Task Where_simple_reversed(bool async)
    {
        await base.Where_simple_reversed(async);

        AssertSql(
"""
SELECT [c].[CustomerID], [c].[Address], [c].[City], [c].[CompanyName], [c].[ContactName], [c].[ContactTitle], [c].[Country], [c].[Fax], [c].[Phone], [c].[PostalCode], [c].[Region]
FROM [Customers] AS [c]
WHERE N'London' = [c].[City]
""");
    }

    public override async Task Where_is_null(bool async)
    {
        await base.Where_is_null(async);

        AssertSql(
"""
SELECT [c].[CustomerID], [c].[Address], [c].[City], [c].[CompanyName], [c].[ContactName], [c].[ContactTitle], [c].[Country], [c].[Fax], [c].[Phone], [c].[PostalCode], [c].[Region]
FROM [Customers] AS [c]
WHERE [c].[City] IS NULL
""");
    }

    public override async Task Where_null_is_null(bool async)
    {
        await base.Where_null_is_null(async);

        AssertSql(
"""
SELECT [c].[CustomerID], [c].[Address], [c].[City], [c].[CompanyName], [c].[ContactName], [c].[ContactTitle], [c].[Country], [c].[Fax], [c].[Phone], [c].[PostalCode], [c].[Region]
FROM [Customers] AS [c]
""");
    }

    public override async Task Where_constant_is_null(bool async)
    {
        await base.Where_constant_is_null(async);

        AssertSql(
"""
SELECT [c].[CustomerID], [c].[Address], [c].[City], [c].[CompanyName], [c].[ContactName], [c].[ContactTitle], [c].[Country], [c].[Fax], [c].[Phone], [c].[PostalCode], [c].[Region]
FROM [Customers] AS [c]
WHERE 0 = 1
""");
    }

    public override async Task Where_is_not_null(bool async)
    {
        await base.Where_is_not_null(async);

        AssertSql(
"""
SELECT [c].[CustomerID], [c].[Address], [c].[City], [c].[CompanyName], [c].[ContactName], [c].[ContactTitle], [c].[Country], [c].[Fax], [c].[Phone], [c].[PostalCode], [c].[Region]
FROM [Customers] AS [c]
WHERE [c].[City] IS NOT NULL
""");
    }

    public override async Task Where_null_is_not_null(bool async)
    {
        await base.Where_null_is_not_null(async);

        AssertSql(
"""
SELECT [c].[CustomerID], [c].[Address], [c].[City], [c].[CompanyName], [c].[ContactName], [c].[ContactTitle], [c].[Country], [c].[Fax], [c].[Phone], [c].[PostalCode], [c].[Region]
FROM [Customers] AS [c]
WHERE 0 = 1
""");
    }

    public override async Task Where_constant_is_not_null(bool async)
    {
        await base.Where_constant_is_not_null(async);

        AssertSql(
"""
SELECT [c].[CustomerID], [c].[Address], [c].[City], [c].[CompanyName], [c].[ContactName], [c].[ContactTitle], [c].[Country], [c].[Fax], [c].[Phone], [c].[PostalCode], [c].[Region]
FROM [Customers] AS [c]
""");
    }

    public override async Task Where_identity_comparison(bool async)
    {
        await base.Where_identity_comparison(async);

        AssertSql(
"""
SELECT [c].[CustomerID], [c].[Address], [c].[City], [c].[CompanyName], [c].[ContactName], [c].[ContactTitle], [c].[Country], [c].[Fax], [c].[Phone], [c].[PostalCode], [c].[Region]
FROM [Customers] AS [c]
WHERE [c].[City] = [c].[City] OR ([c].[City] IS NULL)
""");
    }

    public override async Task Where_in_optimization_multiple(bool async)
    {
        await base.Where_in_optimization_multiple(async);

        AssertSql(
"""
SELECT [c].[CustomerID], [c].[Address], [c].[City], [c].[CompanyName], [c].[ContactName], [c].[ContactTitle], [c].[Country], [c].[Fax], [c].[Phone], [c].[PostalCode], [c].[Region], [e].[EmployeeID], [e].[City], [e].[Country], [e].[FirstName], [e].[ReportsTo], [e].[Title]
FROM [Customers] AS [c]
CROSS JOIN [Employees] AS [e]
WHERE [c].[City] IN (N'London', N'Berlin') OR [c].[CustomerID] = N'ALFKI' OR [c].[CustomerID] = N'ABCDE'
""");
    }

    public override async Task Where_not_in_optimization1(bool async)
    {
        await base.Where_not_in_optimization1(async);

        AssertSql(
"""
SELECT [c].[CustomerID], [c].[Address], [c].[City], [c].[CompanyName], [c].[ContactName], [c].[ContactTitle], [c].[Country], [c].[Fax], [c].[Phone], [c].[PostalCode], [c].[Region], [e].[EmployeeID], [e].[City], [e].[Country], [e].[FirstName], [e].[ReportsTo], [e].[Title]
FROM [Customers] AS [c]
CROSS JOIN [Employees] AS [e]
WHERE ([c].[City] <> N'London' OR ([c].[City] IS NULL)) AND ([e].[City] <> N'London' OR ([e].[City] IS NULL))
""");
    }

    public override async Task Where_not_in_optimization2(bool async)
    {
        await base.Where_not_in_optimization2(async);

        AssertSql(
"""
SELECT [c].[CustomerID], [c].[Address], [c].[City], [c].[CompanyName], [c].[ContactName], [c].[ContactTitle], [c].[Country], [c].[Fax], [c].[Phone], [c].[PostalCode], [c].[Region], [e].[EmployeeID], [e].[City], [e].[Country], [e].[FirstName], [e].[ReportsTo], [e].[Title]
FROM [Customers] AS [c]
CROSS JOIN [Employees] AS [e]
WHERE [c].[City] NOT IN (N'London', N'Berlin') OR ([c].[City] IS NULL)
""");
    }

    public override async Task Where_not_in_optimization3(bool async)
    {
        await base.Where_not_in_optimization3(async);

        AssertSql(
"""
SELECT [c].[CustomerID], [c].[Address], [c].[City], [c].[CompanyName], [c].[ContactName], [c].[ContactTitle], [c].[Country], [c].[Fax], [c].[Phone], [c].[PostalCode], [c].[Region], [e].[EmployeeID], [e].[City], [e].[Country], [e].[FirstName], [e].[ReportsTo], [e].[Title]
FROM [Customers] AS [c]
CROSS JOIN [Employees] AS [e]
WHERE [c].[City] NOT IN (N'London', N'Berlin', N'Seattle') OR ([c].[City] IS NULL)
""");
    }

    public override async Task Where_not_in_optimization4(bool async)
    {
        await base.Where_not_in_optimization4(async);

        AssertSql(
"""
SELECT [c].[CustomerID], [c].[Address], [c].[City], [c].[CompanyName], [c].[ContactName], [c].[ContactTitle], [c].[Country], [c].[Fax], [c].[Phone], [c].[PostalCode], [c].[Region], [e].[EmployeeID], [e].[City], [e].[Country], [e].[FirstName], [e].[ReportsTo], [e].[Title]
FROM [Customers] AS [c]
CROSS JOIN [Employees] AS [e]
WHERE [c].[City] NOT IN (N'London', N'Berlin', N'Seattle', N'Lisboa') OR ([c].[City] IS NULL)
""");
    }

    public override async Task Where_select_many_and(bool async)
    {
        await base.Where_select_many_and(async);

        AssertSql(
"""
SELECT [c].[CustomerID], [c].[Address], [c].[City], [c].[CompanyName], [c].[ContactName], [c].[ContactTitle], [c].[Country], [c].[Fax], [c].[Phone], [c].[PostalCode], [c].[Region], [e].[EmployeeID], [e].[City], [e].[Country], [e].[FirstName], [e].[ReportsTo], [e].[Title]
FROM [Customers] AS [c]
CROSS JOIN [Employees] AS [e]
WHERE [c].[City] = N'London' AND [c].[Country] = N'UK' AND [e].[City] = N'London' AND [e].[Country] = N'UK'
""");
    }

    public override async Task Where_primitive(bool async)
    {
        await base.Where_primitive(async);

        AssertSql(
"""
@__p_0='9'

SELECT [t].[EmployeeID]
FROM (
    SELECT TOP(@__p_0) [e].[EmployeeID]
    FROM [Employees] AS [e]
) AS [t]
WHERE [t].[EmployeeID] = 5
""");
    }

    public override async Task Where_bool_member(bool async)
    {
        await base.Where_bool_member(async);

        AssertSql(
"""
SELECT [p].[ProductID], [p].[Discontinued], [p].[ProductName], [p].[SupplierID], [p].[UnitPrice], [p].[UnitsInStock]
FROM [Products] AS [p]
WHERE [p].[Discontinued] = CAST(1 AS bit)
""");
    }

    public override async Task Where_bool_member_false(bool async)
    {
        await base.Where_bool_member_false(async);

        AssertSql(
"""
SELECT [p].[ProductID], [p].[Discontinued], [p].[ProductName], [p].[SupplierID], [p].[UnitPrice], [p].[UnitsInStock]
FROM [Products] AS [p]
WHERE [p].[Discontinued] = CAST(0 AS bit)
""");
    }

    public override async Task Where_bool_member_negated_twice(bool async)
    {
        await base.Where_bool_member_negated_twice(async);

        AssertSql(
"""
SELECT [p].[ProductID], [p].[Discontinued], [p].[ProductName], [p].[SupplierID], [p].[UnitPrice], [p].[UnitsInStock]
FROM [Products] AS [p]
WHERE [p].[Discontinued] = CAST(1 AS bit)
""");
    }

    public override async Task Where_bool_member_shadow(bool async)
    {
        await base.Where_bool_member_shadow(async);

        AssertSql(
"""
SELECT [p].[ProductID], [p].[Discontinued], [p].[ProductName], [p].[SupplierID], [p].[UnitPrice], [p].[UnitsInStock]
FROM [Products] AS [p]
WHERE [p].[Discontinued] = CAST(1 AS bit)
""");
    }

    public override async Task Where_bool_member_false_shadow(bool async)
    {
        await base.Where_bool_member_false_shadow(async);

        AssertSql(
"""
SELECT [p].[ProductID], [p].[Discontinued], [p].[ProductName], [p].[SupplierID], [p].[UnitPrice], [p].[UnitsInStock]
FROM [Products] AS [p]
WHERE [p].[Discontinued] = CAST(0 AS bit)
""");
    }

    public override async Task Where_bool_member_equals_constant(bool async)
    {
        await base.Where_bool_member_equals_constant(async);

        AssertSql(
"""
SELECT [p].[ProductID], [p].[Discontinued], [p].[ProductName], [p].[SupplierID], [p].[UnitPrice], [p].[UnitsInStock]
FROM [Products] AS [p]
WHERE [p].[Discontinued] = CAST(1 AS bit)
""");
    }

    public override async Task Where_bool_member_in_complex_predicate(bool async)
    {
        await base.Where_bool_member_in_complex_predicate(async);

        AssertSql(
"""
SELECT [p].[ProductID], [p].[Discontinued], [p].[ProductName], [p].[SupplierID], [p].[UnitPrice], [p].[UnitsInStock]
FROM [Products] AS [p]
WHERE ([p].[ProductID] > 100 AND [p].[Discontinued] = CAST(1 AS bit)) OR [p].[Discontinued] = CAST(1 AS bit)
""");
    }

    public override async Task Where_bool_member_compared_to_binary_expression(bool async)
    {
        await base.Where_bool_member_compared_to_binary_expression(async);

        AssertSql(
"""
SELECT [p].[ProductID], [p].[Discontinued], [p].[ProductName], [p].[SupplierID], [p].[UnitPrice], [p].[UnitsInStock]
FROM [Products] AS [p]
WHERE [p].[Discontinued] = CASE
    WHEN [p].[ProductID] > 50 THEN CAST(1 AS bit)
    ELSE CAST(0 AS bit)
END
""");
    }

    public override async Task Where_not_bool_member_compared_to_not_bool_member(bool async)
    {
        await base.Where_not_bool_member_compared_to_not_bool_member(async);

        AssertSql(
"""
SELECT [p].[ProductID], [p].[Discontinued], [p].[ProductName], [p].[SupplierID], [p].[UnitPrice], [p].[UnitsInStock]
FROM [Products] AS [p]
""");
    }

    public override async Task Where_negated_boolean_expression_compared_to_another_negated_boolean_expression(bool async)
    {
        await base.Where_negated_boolean_expression_compared_to_another_negated_boolean_expression(async);

        AssertSql(
"""
SELECT [p].[ProductID], [p].[Discontinued], [p].[ProductName], [p].[SupplierID], [p].[UnitPrice], [p].[UnitsInStock]
FROM [Products] AS [p]
WHERE CASE
    WHEN [p].[ProductID] <= 50 THEN CAST(1 AS bit)
    ELSE CAST(0 AS bit)
END = CASE
    WHEN [p].[ProductID] <= 20 THEN CAST(1 AS bit)
    ELSE CAST(0 AS bit)
END
""");
    }

    public override async Task Where_not_bool_member_compared_to_binary_expression(bool async)
    {
        await base.Where_not_bool_member_compared_to_binary_expression(async);

        AssertSql(
"""
SELECT [p].[ProductID], [p].[Discontinued], [p].[ProductName], [p].[SupplierID], [p].[UnitPrice], [p].[UnitsInStock]
FROM [Products] AS [p]
WHERE [p].[Discontinued] <> CASE
    WHEN [p].[ProductID] > 50 THEN CAST(1 AS bit)
    ELSE CAST(0 AS bit)
END
""");
    }

    public override async Task Where_bool_parameter(bool async)
    {
        await base.Where_bool_parameter(async);

        AssertSql(
"""
@__prm_0='True'

SELECT [p].[ProductID], [p].[Discontinued], [p].[ProductName], [p].[SupplierID], [p].[UnitPrice], [p].[UnitsInStock]
FROM [Products] AS [p]
WHERE @__prm_0 = CAST(1 AS bit)
""");
    }

    public override async Task Where_bool_parameter_compared_to_binary_expression(bool async)
    {
        await base.Where_bool_parameter_compared_to_binary_expression(async);

        AssertSql(
"""
@__prm_0='True'

SELECT [p].[ProductID], [p].[Discontinued], [p].[ProductName], [p].[SupplierID], [p].[UnitPrice], [p].[UnitsInStock]
FROM [Products] AS [p]
WHERE CASE
    WHEN [p].[ProductID] > 50 THEN CAST(1 AS bit)
    ELSE CAST(0 AS bit)
END <> @__prm_0
""");
    }

    public override async Task Where_bool_member_and_parameter_compared_to_binary_expression_nested(bool async)
    {
        await base.Where_bool_member_and_parameter_compared_to_binary_expression_nested(async);

        AssertSql(
"""
@__prm_0='True'

SELECT [p].[ProductID], [p].[Discontinued], [p].[ProductName], [p].[SupplierID], [p].[UnitPrice], [p].[UnitsInStock]
FROM [Products] AS [p]
WHERE [p].[Discontinued] = CASE
    WHEN CASE
        WHEN [p].[ProductID] > 50 THEN CAST(1 AS bit)
        ELSE CAST(0 AS bit)
    END <> @__prm_0 THEN CAST(1 AS bit)
    ELSE CAST(0 AS bit)
END
""");
    }

    public override async Task Where_de_morgan_or_optimized(bool async)
    {
        await base.Where_de_morgan_or_optimized(async);

        AssertSql(
"""
SELECT [p].[ProductID], [p].[Discontinued], [p].[ProductName], [p].[SupplierID], [p].[UnitPrice], [p].[UnitsInStock]
FROM [Products] AS [p]
WHERE [p].[Discontinued] = CAST(0 AS bit) AND [p].[ProductID] >= 20
""");
    }

    public override async Task Where_de_morgan_and_optimized(bool async)
    {
        await base.Where_de_morgan_and_optimized(async);

        AssertSql(
"""
SELECT [p].[ProductID], [p].[Discontinued], [p].[ProductName], [p].[SupplierID], [p].[UnitPrice], [p].[UnitsInStock]
FROM [Products] AS [p]
WHERE [p].[Discontinued] = CAST(0 AS bit) OR [p].[ProductID] >= 20
""");
    }

    public override async Task Where_complex_negated_expression_optimized(bool async)
    {
        await base.Where_complex_negated_expression_optimized(async);

        AssertSql(
"""
SELECT [p].[ProductID], [p].[Discontinued], [p].[ProductName], [p].[SupplierID], [p].[UnitPrice], [p].[UnitsInStock]
FROM [Products] AS [p]
WHERE [p].[Discontinued] = CAST(0 AS bit) AND [p].[ProductID] < 60 AND [p].[ProductID] > 30
""");
    }

    public override async Task Where_short_member_comparison(bool async)
    {
        await base.Where_short_member_comparison(async);

        AssertSql(
"""
SELECT [p].[ProductID], [p].[Discontinued], [p].[ProductName], [p].[SupplierID], [p].[UnitPrice], [p].[UnitsInStock]
FROM [Products] AS [p]
WHERE [p].[UnitsInStock] > CAST(10 AS smallint)
""");
    }

    public override async Task Where_comparison_to_nullable_bool(bool async)
    {
        await base.Where_comparison_to_nullable_bool(async);

        AssertSql(
"""
SELECT [c].[CustomerID], [c].[Address], [c].[City], [c].[CompanyName], [c].[ContactName], [c].[ContactTitle], [c].[Country], [c].[Fax], [c].[Phone], [c].[PostalCode], [c].[Region]
FROM [Customers] AS [c]
WHERE [c].[CustomerID] LIKE N'%KI'
""");
    }

    public override async Task Where_true(bool async)
    {
        await base.Where_true(async);

        AssertSql(
"""
SELECT [c].[CustomerID], [c].[Address], [c].[City], [c].[CompanyName], [c].[ContactName], [c].[ContactTitle], [c].[Country], [c].[Fax], [c].[Phone], [c].[PostalCode], [c].[Region]
FROM [Customers] AS [c]
""");
    }

    public override async Task Where_false(bool async)
    {
        await base.Where_false(async);

        AssertSql(
"""
SELECT [c].[CustomerID], [c].[Address], [c].[City], [c].[CompanyName], [c].[ContactName], [c].[ContactTitle], [c].[Country], [c].[Fax], [c].[Phone], [c].[PostalCode], [c].[Region]
FROM [Customers] AS [c]
WHERE 0 = 1
""");
    }

    public override async Task Where_default(bool async)
    {
        await base.Where_default(async);

        AssertSql(
"""
SELECT [c].[CustomerID], [c].[Address], [c].[City], [c].[CompanyName], [c].[ContactName], [c].[ContactTitle], [c].[Country], [c].[Fax], [c].[Phone], [c].[PostalCode], [c].[Region]
FROM [Customers] AS [c]
WHERE [c].[Fax] IS NULL
""");
    }

    public override async Task Where_expression_invoke_1(bool async)
    {
        await base.Where_expression_invoke_1(async);

        AssertSql(
"""
SELECT [c].[CustomerID], [c].[Address], [c].[City], [c].[CompanyName], [c].[ContactName], [c].[ContactTitle], [c].[Country], [c].[Fax], [c].[Phone], [c].[PostalCode], [c].[Region]
FROM [Customers] AS [c]
WHERE [c].[CustomerID] = N'ALFKI'
""");
    }

    public override async Task Where_expression_invoke_2(bool async)
    {
        await base.Where_expression_invoke_2(async);

        AssertSql(
"""
SELECT [o].[OrderID], [o].[CustomerID], [o].[EmployeeID], [o].[OrderDate]
FROM [Orders] AS [o]
LEFT JOIN [Customers] AS [c] ON [o].[CustomerID] = [c].[CustomerID]
WHERE [c].[CustomerID] = N'ALFKI'
""");
    }

    public override async Task Where_expression_invoke_3(bool async)
    {
        await base.Where_expression_invoke_3(async);

        AssertSql(
"""
SELECT [c].[CustomerID], [c].[Address], [c].[City], [c].[CompanyName], [c].[ContactName], [c].[ContactTitle], [c].[Country], [c].[Fax], [c].[Phone], [c].[PostalCode], [c].[Region]
FROM [Customers] AS [c]
WHERE [c].[CustomerID] = N'ALFKI'
""");
    }

    public override async Task Where_concat_string_int_comparison1(bool async)
    {
        await base.Where_concat_string_int_comparison1(async);

        AssertSql(
"""
@__i_0='10'

SELECT [c].[CustomerID]
FROM [Customers] AS [c]
WHERE ([c].[CustomerID] + CAST(@__i_0 AS nchar(5))) = [c].[CompanyName]
""");
    }

    public override async Task Where_concat_string_int_comparison2(bool async)
    {
        await base.Where_concat_string_int_comparison2(async);

        AssertSql(
"""
@__i_0='10'

SELECT [c].[CustomerID]
FROM [Customers] AS [c]
WHERE (CAST(@__i_0 AS nchar(5)) + [c].[CustomerID]) = [c].[CompanyName]
""");
    }

    public override async Task Where_concat_string_int_comparison3(bool async)
    {
        await base.Where_concat_string_int_comparison3(async);

        AssertSql(
"""
@__p_0='30'
@__j_1='21'

SELECT [c].[CustomerID]
FROM [Customers] AS [c]
WHERE (((CAST(@__p_0 AS nchar(5)) + [c].[CustomerID]) + CAST(@__j_1 AS nchar(5))) + CAST(42 AS nchar(5))) = [c].[CompanyName]
""");
    }

    public override async Task Where_concat_string_int_comparison4(bool async)
    {
        await base.Where_concat_string_int_comparison4(async);

        AssertSql(
"""
SELECT [o].[CustomerID]
FROM [Orders] AS [o]
WHERE (CAST([o].[OrderID] AS nchar(5)) + COALESCE([o].[CustomerID], N'')) = [o].[CustomerID]
""");
    }

    public override async Task Where_concat_string_string_comparison(bool async)
    {
        await base.Where_concat_string_string_comparison(async);

        AssertSql(
"""
@__i_0='A' (Size = 5)

SELECT [c].[CustomerID]
FROM [Customers] AS [c]
WHERE (@__i_0 + [c].[CustomerID]) = [c].[CompanyName]
""");
    }

    public override async Task Where_string_concat_method_comparison(bool async)
    {
        await base.Where_string_concat_method_comparison(async);

        AssertSql(
"""
@__i_0='A' (Size = 5)

SELECT [c].[CustomerID]
FROM [Customers] AS [c]
WHERE (@__i_0 + [c].[CustomerID]) = [c].[CompanyName]
""");
    }

    public override async Task Where_string_concat_method_comparison_2(bool async)
    {
        await base.Where_string_concat_method_comparison_2(async);

        AssertSql(
"""
@__i_0='A' (Size = 5)
@__j_1='B' (Size = 5)

SELECT [c].[CustomerID]
FROM [Customers] AS [c]
WHERE (@__i_0 + (@__j_1 + [c].[CustomerID])) = [c].[CompanyName]
""");
    }

    public override async Task Where_string_concat_method_comparison_3(bool async)
    {
        await base.Where_string_concat_method_comparison_3(async);

        AssertSql(
"""
@__i_0='A' (Size = 5)
@__j_1='B' (Size = 5)
@__k_2='C' (Size = 5)

SELECT [c].[CustomerID]
FROM [Customers] AS [c]
WHERE (@__i_0 + (@__j_1 + (@__k_2 + [c].[CustomerID]))) = [c].[CompanyName]
""");
    }

    public override async Task Where_ternary_boolean_condition_true(bool async)
    {
        await base.Where_ternary_boolean_condition_true(async);

        AssertSql(
"""
SELECT [p].[ProductID], [p].[Discontinued], [p].[ProductName], [p].[SupplierID], [p].[UnitPrice], [p].[UnitsInStock]
FROM [Products] AS [p]
WHERE [p].[UnitsInStock] >= CAST(20 AS smallint)
""");
    }

    public override async Task Where_ternary_boolean_condition_false(bool async)
    {
        await base.Where_ternary_boolean_condition_false(async);

        AssertSql(
"""
SELECT [p].[ProductID], [p].[Discontinued], [p].[ProductName], [p].[SupplierID], [p].[UnitPrice], [p].[UnitsInStock]
FROM [Products] AS [p]
WHERE [p].[UnitsInStock] < CAST(20 AS smallint)
""");
    }

    public override async Task Where_ternary_boolean_condition_with_another_condition(bool async)
    {
        await base.Where_ternary_boolean_condition_with_another_condition(async);

        AssertSql(
"""
@__productId_0='15'

SELECT [p].[ProductID], [p].[Discontinued], [p].[ProductName], [p].[SupplierID], [p].[UnitPrice], [p].[UnitsInStock]
FROM [Products] AS [p]
WHERE [p].[ProductID] < @__productId_0 AND [p].[UnitsInStock] >= CAST(20 AS smallint)
""");
    }

    public override async Task Where_ternary_boolean_condition_with_false_as_result_true(bool async)
    {
        await base.Where_ternary_boolean_condition_with_false_as_result_true(async);

        AssertSql(
"""
SELECT [p].[ProductID], [p].[Discontinued], [p].[ProductName], [p].[SupplierID], [p].[UnitPrice], [p].[UnitsInStock]
FROM [Products] AS [p]
WHERE [p].[UnitsInStock] >= CAST(20 AS smallint)
""");
    }

    public override async Task Where_ternary_boolean_condition_with_false_as_result_false(bool async)
    {
        await base.Where_ternary_boolean_condition_with_false_as_result_false(async);

        AssertSql(
"""
SELECT [p].[ProductID], [p].[Discontinued], [p].[ProductName], [p].[SupplierID], [p].[UnitPrice], [p].[UnitsInStock]
FROM [Products] AS [p]
WHERE 0 = 1
""");
    }

    public override async Task Where_compare_constructed_equal(bool async)
    {
        //  Anonymous type to constant comparison. Issue #14672.
        await AssertTranslationFailed(() => base.Where_compare_constructed_equal(async));

        AssertSql();
    }

    public override async Task Where_compare_constructed_multi_value_equal(bool async)
    {
        //  Anonymous type to constant comparison. Issue #14672.
        await AssertTranslationFailed(() => base.Where_compare_constructed_multi_value_equal(async));

        AssertSql();
    }

    public override async Task Where_compare_constructed_multi_value_not_equal(bool async)
    {
        //  Anonymous type to constant comparison. Issue #14672.
        await AssertTranslationFailed(() => base.Where_compare_constructed_multi_value_not_equal(async));

        AssertSql();
    }

    public override async Task Where_compare_tuple_constructed_equal(bool async)
    {
        //  Anonymous type to constant comparison. Issue #14672.
        await AssertTranslationFailed(() => base.Where_compare_tuple_constructed_equal(async));

        AssertSql();
    }

    public override async Task Where_compare_tuple_constructed_multi_value_equal(bool async)
    {
        //  Anonymous type to constant comparison. Issue #14672.
        await AssertTranslationFailed(() => base.Where_compare_tuple_constructed_multi_value_equal(async));

        AssertSql();
    }

    public override async Task Where_compare_tuple_constructed_multi_value_not_equal(bool async)
    {
        //  Anonymous type to constant comparison. Issue #14672.
        await AssertTranslationFailed(() => base.Where_compare_tuple_constructed_multi_value_not_equal(async));

        AssertSql();
    }

    public override async Task Where_compare_tuple_create_constructed_equal(bool async)
    {
        //  Anonymous type to constant comparison. Issue #14672.
        await AssertTranslationFailed(() => base.Where_compare_tuple_create_constructed_equal(async));

        AssertSql();
    }

    public override async Task Where_compare_tuple_create_constructed_multi_value_equal(bool async)
    {
        //  Anonymous type to constant comparison. Issue #14672.
        await AssertTranslationFailed(() => base.Where_compare_tuple_create_constructed_multi_value_equal(async));

        AssertSql();
    }

    public override async Task Where_compare_tuple_create_constructed_multi_value_not_equal(bool async)
    {
        //  Anonymous type to constant comparison. Issue #14672.
        await AssertTranslationFailed(() => base.Where_compare_tuple_create_constructed_multi_value_not_equal(async));

        AssertSql();
    }

    public override async Task Where_compare_null(bool async)
    {
        await base.Where_compare_null(async);

        AssertSql(
"""
SELECT [c].[CustomerID], [c].[Address], [c].[City], [c].[CompanyName], [c].[ContactName], [c].[ContactTitle], [c].[Country], [c].[Fax], [c].[Phone], [c].[PostalCode], [c].[Region]
FROM [Customers] AS [c]
WHERE ([c].[City] IS NULL) AND [c].[Country] = N'UK'
""");
    }

    public override async Task Where_compare_null_with_cast_to_object(bool async)
    {
        await base.Where_compare_null_with_cast_to_object(async);

        AssertSql(
"""
SELECT [c].[CustomerID], [c].[Address], [c].[City], [c].[CompanyName], [c].[ContactName], [c].[ContactTitle], [c].[Country], [c].[Fax], [c].[Phone], [c].[PostalCode], [c].[Region]
FROM [Customers] AS [c]
WHERE [c].[City] IS NULL
""");
    }

    public override async Task Where_compare_with_both_cast_to_object(bool async)
    {
        await base.Where_compare_with_both_cast_to_object(async);

        AssertSql(
"""
SELECT [c].[CustomerID], [c].[Address], [c].[City], [c].[CompanyName], [c].[ContactName], [c].[ContactTitle], [c].[Country], [c].[Fax], [c].[Phone], [c].[PostalCode], [c].[Region]
FROM [Customers] AS [c]
WHERE [c].[City] = N'London'
""");
    }

    public override async Task Where_Is_on_same_type(bool async)
    {
        await base.Where_Is_on_same_type(async);

        AssertSql(
"""
SELECT [c].[CustomerID], [c].[Address], [c].[City], [c].[CompanyName], [c].[ContactName], [c].[ContactTitle], [c].[Country], [c].[Fax], [c].[Phone], [c].[PostalCode], [c].[Region]
FROM [Customers] AS [c]
""");
    }

    public override async Task Where_chain(bool async)
    {
        await base.Where_chain(async);

        AssertSql(
"""
SELECT [o].[OrderID], [o].[CustomerID], [o].[EmployeeID], [o].[OrderDate]
FROM [Orders] AS [o]
WHERE [o].[CustomerID] = N'QUICK' AND [o].[OrderDate] > '1998-01-01T00:00:00.000'
""");
    }

    public override async Task Where_navigation_contains(bool async)
    {
        await base.Where_navigation_contains(async);

        AssertSql(
"""
SELECT [t].[CustomerID], [t].[Address], [t].[City], [t].[CompanyName], [t].[ContactName], [t].[ContactTitle], [t].[Country], [t].[Fax], [t].[Phone], [t].[PostalCode], [t].[Region], [o].[OrderID], [o].[CustomerID], [o].[EmployeeID], [o].[OrderDate]
FROM (
    SELECT TOP(2) [c].[CustomerID], [c].[Address], [c].[City], [c].[CompanyName], [c].[ContactName], [c].[ContactTitle], [c].[Country], [c].[Fax], [c].[Phone], [c].[PostalCode], [c].[Region]
    FROM [Customers] AS [c]
    WHERE [c].[CustomerID] = N'ALFKI'
) AS [t]
LEFT JOIN [Orders] AS [o] ON [t].[CustomerID] = [o].[CustomerID]
ORDER BY [t].[CustomerID]
""",
            //
"""
SELECT [o].[OrderID], [o].[ProductID], [o].[Discount], [o].[Quantity], [o].[UnitPrice]
FROM [Order Details] AS [o]
INNER JOIN [Orders] AS [o0] ON [o].[OrderID] = [o0].[OrderID]
WHERE [o0].[OrderID] IN (10643, 10692, 10702, 10835, 10952, 11011)
""");
    }

    public override async Task Where_array_index(bool async)
    {
        await base.Where_array_index(async);

        AssertSql(
"""
@__p_0='ALFKI' (Size = 5) (DbType = StringFixedLength)

SELECT [c].[CustomerID], [c].[Address], [c].[City], [c].[CompanyName], [c].[ContactName], [c].[ContactTitle], [c].[Country], [c].[Fax], [c].[Phone], [c].[PostalCode], [c].[Region]
FROM [Customers] AS [c]
WHERE [c].[CustomerID] = @__p_0
""");
    }

    public override async Task Where_multiple_contains_in_subquery_with_or(bool async)
    {
        await base.Where_multiple_contains_in_subquery_with_or(async);

        AssertSql(
"""
SELECT [o].[OrderID], [o].[ProductID], [o].[Discount], [o].[Quantity], [o].[UnitPrice]
FROM [Order Details] AS [o]
WHERE EXISTS (
    SELECT 1
    FROM (
        SELECT TOP(1) [p].[ProductID]
        FROM [Products] AS [p]
        ORDER BY [p].[ProductID]
    ) AS [t]
    WHERE [t].[ProductID] = [o].[ProductID]) OR EXISTS (
    SELECT 1
    FROM (
        SELECT TOP(1) [o0].[OrderID]
        FROM [Orders] AS [o0]
        ORDER BY [o0].[OrderID]
    ) AS [t0]
    WHERE [t0].[OrderID] = [o].[OrderID])
""");
    }

    public override async Task Where_multiple_contains_in_subquery_with_and(bool async)
    {
        await base.Where_multiple_contains_in_subquery_with_and(async);

        AssertSql(
"""
SELECT [o].[OrderID], [o].[ProductID], [o].[Discount], [o].[Quantity], [o].[UnitPrice]
FROM [Order Details] AS [o]
WHERE EXISTS (
    SELECT 1
    FROM (
        SELECT TOP(20) [p].[ProductID]
        FROM [Products] AS [p]
        ORDER BY [p].[ProductID]
    ) AS [t]
    WHERE [t].[ProductID] = [o].[ProductID]) AND EXISTS (
    SELECT 1
    FROM (
        SELECT TOP(10) [o0].[OrderID]
        FROM [Orders] AS [o0]
        ORDER BY [o0].[OrderID]
    ) AS [t0]
    WHERE [t0].[OrderID] = [o].[OrderID])
""");
    }

    public override async Task Where_contains_on_navigation(bool async)
    {
        await base.Where_contains_on_navigation(async);

        AssertSql(
"""
SELECT [o].[OrderID], [o].[CustomerID], [o].[EmployeeID], [o].[OrderDate]
FROM [Orders] AS [o]
WHERE EXISTS (
    SELECT 1
    FROM [Customers] AS [c]
    WHERE EXISTS (
        SELECT 1
        FROM [Orders] AS [o0]
        WHERE [c].[CustomerID] = [o0].[CustomerID] AND [o0].[OrderID] = [o].[OrderID]))
""");
    }

    public override async Task Where_subquery_FirstOrDefault_is_null(bool async)
    {
        await base.Where_subquery_FirstOrDefault_is_null(async);

        AssertSql(
"""
SELECT [c].[CustomerID], [c].[Address], [c].[City], [c].[CompanyName], [c].[ContactName], [c].[ContactTitle], [c].[Country], [c].[Fax], [c].[Phone], [c].[PostalCode], [c].[Region]
FROM [Customers] AS [c]
WHERE NOT (EXISTS (
    SELECT 1
    FROM [Orders] AS [o]
    WHERE [c].[CustomerID] = [o].[CustomerID]))
""");
    }

    public override async Task Where_subquery_FirstOrDefault_compared_to_entity(bool async)
    {
        await base.Where_subquery_FirstOrDefault_compared_to_entity(async);

        AssertSql(
"""
SELECT [c].[CustomerID], [c].[Address], [c].[City], [c].[CompanyName], [c].[ContactName], [c].[ContactTitle], [c].[Country], [c].[Fax], [c].[Phone], [c].[PostalCode], [c].[Region]
FROM [Customers] AS [c]
WHERE (
    SELECT TOP(1) [o].[OrderID]
    FROM [Orders] AS [o]
    WHERE [c].[CustomerID] = [o].[CustomerID]
    ORDER BY [o].[OrderID]) = 10243
""");
    }

    public override async Task Time_of_day_datetime(bool async)
    {
        await base.Time_of_day_datetime(async);

        AssertSql(
"""
SELECT CONVERT(time, [o].[OrderDate])
FROM [Orders] AS [o]
""");
    }

    public override async Task TypeBinary_short_circuit(bool async)
    {
        await base.TypeBinary_short_circuit(async);

        AssertSql(
"""
@__p_0='False'

SELECT [o].[OrderID], [o].[CustomerID], [o].[EmployeeID], [o].[OrderDate]
FROM [Orders] AS [o]
WHERE @__p_0 = CAST(1 AS bit)
""");
    }

    public override async Task Where_is_conditional(bool async)
    {
        await base.Where_is_conditional(async);

        AssertSql(
"""
SELECT [p].[ProductID], [p].[Discontinued], [p].[ProductName], [p].[SupplierID], [p].[UnitPrice], [p].[UnitsInStock]
FROM [Products] AS [p]
WHERE 0 = 1
""");
    }

    public override async Task Enclosing_class_settable_member_generates_parameter(bool async)
    {
        await base.Enclosing_class_settable_member_generates_parameter(async);

        AssertSql(
"""
@__SettableProperty_0='4'

SELECT [o].[OrderID], [o].[CustomerID], [o].[EmployeeID], [o].[OrderDate]
FROM [Orders] AS [o]
WHERE [o].[OrderID] = @__SettableProperty_0
""",
            //
"""
@__SettableProperty_0='10'

SELECT [o].[OrderID], [o].[CustomerID], [o].[EmployeeID], [o].[OrderDate]
FROM [Orders] AS [o]
WHERE [o].[OrderID] = @__SettableProperty_0
""");
    }

    public override async Task Enclosing_class_readonly_member_generates_parameter(bool async)
    {
        await base.Enclosing_class_readonly_member_generates_parameter(async);

        AssertSql(
"""
@__ReadOnlyProperty_0='5'

SELECT [o].[OrderID], [o].[CustomerID], [o].[EmployeeID], [o].[OrderDate]
FROM [Orders] AS [o]
WHERE [o].[OrderID] = @__ReadOnlyProperty_0
""");
    }

    public override async Task Enclosing_class_const_member_does_not_generate_parameter(bool async)
    {
        await base.Enclosing_class_const_member_does_not_generate_parameter(async);

        AssertSql(
"""
SELECT [o].[OrderID], [o].[CustomerID], [o].[EmployeeID], [o].[OrderDate]
FROM [Orders] AS [o]
WHERE [o].[OrderID] = 1
""");
    }

    public override async Task Generic_Ilist_contains_translates_to_server(bool async)
    {
        await base.Generic_Ilist_contains_translates_to_server(async);

        AssertSql(
"""
SELECT [c].[CustomerID], [c].[Address], [c].[City], [c].[CompanyName], [c].[ContactName], [c].[ContactTitle], [c].[Country], [c].[Fax], [c].[Phone], [c].[PostalCode], [c].[Region]
FROM [Customers] AS [c]
WHERE [c].[City] = N'Seattle'
""");
    }

    public override async Task Filter_non_nullable_value_after_FirstOrDefault_on_empty_collection(bool async)
    {
        await base.Filter_non_nullable_value_after_FirstOrDefault_on_empty_collection(async);

        AssertSql(
"""
SELECT [c].[CustomerID], [c].[Address], [c].[City], [c].[CompanyName], [c].[ContactName], [c].[ContactTitle], [c].[Country], [c].[Fax], [c].[Phone], [c].[PostalCode], [c].[Region]
FROM [Customers] AS [c]
WHERE (
    SELECT TOP(1) CAST(LEN([o].[CustomerID]) AS int)
    FROM [Orders] AS [o]
    WHERE [o].[CustomerID] = N'John Doe') = 0
""");
    }

    public override async Task Like_with_non_string_column_using_ToString(bool async)
    {
        await base.Like_with_non_string_column_using_ToString(async);

        AssertSql(
"""
SELECT [o].[OrderID], [o].[CustomerID], [o].[EmployeeID], [o].[OrderDate]
FROM [Orders] AS [o]
WHERE CONVERT(varchar(11), [o].[OrderID]) LIKE N'%20%'
""");
    }

    public override async Task Like_with_non_string_column_using_double_cast(bool async)
    {
        await base.Like_with_non_string_column_using_double_cast(async);

        AssertSql(
"""
SELECT [o].[OrderID], [o].[CustomerID], [o].[EmployeeID], [o].[OrderDate]
FROM [Orders] AS [o]
WHERE CAST([o].[OrderID] AS nvarchar(max)) LIKE N'%20%'
""");
    }

    public override async Task Using_same_parameter_twice_in_query_generates_one_sql_parameter(bool async)
    {
        await base.Using_same_parameter_twice_in_query_generates_one_sql_parameter(async);

        AssertSql(
"""
@__i_0='10'

SELECT [c].[CustomerID]
FROM [Customers] AS [c]
WHERE ((CAST(@__i_0 AS nchar(5)) + [c].[CustomerID]) + CAST(@__i_0 AS nchar(5))) = [c].[CompanyName]
""");
    }

    public override async Task Where_Queryable_ToList_Count(bool async)
    {
        await base.Where_Queryable_ToList_Count(async);

        AssertSql(
"""
SELECT [c].[CustomerID], [o0].[OrderID], [o0].[CustomerID], [o0].[EmployeeID], [o0].[OrderDate]
FROM [Customers] AS [c]
LEFT JOIN [Orders] AS [o0] ON [c].[CustomerID] = [o0].[CustomerID]
WHERE (
    SELECT COUNT(*)
    FROM [Orders] AS [o]
    WHERE [o].[CustomerID] = [c].[CustomerID]) = 0
ORDER BY [c].[CustomerID]
""");
    }

    public override async Task Where_Queryable_ToList_Contains(bool async)
    {
        await base.Where_Queryable_ToList_Contains(async);

        AssertSql(
"""
SELECT [c].[CustomerID], [o0].[CustomerID], [o0].[OrderID]
FROM [Customers] AS [c]
LEFT JOIN [Orders] AS [o0] ON [c].[CustomerID] = [o0].[CustomerID]
WHERE EXISTS (
    SELECT 1
    FROM [Orders] AS [o]
    WHERE [o].[CustomerID] = [c].[CustomerID] AND [o].[CustomerID] = N'ALFKI')
ORDER BY [c].[CustomerID]
""");
    }

    public override async Task Where_Queryable_ToArray_Count(bool async)
    {
        await base.Where_Queryable_ToArray_Count(async);

        AssertSql(
"""
SELECT [c].[CustomerID], [o0].[OrderID], [o0].[CustomerID], [o0].[EmployeeID], [o0].[OrderDate]
FROM [Customers] AS [c]
LEFT JOIN [Orders] AS [o0] ON [c].[CustomerID] = [o0].[CustomerID]
WHERE (
    SELECT COUNT(*)
    FROM [Orders] AS [o]
    WHERE [o].[CustomerID] = [c].[CustomerID]) = 0
ORDER BY [c].[CustomerID]
""");
    }

    public override async Task Where_Queryable_ToArray_Contains(bool async)
    {
        await base.Where_Queryable_ToArray_Contains(async);

        AssertSql(
"""
SELECT [c].[CustomerID], [o0].[CustomerID], [o0].[OrderID]
FROM [Customers] AS [c]
LEFT JOIN [Orders] AS [o0] ON [c].[CustomerID] = [o0].[CustomerID]
WHERE EXISTS (
    SELECT 1
    FROM [Orders] AS [o]
    WHERE [o].[CustomerID] = [c].[CustomerID] AND [o].[CustomerID] = N'ALFKI')
ORDER BY [c].[CustomerID]
""");
    }

    public override async Task Where_Queryable_AsEnumerable_Count(bool async)
    {
        await base.Where_Queryable_AsEnumerable_Count(async);

        AssertSql(
"""
SELECT [c].[CustomerID], [o0].[OrderID], [o0].[CustomerID], [o0].[EmployeeID], [o0].[OrderDate]
FROM [Customers] AS [c]
LEFT JOIN [Orders] AS [o0] ON [c].[CustomerID] = [o0].[CustomerID]
WHERE (
    SELECT COUNT(*)
    FROM [Orders] AS [o]
    WHERE [o].[CustomerID] = [c].[CustomerID]) = 0
ORDER BY [c].[CustomerID]
""");
    }

    public override async Task Where_Queryable_AsEnumerable_Contains(bool async)
    {
        await base.Where_Queryable_AsEnumerable_Contains(async);

        AssertSql(
"""
SELECT [c].[CustomerID], [o0].[CustomerID], [o0].[OrderID]
FROM [Customers] AS [c]
LEFT JOIN [Orders] AS [o0] ON [c].[CustomerID] = [o0].[CustomerID]
WHERE EXISTS (
    SELECT 1
    FROM [Orders] AS [o]
    WHERE [o].[CustomerID] = [c].[CustomerID] AND [o].[CustomerID] = N'ALFKI')
ORDER BY [c].[CustomerID]
""");
    }

    public override async Task Where_Queryable_AsEnumerable_Contains_negated(bool async)
    {
        await base.Where_Queryable_AsEnumerable_Contains_negated(async);

        AssertSql(
"""
SELECT [c].[CustomerID], [o0].[CustomerID], [o0].[OrderID]
FROM [Customers] AS [c]
LEFT JOIN [Orders] AS [o0] ON [c].[CustomerID] = [o0].[CustomerID]
WHERE NOT (EXISTS (
    SELECT 1
    FROM [Orders] AS [o]
    WHERE [o].[CustomerID] = [c].[CustomerID] AND [o].[CustomerID] = N'ALFKI'))
ORDER BY [c].[CustomerID]
""");
    }

    public override async Task Where_Queryable_ToList_Count_member(bool async)
    {
        await base.Where_Queryable_ToList_Count_member(async);

        AssertSql(
"""
SELECT [c].[CustomerID], [o0].[OrderID], [o0].[CustomerID], [o0].[EmployeeID], [o0].[OrderDate]
FROM [Customers] AS [c]
LEFT JOIN [Orders] AS [o0] ON [c].[CustomerID] = [o0].[CustomerID]
WHERE (
    SELECT COUNT(*)
    FROM [Orders] AS [o]
    WHERE [o].[CustomerID] = [c].[CustomerID]) = 0
ORDER BY [c].[CustomerID]
""");
    }

    public override async Task Where_Queryable_ToArray_Length_member(bool async)
    {
        await base.Where_Queryable_ToArray_Length_member(async);

        AssertSql(
"""
SELECT [c].[CustomerID], [o0].[OrderID], [o0].[CustomerID], [o0].[EmployeeID], [o0].[OrderDate]
FROM [Customers] AS [c]
LEFT JOIN [Orders] AS [o0] ON [c].[CustomerID] = [o0].[CustomerID]
WHERE (
    SELECT COUNT(*)
    FROM [Orders] AS [o]
    WHERE [o].[CustomerID] = [c].[CustomerID]) = 0
ORDER BY [c].[CustomerID]
""");
    }

    public override async Task Where_collection_navigation_ToList_Count(bool async)
    {
        await base.Where_collection_navigation_ToList_Count(async);

        AssertSql(
"""
SELECT [o].[OrderID], [o1].[OrderID], [o1].[ProductID], [o1].[Discount], [o1].[Quantity], [o1].[UnitPrice]
FROM [Orders] AS [o]
LEFT JOIN [Order Details] AS [o1] ON [o].[OrderID] = [o1].[OrderID]
WHERE [o].[OrderID] < 10300 AND (
    SELECT COUNT(*)
    FROM [Order Details] AS [o0]
    WHERE [o].[OrderID] = [o0].[OrderID]) = 0
ORDER BY [o].[OrderID], [o1].[OrderID]
""");
    }

    public override async Task Where_collection_navigation_ToList_Contains(bool async)
    {
        await base.Where_collection_navigation_ToList_Contains(async);

        AssertSql(
"""
@__entity_equality_order_0_OrderID='10248' (Nullable = true)

SELECT [c].[CustomerID], [o0].[OrderID], [o0].[CustomerID], [o0].[EmployeeID], [o0].[OrderDate]
FROM [Customers] AS [c]
LEFT JOIN [Orders] AS [o0] ON [c].[CustomerID] = [o0].[CustomerID]
WHERE EXISTS (
    SELECT 1
    FROM [Orders] AS [o]
    WHERE [c].[CustomerID] = [o].[CustomerID] AND [o].[OrderID] = @__entity_equality_order_0_OrderID)
ORDER BY [c].[CustomerID], [o0].[OrderID]
""");
    }

    public override async Task Where_collection_navigation_ToArray_Count(bool async)
    {
        await base.Where_collection_navigation_ToArray_Count(async);

        AssertSql(
"""
SELECT [o].[OrderID], [o1].[OrderID], [o1].[ProductID], [o1].[Discount], [o1].[Quantity], [o1].[UnitPrice]
FROM [Orders] AS [o]
LEFT JOIN [Order Details] AS [o1] ON [o].[OrderID] = [o1].[OrderID]
WHERE [o].[OrderID] < 10300 AND (
    SELECT COUNT(*)
    FROM [Order Details] AS [o0]
    WHERE [o].[OrderID] = [o0].[OrderID]) = 0
ORDER BY [o].[OrderID], [o1].[OrderID]
""");
    }

    public override async Task Where_collection_navigation_ToArray_Contains(bool async)
    {
        await base.Where_collection_navigation_ToArray_Contains(async);

        AssertSql(
"""
@__entity_equality_order_0_OrderID='10248' (Nullable = true)

SELECT [c].[CustomerID], [o0].[OrderID], [o0].[CustomerID], [o0].[EmployeeID], [o0].[OrderDate]
FROM [Customers] AS [c]
LEFT JOIN [Orders] AS [o0] ON [c].[CustomerID] = [o0].[CustomerID]
WHERE EXISTS (
    SELECT 1
    FROM [Orders] AS [o]
    WHERE [c].[CustomerID] = [o].[CustomerID] AND [o].[OrderID] = @__entity_equality_order_0_OrderID)
ORDER BY [c].[CustomerID], [o0].[OrderID]
""");
    }

    public override async Task Where_collection_navigation_AsEnumerable_Count(bool async)
    {
        await base.Where_collection_navigation_AsEnumerable_Count(async);

        AssertSql(
"""
SELECT [o].[OrderID], [o1].[OrderID], [o1].[ProductID], [o1].[Discount], [o1].[Quantity], [o1].[UnitPrice]
FROM [Orders] AS [o]
LEFT JOIN [Order Details] AS [o1] ON [o].[OrderID] = [o1].[OrderID]
WHERE [o].[OrderID] < 10300 AND (
    SELECT COUNT(*)
    FROM [Order Details] AS [o0]
    WHERE [o].[OrderID] = [o0].[OrderID]) = 0
ORDER BY [o].[OrderID], [o1].[OrderID]
""");
    }

    public override async Task Where_collection_navigation_AsEnumerable_Contains(bool async)
    {
        await base.Where_collection_navigation_AsEnumerable_Contains(async);

        AssertSql(
"""
@__entity_equality_order_0_OrderID='10248' (Nullable = true)

SELECT [c].[CustomerID], [o0].[OrderID], [o0].[CustomerID], [o0].[EmployeeID], [o0].[OrderDate]
FROM [Customers] AS [c]
LEFT JOIN [Orders] AS [o0] ON [c].[CustomerID] = [o0].[CustomerID]
WHERE EXISTS (
    SELECT 1
    FROM [Orders] AS [o]
    WHERE [c].[CustomerID] = [o].[CustomerID] AND [o].[OrderID] = @__entity_equality_order_0_OrderID)
ORDER BY [c].[CustomerID], [o0].[OrderID]
""");
    }

    public override async Task Where_collection_navigation_ToList_Count_member(bool async)
    {
        await base.Where_collection_navigation_ToList_Count_member(async);

        AssertSql(
"""
SELECT [o].[OrderID], [o1].[OrderID], [o1].[ProductID], [o1].[Discount], [o1].[Quantity], [o1].[UnitPrice]
FROM [Orders] AS [o]
LEFT JOIN [Order Details] AS [o1] ON [o].[OrderID] = [o1].[OrderID]
WHERE [o].[OrderID] < 10300 AND (
    SELECT COUNT(*)
    FROM [Order Details] AS [o0]
    WHERE [o].[OrderID] = [o0].[OrderID]) = 0
ORDER BY [o].[OrderID], [o1].[OrderID]
""");
    }

    public override async Task Where_collection_navigation_ToArray_Length_member(bool async)
    {
        await base.Where_collection_navigation_ToArray_Length_member(async);

        AssertSql(
"""
SELECT [o].[OrderID], [o1].[OrderID], [o1].[ProductID], [o1].[Discount], [o1].[Quantity], [o1].[UnitPrice]
FROM [Orders] AS [o]
LEFT JOIN [Order Details] AS [o1] ON [o].[OrderID] = [o1].[OrderID]
WHERE [o].[OrderID] < 10300 AND (
    SELECT COUNT(*)
    FROM [Order Details] AS [o0]
    WHERE [o].[OrderID] = [o0].[OrderID]) = 0
ORDER BY [o].[OrderID], [o1].[OrderID]
""");
    }

    public override async Task Where_list_object_contains_over_value_type(bool async)
    {
        await base.Where_list_object_contains_over_value_type(async);

        AssertSql(
"""
SELECT [o].[OrderID], [o].[CustomerID], [o].[EmployeeID], [o].[OrderDate]
FROM [Orders] AS [o]
WHERE [o].[OrderID] IN (10248, 10249)
""");
    }

    public override async Task Where_array_of_object_contains_over_value_type(bool async)
    {
        await base.Where_array_of_object_contains_over_value_type(async);

        AssertSql(
"""
SELECT [o].[OrderID], [o].[CustomerID], [o].[EmployeeID], [o].[OrderDate]
FROM [Orders] AS [o]
WHERE [o].[OrderID] IN (10248, 10249)
""");
    }

    public override async Task Multiple_OrElse_on_same_column_converted_to_in_with_overlap(bool async)
    {
        await base.Multiple_OrElse_on_same_column_converted_to_in_with_overlap(async);

        AssertSql(
"""
SELECT [c].[CustomerID], [c].[Address], [c].[City], [c].[CompanyName], [c].[ContactName], [c].[ContactTitle], [c].[Country], [c].[Fax], [c].[Phone], [c].[PostalCode], [c].[Region]
FROM [Customers] AS [c]
WHERE [c].[CustomerID] IN (N'ALFKI', N'ANATR', N'ANTON')
""");
    }

    public override async Task Multiple_OrElse_on_same_column_with_null_constant_comparison_converted_to_in(bool async)
    {
        await base.Multiple_OrElse_on_same_column_with_null_constant_comparison_converted_to_in(async);

        AssertSql(
"""
SELECT [c].[CustomerID], [c].[Address], [c].[City], [c].[CompanyName], [c].[ContactName], [c].[ContactTitle], [c].[Country], [c].[Fax], [c].[Phone], [c].[PostalCode], [c].[Region]
FROM [Customers] AS [c]
WHERE [c].[Region] IN (N'WA', N'OR', N'BC') OR ([c].[Region] IS NULL)
""");
    }

    public override async Task Constant_array_Contains_OrElse_comparison_with_constant_gets_combined_to_one_in(bool async)
    {
        await base.Constant_array_Contains_OrElse_comparison_with_constant_gets_combined_to_one_in(async);

        AssertSql(
"""
SELECT [c].[CustomerID], [c].[Address], [c].[City], [c].[CompanyName], [c].[ContactName], [c].[ContactTitle], [c].[Country], [c].[Fax], [c].[Phone], [c].[PostalCode], [c].[Region]
FROM [Customers] AS [c]
WHERE [c].[CustomerID] IN (N'ALFKI', N'ANATR', N'ANTON')
""");
    }

    public override async Task Constant_array_Contains_OrElse_comparison_with_constant_gets_combined_to_one_in_with_overlap(bool async)
    {
        await base.Constant_array_Contains_OrElse_comparison_with_constant_gets_combined_to_one_in_with_overlap(async);

        AssertSql(
"""
SELECT [c].[CustomerID], [c].[Address], [c].[City], [c].[CompanyName], [c].[ContactName], [c].[ContactTitle], [c].[Country], [c].[Fax], [c].[Phone], [c].[PostalCode], [c].[Region]
FROM [Customers] AS [c]
WHERE [c].[CustomerID] IN (N'ALFKI', N'ANATR', N'ANTON')
""");
    }

    public override async Task Constant_array_Contains_OrElse_another_Contains_gets_combined_to_one_in_with_overlap(bool async)
    {
        await base.Constant_array_Contains_OrElse_another_Contains_gets_combined_to_one_in_with_overlap(async);

        AssertSql(
"""
SELECT [c].[CustomerID], [c].[Address], [c].[City], [c].[CompanyName], [c].[ContactName], [c].[ContactTitle], [c].[Country], [c].[Fax], [c].[Phone], [c].[PostalCode], [c].[Region]
FROM [Customers] AS [c]
WHERE [c].[CustomerID] IN (N'ALFKI', N'ANATR', N'ANTON')
""");
    }

    public override async Task Constant_array_Contains_AndAlso_another_Contains_gets_combined_to_one_in_with_overlap(bool async)
    {
        await base.Constant_array_Contains_AndAlso_another_Contains_gets_combined_to_one_in_with_overlap(async);

        AssertSql(
"""
SELECT [c].[CustomerID], [c].[Address], [c].[City], [c].[CompanyName], [c].[ContactName], [c].[ContactTitle], [c].[Country], [c].[Fax], [c].[Phone], [c].[PostalCode], [c].[Region]
FROM [Customers] AS [c]
WHERE [c].[CustomerID] NOT IN (N'ALFKI', N'ANATR', N'ANTON')
""");
    }

    public override async Task Multiple_AndAlso_on_same_column_converted_to_in_using_parameters(bool async)
    {
        await base.Multiple_AndAlso_on_same_column_converted_to_in_using_parameters(async);

        // issue #21462
        AssertSql(
"""
@__prm1_0='ALFKI' (Size = 5) (DbType = StringFixedLength)
@__prm2_1='ANATR' (Size = 5) (DbType = StringFixedLength)
@__prm3_2='ANTON' (Size = 5) (DbType = StringFixedLength)

SELECT [c].[CustomerID], [c].[Address], [c].[City], [c].[CompanyName], [c].[ContactName], [c].[ContactTitle], [c].[Country], [c].[Fax], [c].[Phone], [c].[PostalCode], [c].[Region]
FROM [Customers] AS [c]
WHERE [c].[CustomerID] <> @__prm1_0 AND [c].[CustomerID] <> @__prm2_1 AND [c].[CustomerID] <> @__prm3_2
""");
    }

    public override async Task Array_of_parameters_Contains_OrElse_comparison_with_constant_gets_combined_to_one_in(bool async)
    {
        await base.Array_of_parameters_Contains_OrElse_comparison_with_constant_gets_combined_to_one_in(async);

        // issue #21462
        AssertSql(
"""
SELECT [c].[CustomerID], [c].[Address], [c].[City], [c].[CompanyName], [c].[ContactName], [c].[ContactTitle], [c].[Country], [c].[Fax], [c].[Phone], [c].[PostalCode], [c].[Region]
FROM [Customers] AS [c]
WHERE [c].[CustomerID] IN (N'ALFKI', N'ANATR') OR [c].[CustomerID] = N'ANTON'
""");
    }

    public override async Task Multiple_OrElse_on_same_column_with_null_parameter_comparison_converted_to_in(bool async)
    {
        await base.Multiple_OrElse_on_same_column_with_null_parameter_comparison_converted_to_in(async);

        // issue #21462
        AssertSql(
"""
SELECT [c].[CustomerID], [c].[Address], [c].[City], [c].[CompanyName], [c].[ContactName], [c].[ContactTitle], [c].[Country], [c].[Fax], [c].[Phone], [c].[PostalCode], [c].[Region]
FROM [Customers] AS [c]
WHERE [c].[Region] IN (N'WA', N'OR') OR ([c].[Region] IS NULL) OR [c].[Region] = N'BC'
""");
    }

    public override async Task Parameter_array_Contains_OrElse_comparison_with_constant(bool async)
    {
        await base.Parameter_array_Contains_OrElse_comparison_with_constant(async);

        AssertSql(
"""
SELECT [c].[CustomerID], [c].[Address], [c].[City], [c].[CompanyName], [c].[ContactName], [c].[ContactTitle], [c].[Country], [c].[Fax], [c].[Phone], [c].[PostalCode], [c].[Region]
FROM [Customers] AS [c]
WHERE [c].[CustomerID] IN (N'ALFKI', N'ANATR') OR [c].[CustomerID] = N'ANTON'
""");
    }

    public override async Task Parameter_array_Contains_OrElse_comparison_with_parameter_with_overlap(bool async)
    {
        await base.Parameter_array_Contains_OrElse_comparison_with_parameter_with_overlap(async);

        AssertSql(
"""
@__prm1_0='ANTON' (Size = 5) (DbType = StringFixedLength)
@__prm2_2='ALFKI' (Size = 5) (DbType = StringFixedLength)

SELECT [c].[CustomerID], [c].[Address], [c].[City], [c].[CompanyName], [c].[ContactName], [c].[ContactTitle], [c].[Country], [c].[Fax], [c].[Phone], [c].[PostalCode], [c].[Region]
FROM [Customers] AS [c]
WHERE [c].[CustomerID] = @__prm1_0 OR [c].[CustomerID] IN (N'ALFKI', N'ANATR') OR [c].[CustomerID] = @__prm2_2
""");
    }

    public override async Task Two_sets_of_comparison_combine_correctly(bool async)
    {
        await base.Two_sets_of_comparison_combine_correctly(async);

        AssertSql(
"""
SELECT [c].[CustomerID], [c].[Address], [c].[City], [c].[CompanyName], [c].[ContactName], [c].[ContactTitle], [c].[Country], [c].[Fax], [c].[Phone], [c].[PostalCode], [c].[Region]
FROM [Customers] AS [c]
WHERE [c].[CustomerID] = N'ANATR'
""");
    }

    public override async Task Two_sets_of_comparison_combine_correctly2(bool async)
    {
        await base.Two_sets_of_comparison_combine_correctly2(async);

        AssertSql(
"""
SELECT [c].[CustomerID], [c].[Address], [c].[City], [c].[CompanyName], [c].[ContactName], [c].[ContactTitle], [c].[Country], [c].[Fax], [c].[Phone], [c].[PostalCode], [c].[Region]
FROM [Customers] AS [c]
WHERE [c].[Region] <> N'WA' AND ([c].[Region] IS NOT NULL)
""");
    }

    public override async Task Filter_with_EF_Property_using_closure_for_property_name(bool async)
    {
        await base.Filter_with_EF_Property_using_closure_for_property_name(async);

        AssertSql(
"""
SELECT [c].[CustomerID], [c].[Address], [c].[City], [c].[CompanyName], [c].[ContactName], [c].[ContactTitle], [c].[Country], [c].[Fax], [c].[Phone], [c].[PostalCode], [c].[Region]
FROM [Customers] AS [c]
WHERE [c].[CustomerID] = N'ALFKI'
""");
    }

    public override async Task Filter_with_EF_Property_using_function_for_property_name(bool async)
    {
        await base.Filter_with_EF_Property_using_function_for_property_name(async);

        AssertSql(
"""
SELECT [c].[CustomerID], [c].[Address], [c].[City], [c].[CompanyName], [c].[ContactName], [c].[ContactTitle], [c].[Country], [c].[Fax], [c].[Phone], [c].[PostalCode], [c].[Region]
FROM [Customers] AS [c]
WHERE [c].[CustomerID] = N'ALFKI'
""");
    }

    public override async Task FirstOrDefault_over_scalar_projection_compared_to_null(bool async)
    {
        await base.FirstOrDefault_over_scalar_projection_compared_to_null(async);

        AssertSql(
"""
SELECT [c].[CustomerID], [c].[Address], [c].[City], [c].[CompanyName], [c].[ContactName], [c].[ContactTitle], [c].[Country], [c].[Fax], [c].[Phone], [c].[PostalCode], [c].[Region]
FROM [Customers] AS [c]
WHERE (
    SELECT TOP(1) [o].[OrderID]
    FROM [Orders] AS [o]
    WHERE [c].[CustomerID] = [o].[CustomerID]) IS NULL
""");
    }

    public override async Task FirstOrDefault_over_scalar_projection_compared_to_not_null(bool async)
    {
        await base.FirstOrDefault_over_scalar_projection_compared_to_not_null(async);

        AssertSql(
"""
SELECT [c].[CustomerID], [c].[Address], [c].[City], [c].[CompanyName], [c].[ContactName], [c].[ContactTitle], [c].[Country], [c].[Fax], [c].[Phone], [c].[PostalCode], [c].[Region]
FROM [Customers] AS [c]
WHERE (
    SELECT TOP(1) [o].[OrderID]
    FROM [Orders] AS [o]
    WHERE [c].[CustomerID] = [o].[CustomerID]) IS NOT NULL
""");
    }

    public override async Task FirstOrDefault_over_custom_projection_compared_to_null(bool async)
    {
        await base.FirstOrDefault_over_custom_projection_compared_to_null(async);

        AssertSql(
"""
SELECT [c].[CustomerID], [c].[Address], [c].[City], [c].[CompanyName], [c].[ContactName], [c].[ContactTitle], [c].[Country], [c].[Fax], [c].[Phone], [c].[PostalCode], [c].[Region]
FROM [Customers] AS [c]
WHERE NOT (EXISTS (
    SELECT 1
    FROM [Orders] AS [o]
    WHERE [c].[CustomerID] = [o].[CustomerID]))
""");
    }

    public override async Task FirstOrDefault_over_custom_projection_compared_to_not_null(bool async)
    {
        await base.FirstOrDefault_over_custom_projection_compared_to_not_null(async);

        AssertSql(
"""
SELECT [c].[CustomerID], [c].[Address], [c].[City], [c].[CompanyName], [c].[ContactName], [c].[ContactTitle], [c].[Country], [c].[Fax], [c].[Phone], [c].[PostalCode], [c].[Region]
FROM [Customers] AS [c]
WHERE EXISTS (
    SELECT 1
    FROM [Orders] AS [o]
    WHERE [c].[CustomerID] = [o].[CustomerID])
""");
    }

    public override async Task SingleOrDefault_over_custom_projection_compared_to_null(bool async)
    {
        await base.SingleOrDefault_over_custom_projection_compared_to_null(async);

        AssertSql(
"""
SELECT [c].[CustomerID], [c].[Address], [c].[City], [c].[CompanyName], [c].[ContactName], [c].[ContactTitle], [c].[Country], [c].[Fax], [c].[Phone], [c].[PostalCode], [c].[Region]
FROM [Customers] AS [c]
WHERE NOT (EXISTS (
    SELECT 1
    FROM [Orders] AS [o]
    WHERE [c].[CustomerID] = [o].[CustomerID]))
""");
    }

    public override async Task SingleOrDefault_over_custom_projection_compared_to_not_null(bool async)
    {
        await base.SingleOrDefault_over_custom_projection_compared_to_not_null(async);

        AssertSql(
"""
SELECT [c].[CustomerID], [c].[Address], [c].[City], [c].[CompanyName], [c].[ContactName], [c].[ContactTitle], [c].[Country], [c].[Fax], [c].[Phone], [c].[PostalCode], [c].[Region]
FROM [Customers] AS [c]
WHERE EXISTS (
    SELECT 1
    FROM [Orders] AS [o]
    WHERE [c].[CustomerID] = [o].[CustomerID])
""");
    }

    public override async Task LastOrDefault_over_custom_projection_compared_to_null(bool async)
    {
        await base.LastOrDefault_over_custom_projection_compared_to_null(async);

        AssertSql(
"""
SELECT [c].[CustomerID], [c].[Address], [c].[City], [c].[CompanyName], [c].[ContactName], [c].[ContactTitle], [c].[Country], [c].[Fax], [c].[Phone], [c].[PostalCode], [c].[Region]
FROM [Customers] AS [c]
WHERE NOT (EXISTS (
    SELECT 1
    FROM [Orders] AS [o]
    WHERE [c].[CustomerID] = [o].[CustomerID]))
""");
    }

    public override async Task LastOrDefault_over_custom_projection_compared_to_not_null(bool async)
    {
        await base.LastOrDefault_over_custom_projection_compared_to_not_null(async);

        AssertSql(
"""
SELECT [c].[CustomerID], [c].[Address], [c].[City], [c].[CompanyName], [c].[ContactName], [c].[ContactTitle], [c].[Country], [c].[Fax], [c].[Phone], [c].[PostalCode], [c].[Region]
FROM [Customers] AS [c]
WHERE EXISTS (
    SELECT 1
    FROM [Orders] AS [o]
    WHERE [c].[CustomerID] = [o].[CustomerID])
""");
    }

    public override async Task First_over_custom_projection_compared_to_null(bool async)
    {
        await base.First_over_custom_projection_compared_to_null(async);

        AssertSql(
"""
SELECT [c].[CustomerID], [c].[Address], [c].[City], [c].[CompanyName], [c].[ContactName], [c].[ContactTitle], [c].[Country], [c].[Fax], [c].[Phone], [c].[PostalCode], [c].[Region]
FROM [Customers] AS [c]
WHERE NOT (EXISTS (
    SELECT 1
    FROM [Orders] AS [o]
    WHERE [c].[CustomerID] = [o].[CustomerID]))
""");
    }

    public override async Task First_over_custom_projection_compared_to_not_null(bool async)
    {
        await base.First_over_custom_projection_compared_to_not_null(async);

        AssertSql(
"""
SELECT [c].[CustomerID], [c].[Address], [c].[City], [c].[CompanyName], [c].[ContactName], [c].[ContactTitle], [c].[Country], [c].[Fax], [c].[Phone], [c].[PostalCode], [c].[Region]
FROM [Customers] AS [c]
WHERE EXISTS (
    SELECT 1
    FROM [Orders] AS [o]
    WHERE [c].[CustomerID] = [o].[CustomerID])
""");
    }

    public override async Task Single_over_custom_projection_compared_to_null(bool async)
    {
        await base.Single_over_custom_projection_compared_to_null(async);

        AssertSql(
"""
SELECT [c].[CustomerID], [c].[Address], [c].[City], [c].[CompanyName], [c].[ContactName], [c].[ContactTitle], [c].[Country], [c].[Fax], [c].[Phone], [c].[PostalCode], [c].[Region]
FROM [Customers] AS [c]
WHERE NOT (EXISTS (
    SELECT 1
    FROM [Orders] AS [o]
    WHERE [c].[CustomerID] = [o].[CustomerID]))
""");
    }

    public override async Task Single_over_custom_projection_compared_to_not_null(bool async)
    {
        await base.Single_over_custom_projection_compared_to_not_null(async);

        AssertSql(
"""
SELECT [c].[CustomerID], [c].[Address], [c].[City], [c].[CompanyName], [c].[ContactName], [c].[ContactTitle], [c].[Country], [c].[Fax], [c].[Phone], [c].[PostalCode], [c].[Region]
FROM [Customers] AS [c]
WHERE EXISTS (
    SELECT 1
    FROM [Orders] AS [o]
    WHERE [c].[CustomerID] = [o].[CustomerID])
""");
    }

    public override async Task Last_over_custom_projection_compared_to_null(bool async)
    {
        await base.Last_over_custom_projection_compared_to_null(async);

        AssertSql(
"""
SELECT [c].[CustomerID], [c].[Address], [c].[City], [c].[CompanyName], [c].[ContactName], [c].[ContactTitle], [c].[Country], [c].[Fax], [c].[Phone], [c].[PostalCode], [c].[Region]
FROM [Customers] AS [c]
WHERE NOT (EXISTS (
    SELECT 1
    FROM [Orders] AS [o]
    WHERE [c].[CustomerID] = [o].[CustomerID]))
""");
    }

    public override async Task Last_over_custom_projection_compared_to_not_null(bool async)
    {
        await base.Last_over_custom_projection_compared_to_not_null(async);

        AssertSql(
"""
SELECT [c].[CustomerID], [c].[Address], [c].[City], [c].[CompanyName], [c].[ContactName], [c].[ContactTitle], [c].[Country], [c].[Fax], [c].[Phone], [c].[PostalCode], [c].[Region]
FROM [Customers] AS [c]
WHERE EXISTS (
    SELECT 1
    FROM [Orders] AS [o]
    WHERE [c].[CustomerID] = [o].[CustomerID])
""");
    }

    public override async Task Where_Contains_and_comparison(bool async)
    {
        await base.Where_Contains_and_comparison(async);

        AssertSql(
"""
SELECT [c].[CustomerID], [c].[Address], [c].[City], [c].[CompanyName], [c].[ContactName], [c].[ContactTitle], [c].[Country], [c].[Fax], [c].[Phone], [c].[PostalCode], [c].[Region]
FROM [Customers] AS [c]
WHERE [c].[CustomerID] IN (N'ALFKI', N'FISSA') AND [c].[City] = N'Seattle'
""");
    }

    public override async Task Where_Contains_or_comparison(bool async)
    {
        await base.Where_Contains_or_comparison(async);

        AssertSql(
"""
SELECT [c].[CustomerID], [c].[Address], [c].[City], [c].[CompanyName], [c].[ContactName], [c].[ContactTitle], [c].[Country], [c].[Fax], [c].[Phone], [c].[PostalCode], [c].[Region]
FROM [Customers] AS [c]
WHERE [c].[CustomerID] IN (N'ALFKI', N'FISSA') OR [c].[City] = N'Seattle'
""");
    }

    public override async Task Where_Like_and_comparison(bool async)
    {
        await base.Where_Like_and_comparison(async);

        AssertSql(
"""
SELECT [c].[CustomerID], [c].[Address], [c].[City], [c].[CompanyName], [c].[ContactName], [c].[ContactTitle], [c].[Country], [c].[Fax], [c].[Phone], [c].[PostalCode], [c].[Region]
FROM [Customers] AS [c]
WHERE ([c].[CustomerID] LIKE N'F%') AND [c].[City] = N'Seattle'
""");
    }

    public override async Task Where_Like_or_comparison(bool async)
    {
        await base.Where_Like_or_comparison(async);

        AssertSql(
"""
SELECT [c].[CustomerID], [c].[Address], [c].[City], [c].[CompanyName], [c].[ContactName], [c].[ContactTitle], [c].[Country], [c].[Fax], [c].[Phone], [c].[PostalCode], [c].[Region]
FROM [Customers] AS [c]
WHERE ([c].[CustomerID] LIKE N'F%') OR [c].[City] = N'Seattle'
""");
    }

    public override async Task GetType_on_non_hierarchy1(bool async)
    {
        await base.GetType_on_non_hierarchy1(async);

        AssertSql(
"""
SELECT [c].[CustomerID], [c].[Address], [c].[City], [c].[CompanyName], [c].[ContactName], [c].[ContactTitle], [c].[Country], [c].[Fax], [c].[Phone], [c].[PostalCode], [c].[Region]
FROM [Customers] AS [c]
""");
    }

    public override async Task GetType_on_non_hierarchy2(bool async)
    {
        await base.GetType_on_non_hierarchy2(async);

        AssertSql(
"""
SELECT [c].[CustomerID], [c].[Address], [c].[City], [c].[CompanyName], [c].[ContactName], [c].[ContactTitle], [c].[Country], [c].[Fax], [c].[Phone], [c].[PostalCode], [c].[Region]
FROM [Customers] AS [c]
WHERE 0 = 1
""");
    }

    public override async Task GetType_on_non_hierarchy3(bool async)
    {
        await base.GetType_on_non_hierarchy3(async);

        AssertSql(
"""
SELECT [c].[CustomerID], [c].[Address], [c].[City], [c].[CompanyName], [c].[ContactName], [c].[ContactTitle], [c].[Country], [c].[Fax], [c].[Phone], [c].[PostalCode], [c].[Region]
FROM [Customers] AS [c]
WHERE 0 = 1
""");
    }

    public override async Task GetType_on_non_hierarchy4(bool async)
    {
        await base.GetType_on_non_hierarchy4(async);

        AssertSql(
"""
SELECT [c].[CustomerID], [c].[Address], [c].[City], [c].[CompanyName], [c].[ContactName], [c].[ContactTitle], [c].[Country], [c].[Fax], [c].[Phone], [c].[PostalCode], [c].[Region]
FROM [Customers] AS [c]
""");
    }

    public override async Task Case_block_simplification_works_correctly(bool async)
    {
        await base.Case_block_simplification_works_correctly(async);

        AssertSql(
"""
SELECT [c].[CustomerID], [c].[Address], [c].[City], [c].[CompanyName], [c].[ContactName], [c].[ContactTitle], [c].[Country], [c].[Fax], [c].[Phone], [c].[PostalCode], [c].[Region]
FROM [Customers] AS [c]
WHERE CASE
    WHEN [c].[Region] IS NULL THEN N'OR'
    ELSE [c].[Region]
END = N'OR'
""");
    }

    public override async Task Where_poco_closure(bool async)
    {
        await base.Where_poco_closure(async);

        AssertSql(
"""
@__entity_equality_customer_0_CustomerID='ALFKI' (Size = 5) (DbType = StringFixedLength)

SELECT [c].[CustomerID]
FROM [Customers] AS [c]
WHERE [c].[CustomerID] = @__entity_equality_customer_0_CustomerID
""",
            //
"""
@__entity_equality_customer_0_CustomerID='ANATR' (Size = 5) (DbType = StringFixedLength)

SELECT [c].[CustomerID]
FROM [Customers] AS [c]
WHERE [c].[CustomerID] = @__entity_equality_customer_0_CustomerID
""");
    }

    public override async Task Filter_with_property_compared_to_null_wrapped_in_explicit_convert_to_object(bool async)
    {
        await base.Filter_with_property_compared_to_null_wrapped_in_explicit_convert_to_object(async);

        AssertSql(
"""
SELECT [c].[CustomerID], [c].[Address], [c].[City], [c].[CompanyName], [c].[ContactName], [c].[ContactTitle], [c].[Country], [c].[Fax], [c].[Phone], [c].[PostalCode], [c].[Region]
FROM [Customers] AS [c]
WHERE [c].[Region] IS NULL
""");
    }

    public override async Task Where_simple_shadow_subquery(bool async)
    {
        await base.Where_simple_shadow_subquery(async);

        AssertSql(
"""
@__p_0='5'

SELECT [t].[EmployeeID], [t].[City], [t].[Country], [t].[FirstName], [t].[ReportsTo], [t].[Title]
FROM (
    SELECT TOP(@__p_0) [e].[EmployeeID], [e].[City], [e].[Country], [e].[FirstName], [e].[ReportsTo], [e].[Title]
    FROM [Employees] AS [e]
    ORDER BY [e].[EmployeeID]
) AS [t]
WHERE [t].[Title] = N'Sales Representative'
ORDER BY [t].[EmployeeID]
""");
    }

    public override async Task Where_primitive_tracked2(bool async)
    {
        await base.Where_primitive_tracked2(async);

        AssertSql(
"""
@__p_0='9'

SELECT [t].[EmployeeID], [t].[City], [t].[Country], [t].[FirstName], [t].[ReportsTo], [t].[Title]
FROM (
    SELECT TOP(@__p_0) [e].[EmployeeID], [e].[City], [e].[Country], [e].[FirstName], [e].[ReportsTo], [e].[Title]
    FROM [Employees] AS [e]
) AS [t]
WHERE [t].[EmployeeID] = 5
""");
    }

    public override async Task Where_projection(bool async)
    {
        await base.Where_projection(async);

        AssertSql(
"""
SELECT [c].[CompanyName]
FROM [Customers] AS [c]
WHERE [c].[City] = N'London'
""");
    }

    public override async Task Where_bool_closure(bool async)
    {
        await base.Where_bool_closure(async);

        AssertSql(
"""
SELECT [c].[CustomerID], [c].[Address], [c].[City], [c].[CompanyName], [c].[ContactName], [c].[ContactTitle], [c].[Country], [c].[Fax], [c].[Phone], [c].[PostalCode], [c].[Region]
FROM [Customers] AS [c]
WHERE 0 = 1
""",
            //
"""
SELECT [c].[CustomerID], [c].[Address], [c].[City], [c].[CompanyName], [c].[ContactName], [c].[ContactTitle], [c].[Country], [c].[Fax], [c].[Phone], [c].[PostalCode], [c].[Region]
FROM [Customers] AS [c]
WHERE [c].[CustomerID] = N'ALFKI'
""");
    }

    public override async Task Where_primitive_tracked(bool async)
    {
        await base.Where_primitive_tracked(async);

        AssertSql(
"""
@__p_0='9'

SELECT [t].[EmployeeID], [t].[City], [t].[Country], [t].[FirstName], [t].[ReportsTo], [t].[Title]
FROM (
    SELECT TOP(@__p_0) [e].[EmployeeID], [e].[City], [e].[Country], [e].[FirstName], [e].[ReportsTo], [e].[Title]
    FROM [Employees] AS [e]
) AS [t]
WHERE [t].[EmployeeID] = 5
""");
    }

    public override async Task Where_simple_shadow_projection_mixed(bool async)
    {
        await base.Where_simple_shadow_projection_mixed(async);

        AssertSql(
"""
SELECT [e].[EmployeeID], [e].[City], [e].[Country], [e].[FirstName], [e].[ReportsTo], [e].[Title]
FROM [Employees] AS [e]
WHERE [e].[Title] = N'Sales Representative'
""");
    }

    public override async Task Decimal_cast_to_double_works(bool async)
    {
        await base.Decimal_cast_to_double_works(async);

        AssertSql(
"""
SELECT [p].[ProductID], [p].[Discontinued], [p].[ProductName], [p].[SupplierID], [p].[UnitPrice], [p].[UnitsInStock]
FROM [Products] AS [p]
WHERE CAST([p].[UnitPrice] AS float) > 100.0E0
""");
    }

    public override async Task Where_bool_client_side_negated(bool async)
    {
        await base.Where_bool_client_side_negated(async);

        AssertSql();
    }

    public override async Task Where_equals_method_string_with_ignore_case(bool async)
    {
        await base.Where_equals_method_string_with_ignore_case(async);

        AssertSql();
    }

    public override async Task Where_nested_field_access_closure_via_query_cache_error_null(bool async)
    {
        await base.Where_nested_field_access_closure_via_query_cache_error_null(async);

        AssertSql();
    }

    public override async Task Where_nested_field_access_closure_via_query_cache_error_method_null(bool async)
    {
        await base.Where_nested_field_access_closure_via_query_cache_error_method_null(async);

        AssertSql();
    }

    public override async Task Where_client(bool async)
    {
        await base.Where_client(async);

        AssertSql();
    }

    public override async Task Where_subquery_correlated_client_eval(bool async)
    {
        await base.Where_subquery_correlated_client_eval(async);

        AssertSql();
    }

    public override async Task Where_client_and_server_top_level(bool async)
    {
        await base.Where_client_and_server_top_level(async);

        AssertSql();
    }

    public override async Task Where_client_or_server_top_level(bool async)
    {
        await base.Where_client_or_server_top_level(async);

        AssertSql();
    }

    public override async Task Where_client_and_server_non_top_level(bool async)
    {
        await base.Where_client_and_server_non_top_level(async);

        AssertSql();
    }

    public override async Task Where_client_deep_inside_predicate_and_server_top_level(bool async)
    {
        await base.Where_client_deep_inside_predicate_and_server_top_level(async);

        AssertSql();
    }

    private void AssertSql(params string[] expected)
        => Fixture.TestSqlLoggerFactory.AssertBaseline(expected);

    protected override void ClearLog()
        => Fixture.TestSqlLoggerFactory.Clear();
}<|MERGE_RESOLUTION|>--- conflicted
+++ resolved
@@ -54,12 +54,8 @@
         var queryString = await base.Where_simple_closure(async);
 
         AssertSql(
-<<<<<<< HEAD
-            @"@__city_0='London' (Size = 15)
-=======
-"""
-@__city_0='London' (Size = 4000)
->>>>>>> 7de5e80e
+"""
+@__city_0='London' (Size = 15)
 
 SELECT [c].[CustomerID], [c].[Address], [c].[City], [c].[CompanyName], [c].[ContactName], [c].[ContactTitle], [c].[Country], [c].[Fax], [c].[Phone], [c].[PostalCode], [c].[Region]
 FROM [Customers] AS [c]
@@ -81,12 +77,8 @@
         await base.Where_indexer_closure(async);
 
         AssertSql(
-<<<<<<< HEAD
-            @"@__p_0='London' (Size = 15)
-=======
-"""
-@__p_0='London' (Size = 4000)
->>>>>>> 7de5e80e
+"""
+@__p_0='London' (Size = 15)
 
 SELECT [c].[CustomerID], [c].[Address], [c].[City], [c].[CompanyName], [c].[ContactName], [c].[ContactTitle], [c].[Country], [c].[Fax], [c].[Phone], [c].[PostalCode], [c].[Region]
 FROM [Customers] AS [c]
@@ -99,12 +91,8 @@
         await base.Where_dictionary_key_access_closure(async);
 
         AssertSql(
-<<<<<<< HEAD
-            @"@__get_Item_0='London' (Size = 15)
-=======
-"""
-@__get_Item_0='London' (Size = 4000)
->>>>>>> 7de5e80e
+"""
+@__get_Item_0='London' (Size = 15)
 
 SELECT [c].[CustomerID], [c].[Address], [c].[City], [c].[CompanyName], [c].[ContactName], [c].[ContactTitle], [c].[Country], [c].[Fax], [c].[Phone], [c].[PostalCode], [c].[Region]
 FROM [Customers] AS [c]
@@ -117,12 +105,8 @@
         await base.Where_tuple_item_closure(async);
 
         AssertSql(
-<<<<<<< HEAD
-            @"@__predicateTuple_Item2_0='London' (Size = 15)
-=======
-"""
-@__predicateTuple_Item2_0='London' (Size = 4000)
->>>>>>> 7de5e80e
+"""
+@__predicateTuple_Item2_0='London' (Size = 15)
 
 SELECT [c].[CustomerID], [c].[Address], [c].[City], [c].[CompanyName], [c].[ContactName], [c].[ContactTitle], [c].[Country], [c].[Fax], [c].[Phone], [c].[PostalCode], [c].[Region]
 FROM [Customers] AS [c]
@@ -135,12 +119,8 @@
         await base.Where_named_tuple_item_closure(async);
 
         AssertSql(
-<<<<<<< HEAD
-            @"@__predicateTuple_Item2_0='London' (Size = 15)
-=======
-"""
-@__predicateTuple_Item2_0='London' (Size = 4000)
->>>>>>> 7de5e80e
+"""
+@__predicateTuple_Item2_0='London' (Size = 15)
 
 SELECT [c].[CustomerID], [c].[Address], [c].[City], [c].[CompanyName], [c].[ContactName], [c].[ContactTitle], [c].[Country], [c].[Fax], [c].[Phone], [c].[PostalCode], [c].[Region]
 FROM [Customers] AS [c]
@@ -167,24 +147,16 @@
         await base.Where_simple_closure_via_query_cache(async);
 
         AssertSql(
-<<<<<<< HEAD
-            @"@__city_0='London' (Size = 15)
-=======
-"""
-@__city_0='London' (Size = 4000)
->>>>>>> 7de5e80e
+"""
+@__city_0='London' (Size = 15)
 
 SELECT [c].[CustomerID], [c].[Address], [c].[City], [c].[CompanyName], [c].[ContactName], [c].[ContactTitle], [c].[Country], [c].[Fax], [c].[Phone], [c].[PostalCode], [c].[Region]
 FROM [Customers] AS [c]
 WHERE [c].[City] = @__city_0
 """,
             //
-<<<<<<< HEAD
-            @"@__city_0='Seattle' (Size = 15)
-=======
-"""
-@__city_0='Seattle' (Size = 4000)
->>>>>>> 7de5e80e
+"""
+@__city_0='Seattle' (Size = 15)
 
 SELECT [c].[CustomerID], [c].[Address], [c].[City], [c].[CompanyName], [c].[ContactName], [c].[ContactTitle], [c].[Country], [c].[Fax], [c].[Phone], [c].[PostalCode], [c].[Region]
 FROM [Customers] AS [c]
@@ -241,24 +213,16 @@
         await base.Where_method_call_closure_via_query_cache(async);
 
         AssertSql(
-<<<<<<< HEAD
-            @"@__GetCity_0='London' (Size = 15)
-=======
-"""
-@__GetCity_0='London' (Size = 4000)
->>>>>>> 7de5e80e
+"""
+@__GetCity_0='London' (Size = 15)
 
 SELECT [c].[CustomerID], [c].[Address], [c].[City], [c].[CompanyName], [c].[ContactName], [c].[ContactTitle], [c].[Country], [c].[Fax], [c].[Phone], [c].[PostalCode], [c].[Region]
 FROM [Customers] AS [c]
 WHERE [c].[City] = @__GetCity_0
 """,
             //
-<<<<<<< HEAD
-            @"@__GetCity_0='Seattle' (Size = 15)
-=======
-"""
-@__GetCity_0='Seattle' (Size = 4000)
->>>>>>> 7de5e80e
+"""
+@__GetCity_0='Seattle' (Size = 15)
 
 SELECT [c].[CustomerID], [c].[Address], [c].[City], [c].[CompanyName], [c].[ContactName], [c].[ContactTitle], [c].[Country], [c].[Fax], [c].[Phone], [c].[PostalCode], [c].[Region]
 FROM [Customers] AS [c]
@@ -271,24 +235,16 @@
         await base.Where_field_access_closure_via_query_cache(async);
 
         AssertSql(
-<<<<<<< HEAD
-            @"@__city_InstanceFieldValue_0='London' (Size = 15)
-=======
-"""
-@__city_InstanceFieldValue_0='London' (Size = 4000)
->>>>>>> 7de5e80e
+"""
+@__city_InstanceFieldValue_0='London' (Size = 15)
 
 SELECT [c].[CustomerID], [c].[Address], [c].[City], [c].[CompanyName], [c].[ContactName], [c].[ContactTitle], [c].[Country], [c].[Fax], [c].[Phone], [c].[PostalCode], [c].[Region]
 FROM [Customers] AS [c]
 WHERE [c].[City] = @__city_InstanceFieldValue_0
 """,
             //
-<<<<<<< HEAD
-            @"@__city_InstanceFieldValue_0='Seattle' (Size = 15)
-=======
-"""
-@__city_InstanceFieldValue_0='Seattle' (Size = 4000)
->>>>>>> 7de5e80e
+"""
+@__city_InstanceFieldValue_0='Seattle' (Size = 15)
 
 SELECT [c].[CustomerID], [c].[Address], [c].[City], [c].[CompanyName], [c].[ContactName], [c].[ContactTitle], [c].[Country], [c].[Fax], [c].[Phone], [c].[PostalCode], [c].[Region]
 FROM [Customers] AS [c]
@@ -301,24 +257,16 @@
         await base.Where_property_access_closure_via_query_cache(async);
 
         AssertSql(
-<<<<<<< HEAD
-            @"@__city_InstancePropertyValue_0='London' (Size = 15)
-=======
-"""
-@__city_InstancePropertyValue_0='London' (Size = 4000)
->>>>>>> 7de5e80e
+"""
+@__city_InstancePropertyValue_0='London' (Size = 15)
 
 SELECT [c].[CustomerID], [c].[Address], [c].[City], [c].[CompanyName], [c].[ContactName], [c].[ContactTitle], [c].[Country], [c].[Fax], [c].[Phone], [c].[PostalCode], [c].[Region]
 FROM [Customers] AS [c]
 WHERE [c].[City] = @__city_InstancePropertyValue_0
 """,
             //
-<<<<<<< HEAD
-            @"@__city_InstancePropertyValue_0='Seattle' (Size = 15)
-=======
-"""
-@__city_InstancePropertyValue_0='Seattle' (Size = 4000)
->>>>>>> 7de5e80e
+"""
+@__city_InstancePropertyValue_0='Seattle' (Size = 15)
 
 SELECT [c].[CustomerID], [c].[Address], [c].[City], [c].[CompanyName], [c].[ContactName], [c].[ContactTitle], [c].[Country], [c].[Fax], [c].[Phone], [c].[PostalCode], [c].[Region]
 FROM [Customers] AS [c]
@@ -331,24 +279,16 @@
         await base.Where_static_field_access_closure_via_query_cache(async);
 
         AssertSql(
-<<<<<<< HEAD
-            @"@__StaticFieldValue_0='London' (Size = 15)
-=======
-"""
-@__StaticFieldValue_0='London' (Size = 4000)
->>>>>>> 7de5e80e
+"""
+@__StaticFieldValue_0='London' (Size = 15)
 
 SELECT [c].[CustomerID], [c].[Address], [c].[City], [c].[CompanyName], [c].[ContactName], [c].[ContactTitle], [c].[Country], [c].[Fax], [c].[Phone], [c].[PostalCode], [c].[Region]
 FROM [Customers] AS [c]
 WHERE [c].[City] = @__StaticFieldValue_0
 """,
             //
-<<<<<<< HEAD
-            @"@__StaticFieldValue_0='Seattle' (Size = 15)
-=======
-"""
-@__StaticFieldValue_0='Seattle' (Size = 4000)
->>>>>>> 7de5e80e
+"""
+@__StaticFieldValue_0='Seattle' (Size = 15)
 
 SELECT [c].[CustomerID], [c].[Address], [c].[City], [c].[CompanyName], [c].[ContactName], [c].[ContactTitle], [c].[Country], [c].[Fax], [c].[Phone], [c].[PostalCode], [c].[Region]
 FROM [Customers] AS [c]
@@ -361,24 +301,16 @@
         await base.Where_static_property_access_closure_via_query_cache(async);
 
         AssertSql(
-<<<<<<< HEAD
-            @"@__StaticPropertyValue_0='London' (Size = 15)
-=======
-"""
-@__StaticPropertyValue_0='London' (Size = 4000)
->>>>>>> 7de5e80e
+"""
+@__StaticPropertyValue_0='London' (Size = 15)
 
 SELECT [c].[CustomerID], [c].[Address], [c].[City], [c].[CompanyName], [c].[ContactName], [c].[ContactTitle], [c].[Country], [c].[Fax], [c].[Phone], [c].[PostalCode], [c].[Region]
 FROM [Customers] AS [c]
 WHERE [c].[City] = @__StaticPropertyValue_0
 """,
             //
-<<<<<<< HEAD
-            @"@__StaticPropertyValue_0='Seattle' (Size = 15)
-=======
-"""
-@__StaticPropertyValue_0='Seattle' (Size = 4000)
->>>>>>> 7de5e80e
+"""
+@__StaticPropertyValue_0='Seattle' (Size = 15)
 
 SELECT [c].[CustomerID], [c].[Address], [c].[City], [c].[CompanyName], [c].[ContactName], [c].[ContactTitle], [c].[Country], [c].[Fax], [c].[Phone], [c].[PostalCode], [c].[Region]
 FROM [Customers] AS [c]
@@ -391,24 +323,16 @@
         await base.Where_nested_field_access_closure_via_query_cache(async);
 
         AssertSql(
-<<<<<<< HEAD
-            @"@__city_Nested_InstanceFieldValue_0='London' (Size = 15)
-=======
-"""
-@__city_Nested_InstanceFieldValue_0='London' (Size = 4000)
->>>>>>> 7de5e80e
+"""
+@__city_Nested_InstanceFieldValue_0='London' (Size = 15)
 
 SELECT [c].[CustomerID], [c].[Address], [c].[City], [c].[CompanyName], [c].[ContactName], [c].[ContactTitle], [c].[Country], [c].[Fax], [c].[Phone], [c].[PostalCode], [c].[Region]
 FROM [Customers] AS [c]
 WHERE [c].[City] = @__city_Nested_InstanceFieldValue_0
 """,
             //
-<<<<<<< HEAD
-            @"@__city_Nested_InstanceFieldValue_0='Seattle' (Size = 15)
-=======
-"""
-@__city_Nested_InstanceFieldValue_0='Seattle' (Size = 4000)
->>>>>>> 7de5e80e
+"""
+@__city_Nested_InstanceFieldValue_0='Seattle' (Size = 15)
 
 SELECT [c].[CustomerID], [c].[Address], [c].[City], [c].[CompanyName], [c].[ContactName], [c].[ContactTitle], [c].[Country], [c].[Fax], [c].[Phone], [c].[PostalCode], [c].[Region]
 FROM [Customers] AS [c]
@@ -421,24 +345,16 @@
         await base.Where_nested_property_access_closure_via_query_cache(async);
 
         AssertSql(
-<<<<<<< HEAD
-            @"@__city_Nested_InstancePropertyValue_0='London' (Size = 15)
-=======
-"""
-@__city_Nested_InstancePropertyValue_0='London' (Size = 4000)
->>>>>>> 7de5e80e
+"""
+@__city_Nested_InstancePropertyValue_0='London' (Size = 15)
 
 SELECT [c].[CustomerID], [c].[Address], [c].[City], [c].[CompanyName], [c].[ContactName], [c].[ContactTitle], [c].[Country], [c].[Fax], [c].[Phone], [c].[PostalCode], [c].[Region]
 FROM [Customers] AS [c]
 WHERE [c].[City] = @__city_Nested_InstancePropertyValue_0
 """,
             //
-<<<<<<< HEAD
-            @"@__city_Nested_InstancePropertyValue_0='Seattle' (Size = 15)
-=======
-"""
-@__city_Nested_InstancePropertyValue_0='Seattle' (Size = 4000)
->>>>>>> 7de5e80e
+"""
+@__city_Nested_InstancePropertyValue_0='Seattle' (Size = 15)
 
 SELECT [c].[CustomerID], [c].[Address], [c].[City], [c].[CompanyName], [c].[ContactName], [c].[ContactTitle], [c].[Country], [c].[Fax], [c].[Phone], [c].[PostalCode], [c].[Region]
 FROM [Customers] AS [c]
@@ -451,24 +367,16 @@
         await base.Where_new_instance_field_access_query_cache(async);
 
         AssertSql(
-<<<<<<< HEAD
-            @"@__InstanceFieldValue_0='London' (Size = 15)
-=======
-"""
-@__InstanceFieldValue_0='London' (Size = 4000)
->>>>>>> 7de5e80e
+"""
+@__InstanceFieldValue_0='London' (Size = 15)
 
 SELECT [c].[CustomerID], [c].[Address], [c].[City], [c].[CompanyName], [c].[ContactName], [c].[ContactTitle], [c].[Country], [c].[Fax], [c].[Phone], [c].[PostalCode], [c].[Region]
 FROM [Customers] AS [c]
 WHERE [c].[City] = @__InstanceFieldValue_0
 """,
             //
-<<<<<<< HEAD
-            @"@__InstanceFieldValue_0='Seattle' (Size = 15)
-=======
-"""
-@__InstanceFieldValue_0='Seattle' (Size = 4000)
->>>>>>> 7de5e80e
+"""
+@__InstanceFieldValue_0='Seattle' (Size = 15)
 
 SELECT [c].[CustomerID], [c].[Address], [c].[City], [c].[CompanyName], [c].[ContactName], [c].[ContactTitle], [c].[Country], [c].[Fax], [c].[Phone], [c].[PostalCode], [c].[Region]
 FROM [Customers] AS [c]
@@ -481,24 +389,16 @@
         await base.Where_new_instance_field_access_closure_via_query_cache(async);
 
         AssertSql(
-<<<<<<< HEAD
-            @"@__InstanceFieldValue_0='London' (Size = 15)
-=======
-"""
-@__InstanceFieldValue_0='London' (Size = 4000)
->>>>>>> 7de5e80e
+"""
+@__InstanceFieldValue_0='London' (Size = 15)
 
 SELECT [c].[CustomerID], [c].[Address], [c].[City], [c].[CompanyName], [c].[ContactName], [c].[ContactTitle], [c].[Country], [c].[Fax], [c].[Phone], [c].[PostalCode], [c].[Region]
 FROM [Customers] AS [c]
 WHERE [c].[City] = @__InstanceFieldValue_0
 """,
             //
-<<<<<<< HEAD
-            @"@__InstanceFieldValue_0='Seattle' (Size = 15)
-=======
-"""
-@__InstanceFieldValue_0='Seattle' (Size = 4000)
->>>>>>> 7de5e80e
+"""
+@__InstanceFieldValue_0='Seattle' (Size = 15)
 
 SELECT [c].[CustomerID], [c].[Address], [c].[City], [c].[CompanyName], [c].[ContactName], [c].[ContactTitle], [c].[Country], [c].[Fax], [c].[Phone], [c].[PostalCode], [c].[Region]
 FROM [Customers] AS [c]
@@ -901,12 +801,8 @@
 """
 SELECT [c].[CustomerID], [c].[Address], [c].[City], [c].[CompanyName], [c].[ContactName], [c].[ContactTitle], [c].[Country], [c].[Fax], [c].[Phone], [c].[PostalCode], [c].[Region]
 FROM [Customers] AS [c]
-<<<<<<< HEAD
-WHERE (CHARINDEX(N'Sea', [c].[City]) - 1) <> -1 OR ([c].[City] IS NULL)");
-=======
-WHERE (CAST(CHARINDEX(N'Sea', [c].[City]) AS int) - 1) <> -1 OR ([c].[City] IS NULL)
-""");
->>>>>>> 7de5e80e
+WHERE (CHARINDEX(N'Sea', [c].[City]) - 1) <> -1 OR ([c].[City] IS NULL)
+""");
     }
 
     public override async Task Where_string_replace(bool async)
