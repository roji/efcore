--- conflicted
+++ resolved
@@ -471,7 +471,6 @@
 DROP TABLE [dbo].[Denali];");
 
     [ConditionalFact]
-<<<<<<< HEAD
     public void Scaffold_relationships_in_order()
         => Test(
             @"
@@ -871,8 +870,6 @@
 DROP TABLE [dbo].[TableC];");
 
     [ConditionalFact]
-=======
->>>>>>> 4170db60
     public void Expose_join_table_when_interloper_reference()
         => Test(
             @"
@@ -972,20 +969,14 @@
                                 Assert.Equal("Bblog", k.PrincipalEntityType.Name);
                                 Assert.Equal("BblogPpost", k.DeclaringEntityType.Name);
                                 Assert.Collection(k.Properties, p => Assert.Equal("BblogId", p.Name));
-<<<<<<< HEAD
                                 Assert.False(k.IsUnique);
-=======
->>>>>>> 4170db60
                             },
                             k =>
                             {
                                 Assert.Equal("Ppost", k.PrincipalEntityType.Name);
                                 Assert.Equal("BblogPpost", k.DeclaringEntityType.Name);
                                 Assert.Collection(k.Properties, p => Assert.Equal("PpostId", p.Name));
-<<<<<<< HEAD
                                 Assert.False(k.IsUnique);
-=======
->>>>>>> 4170db60
                             });
                         Assert.Empty(e.GetSkipNavigations());
                         Assert.Collection(e.GetNavigations(),
@@ -1010,10 +1001,7 @@
                                 Assert.Collection(k.PrincipalKey.Properties,
                                     p => Assert.Equal("BblogId", p.Name),
                                     p => Assert.Equal("PpostId", p.Name));
-<<<<<<< HEAD
                                 Assert.True(k.IsUnique);
-=======
->>>>>>> 4170db60
                             });
                         Assert.Empty(e.GetSkipNavigations());
                         Assert.Collection(e.GetNavigations(), p => Assert.Equal("BblogPpost", p.Name));
@@ -1034,16 +1022,161 @@
 DROP TABLE [dbo].[BBlogs];");
 
     [ConditionalFact]
+    public void Expose_join_table_when_interloper_reference()
+        => Test(
+            @"
+CREATE TABLE BBlogs (Id int IDENTITY CONSTRAINT [PK_BBlogs] PRIMARY KEY,);
+CREATE TABLE PPosts (Id int IDENTITY CONSTRAINT [PK_PPosts] PRIMARY KEY,);
+
+CREATE TABLE BBlogPPosts (
+    BBlogId int NOT NULL CONSTRAINT [FK_BBlogPPosts_BBlogs] REFERENCES BBlogs ON DELETE CASCADE,
+    PPostId int NOT NULL CONSTRAINT [FK_BBlogPPosts_PPosts] REFERENCES PPosts ON DELETE CASCADE,
+    CONSTRAINT [PK_BBlogPPosts ] PRIMARY KEY (BBlogId, PPostId));
+
+CREATE TABLE LinkToBBlogPPosts (
+    LinkId1 int NOT NULL,
+    LinkId2 int NOT NULL,
+    CONSTRAINT [PK_LinkToBBlogPPosts] PRIMARY KEY (LinkId1, LinkId2),
+    CONSTRAINT [FK_LinkToBBlogPPosts_BlogPosts] FOREIGN KEY (LinkId1, LinkId2) REFERENCES BBlogPPosts);
+",
+            Enumerable.Empty<string>(),
+            Enumerable.Empty<string>(),
+            (dbModel, scaffoldingFactory) =>
+            {
+                Assert.Collection(
+                    dbModel.Tables.OrderBy(t => t.Name),
+                    t =>
+                    {
+                        Assert.Equal("dbo", t.Schema);
+                        Assert.Equal("BBlogPPosts", t.Name);
+                        Assert.Collection(t.Columns,
+                            c => Assert.Equal("BBlogId", c.Name),
+                            c => Assert.Equal("PPostId", c.Name));
+                        Assert.Collection(t.ForeignKeys,
+                            c =>
+                            {
+                                Assert.Equal("BBlogs", c.PrincipalTable.Name);
+                                Assert.Equal("BBlogPPosts", c.Table.Name);
+                                Assert.Collection(c.Columns, c => Assert.Equal("BBlogId", c.Name));
+                            },
+                            c =>
+                            {
+                                Assert.Equal("PPosts", c.PrincipalTable.Name);
+                                Assert.Equal("BBlogPPosts", c.Table.Name);
+                                Assert.Collection(c.Columns, c => Assert.Equal("PPostId", c.Name));
+                            });
+                    },
+                    t =>
+                    {
+                        Assert.Equal("dbo", t.Schema);
+                        Assert.Equal("BBlogs", t.Name);
+                        Assert.Collection(t.Columns, c => Assert.Equal("Id", c.Name));
+                    },
+                    t =>
+                    {
+                        Assert.Equal("dbo", t.Schema);
+                        Assert.Equal("LinkToBBlogPPosts", t.Name);
+                        Assert.Collection(t.Columns,
+                            c => Assert.Equal("LinkId1", c.Name),
+                            c => Assert.Equal("LinkId2", c.Name));
+                        Assert.Collection(t.ForeignKeys,
+                            c =>
+                            {
+                                Assert.Equal("BBlogPPosts", c.PrincipalTable.Name);
+                                Assert.Equal("LinkToBBlogPPosts", c.Table.Name);
+                                Assert.Collection(
+                                    c.Columns,
+                                    c => Assert.Equal("LinkId1", c.Name),
+                                    c => Assert.Equal("LinkId2", c.Name));
+                            });
+                    },
+                    t =>
+                    {
+                        Assert.Equal("dbo", t.Schema);
+                        Assert.Equal("PPosts", t.Name);
+                        Assert.Collection(t.Columns, c => Assert.Equal("Id", c.Name));
+                    });
+
+                var model = scaffoldingFactory.Create(dbModel, new ModelReverseEngineerOptions());
+
+                Assert.Collection(
+                    model.GetEntityTypes(),
+                    e =>
+                    {
+                        Assert.Equal("Bblog", e.Name);
+                        Assert.Collection(e.GetProperties(), p => Assert.Equal("Id", p.Name));
+                        Assert.Empty(e.GetForeignKeys());
+                        Assert.Empty(e.GetSkipNavigations());
+                        Assert.Collection(e.GetNavigations(), p => Assert.Equal("BblogPposts", p.Name));
+                    },
+                    e =>
+                    {
+                        Assert.Equal("BblogPpost", e.Name);
+                        Assert.Collection(e.GetProperties(),
+                            p => Assert.Equal("BblogId", p.Name),
+                            p => Assert.Equal("PpostId", p.Name));
+                        Assert.Collection(e.GetForeignKeys(),
+                            k =>
+                            {
+                                Assert.Equal("Bblog", k.PrincipalEntityType.Name);
+                                Assert.Equal("BblogPpost", k.DeclaringEntityType.Name);
+                                Assert.Collection(k.Properties, p => Assert.Equal("BblogId", p.Name));
+                            },
+                            k =>
+                            {
+                                Assert.Equal("Ppost", k.PrincipalEntityType.Name);
+                                Assert.Equal("BblogPpost", k.DeclaringEntityType.Name);
+                                Assert.Collection(k.Properties, p => Assert.Equal("PpostId", p.Name));
+                            });
+                        Assert.Empty(e.GetSkipNavigations());
+                        Assert.Collection(e.GetNavigations(),
+                            p => Assert.Equal("Bblog", p.Name),
+                            p => Assert.Equal("LinkToBblogPpost", p.Name),
+                            p => Assert.Equal("Ppost", p.Name));
+                    },
+                    e =>
+                    {
+                        Assert.Equal("LinkToBblogPpost", e.Name);
+                        Assert.Collection(e.GetProperties(),
+                            p => Assert.Equal("LinkId1", p.Name),
+                            p => Assert.Equal("LinkId2", p.Name));
+                        Assert.Collection(e.GetForeignKeys(),
+                            k =>
+                            {
+                                Assert.Equal("BblogPpost", k.PrincipalEntityType.Name);
+                                Assert.Equal("LinkToBblogPpost", k.DeclaringEntityType.Name);
+                                Assert.Collection(k.Properties,
+                                    p => Assert.Equal("LinkId1", p.Name),
+                                    p => Assert.Equal("LinkId2", p.Name));
+                                Assert.Collection(k.PrincipalKey.Properties,
+                                    p => Assert.Equal("BblogId", p.Name),
+                                    p => Assert.Equal("PpostId", p.Name));
+                            });
+                        Assert.Empty(e.GetSkipNavigations());
+                        Assert.Collection(e.GetNavigations(), p => Assert.Equal("BblogPpost", p.Name));
+                    },
+                    e =>
+                    {
+                        Assert.Equal("Ppost", e.Name);
+                        Assert.Collection(e.GetProperties(), p => Assert.Equal("Id", p.Name));
+                        Assert.Empty(e.GetForeignKeys());
+                        Assert.Empty(e.GetSkipNavigations());
+                        Assert.Collection(e.GetNavigations(), p => Assert.Equal("BblogPposts", p.Name));
+                    });
+            },
+            @"
+DROP TABLE [dbo].[LinkToBBlogPPosts];
+DROP TABLE [dbo].[BBlogPPosts];
+DROP TABLE [dbo].[PPosts];
+DROP TABLE [dbo].[BBlogs];");
+
+    [ConditionalFact]
     public void Default_database_collation_is_not_scaffolded()
         => Test(
             @"",
             Enumerable.Empty<string>(),
             Enumerable.Empty<string>(),
-<<<<<<< HEAD
             (dbModel, _) => Assert.Null(dbModel.Collation),
-=======
-            (dbModel, scaffoldingFactory) => Assert.Null(dbModel.Collation),
->>>>>>> 4170db60
             @"");
 
     #endregion
