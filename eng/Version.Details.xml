<?xml version="1.0" encoding="utf-8"?>
<Dependencies>
  <ProductDependencies>
<<<<<<< HEAD
    <Dependency Name="Internal.AspNetCore.Analyzers" Version="3.1.29-servicing.22417.4">
      <Uri>https://dev.azure.com/dnceng/internal/_git/dotnet-extensions</Uri>
      <Sha>a5c93f643829c9d3d804468b193d27fa68d87bb0</Sha>
    </Dependency>
    <Dependency Name="Microsoft.AspNetCore.Analyzer.Testing" Version="3.1.29-servicing.22417.4">
      <Uri>https://dev.azure.com/dnceng/internal/_git/dotnet-extensions</Uri>
      <Sha>a5c93f643829c9d3d804468b193d27fa68d87bb0</Sha>
    </Dependency>
    <Dependency Name="Microsoft.AspNetCore.BenchmarkRunner.Sources" Version="3.1.29-servicing.22417.4">
      <Uri>https://dev.azure.com/dnceng/internal/_git/dotnet-extensions</Uri>
      <Sha>a5c93f643829c9d3d804468b193d27fa68d87bb0</Sha>
    </Dependency>
    <Dependency Name="Microsoft.AspNetCore.Testing" Version="3.1.29-servicing.22417.4">
      <Uri>https://dev.azure.com/dnceng/internal/_git/dotnet-extensions</Uri>
      <Sha>a5c93f643829c9d3d804468b193d27fa68d87bb0</Sha>
=======
    <Dependency Name="Internal.AspNetCore.Analyzers" Version="3.1.30-servicing.22476.2">
      <Uri>https://dev.azure.com/dnceng/internal/_git/dotnet-extensions</Uri>
      <Sha>c62ee3d0c9492db518f79bf5e4d364bce7c78c66</Sha>
    </Dependency>
    <Dependency Name="Microsoft.AspNetCore.Analyzer.Testing" Version="3.1.30-servicing.22476.2">
      <Uri>https://dev.azure.com/dnceng/internal/_git/dotnet-extensions</Uri>
      <Sha>c62ee3d0c9492db518f79bf5e4d364bce7c78c66</Sha>
    </Dependency>
    <Dependency Name="Microsoft.AspNetCore.BenchmarkRunner.Sources" Version="3.1.30-servicing.22476.2">
      <Uri>https://dev.azure.com/dnceng/internal/_git/dotnet-extensions</Uri>
      <Sha>c62ee3d0c9492db518f79bf5e4d364bce7c78c66</Sha>
    </Dependency>
    <Dependency Name="Microsoft.AspNetCore.Testing" Version="3.1.30-servicing.22476.2">
      <Uri>https://dev.azure.com/dnceng/internal/_git/dotnet-extensions</Uri>
      <Sha>c62ee3d0c9492db518f79bf5e4d364bce7c78c66</Sha>
>>>>>>> a29a7e57
    </Dependency>
    <Dependency Name="Microsoft.Bcl.AsyncInterfaces" Version="1.1.1" CoherentParentDependency="Microsoft.NETCore.App.Runtime.win-x64">
      <Uri>https://dev.azure.com/dnceng/internal/_git/dotnet-corefx</Uri>
      <Sha>059a4a19e602494bfbed473dbbb18f2dbfbd0878</Sha>
    </Dependency>
    <Dependency Name="Microsoft.Bcl.HashCode" Version="1.1.1" CoherentParentDependency="Microsoft.NETCore.App.Runtime.win-x64">
      <Uri>https://dev.azure.com/dnceng/internal/_git/dotnet-corefx</Uri>
      <Sha>59d2f36ec02c494eec50940c7993257a807f9531</Sha>
    </Dependency>
    <Dependency Name="Microsoft.CSharp" Version="4.7.0" CoherentParentDependency="Microsoft.NETCore.App.Runtime.win-x64">
      <Uri>https://github.com/dotnet/corefx</Uri>
      <Sha>0f7f38c4fd323b26da10cce95f857f77f0f09b48</Sha>
    </Dependency>
    <Dependency Name="Microsoft.DotNet.PlatformAbstractions" Version="3.1.6" CoherentParentDependency="Microsoft.Extensions.Logging">
      <Uri>https://dev.azure.com/dnceng/internal/_git/dotnet-core-setup</Uri>
      <Sha>3acd9b0cd16596bad450c82be08780875a73c05c</Sha>
    </Dependency>
<<<<<<< HEAD
    <Dependency Name="Microsoft.Extensions.ActivatorUtilities.Sources" Version="3.1.29-servicing.22417.4">
      <Uri>https://dev.azure.com/dnceng/internal/_git/dotnet-extensions</Uri>
      <Sha>a5c93f643829c9d3d804468b193d27fa68d87bb0</Sha>
    </Dependency>
    <Dependency Name="Microsoft.Extensions.Caching.Abstractions" Version="3.1.29">
      <Uri>https://dev.azure.com/dnceng/internal/_git/dotnet-extensions</Uri>
      <Sha>a5c93f643829c9d3d804468b193d27fa68d87bb0</Sha>
    </Dependency>
    <Dependency Name="Microsoft.Extensions.Caching.Memory" Version="3.1.29">
      <Uri>https://dev.azure.com/dnceng/internal/_git/dotnet-extensions</Uri>
      <Sha>a5c93f643829c9d3d804468b193d27fa68d87bb0</Sha>
    </Dependency>
    <Dependency Name="Microsoft.Extensions.Caching.SqlServer" Version="3.1.29">
      <Uri>https://dev.azure.com/dnceng/internal/_git/dotnet-extensions</Uri>
      <Sha>a5c93f643829c9d3d804468b193d27fa68d87bb0</Sha>
    </Dependency>
    <Dependency Name="Microsoft.Extensions.Caching.StackExchangeRedis" Version="3.1.29">
      <Uri>https://dev.azure.com/dnceng/internal/_git/dotnet-extensions</Uri>
      <Sha>a5c93f643829c9d3d804468b193d27fa68d87bb0</Sha>
    </Dependency>
    <Dependency Name="Microsoft.Extensions.CommandLineUtils.Sources" Version="3.1.29-servicing.22417.4">
      <Uri>https://dev.azure.com/dnceng/internal/_git/dotnet-extensions</Uri>
      <Sha>a5c93f643829c9d3d804468b193d27fa68d87bb0</Sha>
    </Dependency>
    <Dependency Name="Microsoft.Extensions.Configuration.Abstractions" Version="3.1.29">
      <Uri>https://dev.azure.com/dnceng/internal/_git/dotnet-extensions</Uri>
      <Sha>a5c93f643829c9d3d804468b193d27fa68d87bb0</Sha>
    </Dependency>
    <Dependency Name="Microsoft.Extensions.Configuration.AzureKeyVault" Version="3.1.29-servicing.22417.4">
      <Uri>https://dev.azure.com/dnceng/internal/_git/dotnet-extensions</Uri>
      <Sha>a5c93f643829c9d3d804468b193d27fa68d87bb0</Sha>
    </Dependency>
    <Dependency Name="Microsoft.Extensions.Configuration.Binder" Version="3.1.29">
      <Uri>https://dev.azure.com/dnceng/internal/_git/dotnet-extensions</Uri>
      <Sha>a5c93f643829c9d3d804468b193d27fa68d87bb0</Sha>
    </Dependency>
    <Dependency Name="Microsoft.Extensions.Configuration.CommandLine" Version="3.1.29">
      <Uri>https://dev.azure.com/dnceng/internal/_git/dotnet-extensions</Uri>
      <Sha>a5c93f643829c9d3d804468b193d27fa68d87bb0</Sha>
    </Dependency>
    <Dependency Name="Microsoft.Extensions.Configuration.EnvironmentVariables" Version="3.1.29">
      <Uri>https://dev.azure.com/dnceng/internal/_git/dotnet-extensions</Uri>
      <Sha>a5c93f643829c9d3d804468b193d27fa68d87bb0</Sha>
    </Dependency>
    <Dependency Name="Microsoft.Extensions.Configuration.FileExtensions" Version="3.1.29">
      <Uri>https://dev.azure.com/dnceng/internal/_git/dotnet-extensions</Uri>
      <Sha>a5c93f643829c9d3d804468b193d27fa68d87bb0</Sha>
    </Dependency>
    <Dependency Name="Microsoft.Extensions.Configuration.Ini" Version="3.1.29">
      <Uri>https://dev.azure.com/dnceng/internal/_git/dotnet-extensions</Uri>
      <Sha>a5c93f643829c9d3d804468b193d27fa68d87bb0</Sha>
    </Dependency>
    <Dependency Name="Microsoft.Extensions.Configuration.Json" Version="3.1.29">
      <Uri>https://dev.azure.com/dnceng/internal/_git/dotnet-extensions</Uri>
      <Sha>a5c93f643829c9d3d804468b193d27fa68d87bb0</Sha>
    </Dependency>
    <Dependency Name="Microsoft.Extensions.Configuration.KeyPerFile" Version="3.1.29">
      <Uri>https://dev.azure.com/dnceng/internal/_git/dotnet-extensions</Uri>
      <Sha>a5c93f643829c9d3d804468b193d27fa68d87bb0</Sha>
    </Dependency>
    <Dependency Name="Microsoft.Extensions.Configuration.UserSecrets" Version="3.1.29">
      <Uri>https://dev.azure.com/dnceng/internal/_git/dotnet-extensions</Uri>
      <Sha>a5c93f643829c9d3d804468b193d27fa68d87bb0</Sha>
    </Dependency>
    <Dependency Name="Microsoft.Extensions.Configuration.Xml" Version="3.1.29">
      <Uri>https://dev.azure.com/dnceng/internal/_git/dotnet-extensions</Uri>
      <Sha>a5c93f643829c9d3d804468b193d27fa68d87bb0</Sha>
    </Dependency>
    <Dependency Name="Microsoft.Extensions.Configuration" Version="3.1.29">
      <Uri>https://dev.azure.com/dnceng/internal/_git/dotnet-extensions</Uri>
      <Sha>a5c93f643829c9d3d804468b193d27fa68d87bb0</Sha>
    </Dependency>
    <Dependency Name="Microsoft.Extensions.DependencyInjection.Abstractions" Version="3.1.29">
      <Uri>https://dev.azure.com/dnceng/internal/_git/dotnet-extensions</Uri>
      <Sha>a5c93f643829c9d3d804468b193d27fa68d87bb0</Sha>
    </Dependency>
    <Dependency Name="Microsoft.Extensions.DependencyInjection" Version="3.1.29">
      <Uri>https://dev.azure.com/dnceng/internal/_git/dotnet-extensions</Uri>
      <Sha>a5c93f643829c9d3d804468b193d27fa68d87bb0</Sha>
=======
    <Dependency Name="Microsoft.Extensions.ActivatorUtilities.Sources" Version="3.1.30-servicing.22476.2">
      <Uri>https://dev.azure.com/dnceng/internal/_git/dotnet-extensions</Uri>
      <Sha>c62ee3d0c9492db518f79bf5e4d364bce7c78c66</Sha>
    </Dependency>
    <Dependency Name="Microsoft.Extensions.Caching.Abstractions" Version="3.1.30">
      <Uri>https://dev.azure.com/dnceng/internal/_git/dotnet-extensions</Uri>
      <Sha>c62ee3d0c9492db518f79bf5e4d364bce7c78c66</Sha>
    </Dependency>
    <Dependency Name="Microsoft.Extensions.Caching.Memory" Version="3.1.30">
      <Uri>https://dev.azure.com/dnceng/internal/_git/dotnet-extensions</Uri>
      <Sha>c62ee3d0c9492db518f79bf5e4d364bce7c78c66</Sha>
    </Dependency>
    <Dependency Name="Microsoft.Extensions.Caching.SqlServer" Version="3.1.30">
      <Uri>https://dev.azure.com/dnceng/internal/_git/dotnet-extensions</Uri>
      <Sha>c62ee3d0c9492db518f79bf5e4d364bce7c78c66</Sha>
    </Dependency>
    <Dependency Name="Microsoft.Extensions.Caching.StackExchangeRedis" Version="3.1.30">
      <Uri>https://dev.azure.com/dnceng/internal/_git/dotnet-extensions</Uri>
      <Sha>c62ee3d0c9492db518f79bf5e4d364bce7c78c66</Sha>
    </Dependency>
    <Dependency Name="Microsoft.Extensions.CommandLineUtils.Sources" Version="3.1.30-servicing.22476.2">
      <Uri>https://dev.azure.com/dnceng/internal/_git/dotnet-extensions</Uri>
      <Sha>c62ee3d0c9492db518f79bf5e4d364bce7c78c66</Sha>
    </Dependency>
    <Dependency Name="Microsoft.Extensions.Configuration.Abstractions" Version="3.1.30">
      <Uri>https://dev.azure.com/dnceng/internal/_git/dotnet-extensions</Uri>
      <Sha>c62ee3d0c9492db518f79bf5e4d364bce7c78c66</Sha>
    </Dependency>
    <Dependency Name="Microsoft.Extensions.Configuration.AzureKeyVault" Version="3.1.30-servicing.22476.2">
      <Uri>https://dev.azure.com/dnceng/internal/_git/dotnet-extensions</Uri>
      <Sha>c62ee3d0c9492db518f79bf5e4d364bce7c78c66</Sha>
    </Dependency>
    <Dependency Name="Microsoft.Extensions.Configuration.Binder" Version="3.1.30">
      <Uri>https://dev.azure.com/dnceng/internal/_git/dotnet-extensions</Uri>
      <Sha>c62ee3d0c9492db518f79bf5e4d364bce7c78c66</Sha>
    </Dependency>
    <Dependency Name="Microsoft.Extensions.Configuration.CommandLine" Version="3.1.30">
      <Uri>https://dev.azure.com/dnceng/internal/_git/dotnet-extensions</Uri>
      <Sha>c62ee3d0c9492db518f79bf5e4d364bce7c78c66</Sha>
    </Dependency>
    <Dependency Name="Microsoft.Extensions.Configuration.EnvironmentVariables" Version="3.1.30">
      <Uri>https://dev.azure.com/dnceng/internal/_git/dotnet-extensions</Uri>
      <Sha>c62ee3d0c9492db518f79bf5e4d364bce7c78c66</Sha>
    </Dependency>
    <Dependency Name="Microsoft.Extensions.Configuration.FileExtensions" Version="3.1.30">
      <Uri>https://dev.azure.com/dnceng/internal/_git/dotnet-extensions</Uri>
      <Sha>c62ee3d0c9492db518f79bf5e4d364bce7c78c66</Sha>
    </Dependency>
    <Dependency Name="Microsoft.Extensions.Configuration.Ini" Version="3.1.30">
      <Uri>https://dev.azure.com/dnceng/internal/_git/dotnet-extensions</Uri>
      <Sha>c62ee3d0c9492db518f79bf5e4d364bce7c78c66</Sha>
    </Dependency>
    <Dependency Name="Microsoft.Extensions.Configuration.Json" Version="3.1.30">
      <Uri>https://dev.azure.com/dnceng/internal/_git/dotnet-extensions</Uri>
      <Sha>c62ee3d0c9492db518f79bf5e4d364bce7c78c66</Sha>
    </Dependency>
    <Dependency Name="Microsoft.Extensions.Configuration.KeyPerFile" Version="3.1.30">
      <Uri>https://dev.azure.com/dnceng/internal/_git/dotnet-extensions</Uri>
      <Sha>c62ee3d0c9492db518f79bf5e4d364bce7c78c66</Sha>
    </Dependency>
    <Dependency Name="Microsoft.Extensions.Configuration.UserSecrets" Version="3.1.30">
      <Uri>https://dev.azure.com/dnceng/internal/_git/dotnet-extensions</Uri>
      <Sha>c62ee3d0c9492db518f79bf5e4d364bce7c78c66</Sha>
    </Dependency>
    <Dependency Name="Microsoft.Extensions.Configuration.Xml" Version="3.1.30">
      <Uri>https://dev.azure.com/dnceng/internal/_git/dotnet-extensions</Uri>
      <Sha>c62ee3d0c9492db518f79bf5e4d364bce7c78c66</Sha>
    </Dependency>
    <Dependency Name="Microsoft.Extensions.Configuration" Version="3.1.30">
      <Uri>https://dev.azure.com/dnceng/internal/_git/dotnet-extensions</Uri>
      <Sha>c62ee3d0c9492db518f79bf5e4d364bce7c78c66</Sha>
    </Dependency>
    <Dependency Name="Microsoft.Extensions.DependencyInjection.Abstractions" Version="3.1.30">
      <Uri>https://dev.azure.com/dnceng/internal/_git/dotnet-extensions</Uri>
      <Sha>c62ee3d0c9492db518f79bf5e4d364bce7c78c66</Sha>
    </Dependency>
    <Dependency Name="Microsoft.Extensions.DependencyInjection" Version="3.1.30">
      <Uri>https://dev.azure.com/dnceng/internal/_git/dotnet-extensions</Uri>
      <Sha>c62ee3d0c9492db518f79bf5e4d364bce7c78c66</Sha>
>>>>>>> a29a7e57
    </Dependency>
    <!-- !!! Pin this again & remove CPD once 3.1.8 is released. -->
    <Dependency Name="Microsoft.Internal.Extensions.Refs" Version="3.1.8-servicing.20420.4">
      <Uri>https://github.com/dotnet/extensions</Uri>
      <Sha>1774c15ac24c65513fa9fc1f4fbb69be9a2a4e25</Sha>
    </Dependency>
    <Dependency Name="Microsoft.Extensions.DependencyModel" Version="3.1.25" CoherentParentDependency="Microsoft.Extensions.Logging">
      <Uri>https://dev.azure.com/dnceng/internal/_git/dotnet-core-setup</Uri>
      <Sha>9165b88e05fc37585aa1c3fc9585b5a7d751bb21</Sha>
    </Dependency>
<<<<<<< HEAD
    <Dependency Name="Microsoft.Extensions.DiagnosticAdapter" Version="3.1.29">
      <Uri>https://dev.azure.com/dnceng/internal/_git/dotnet-extensions</Uri>
      <Sha>a5c93f643829c9d3d804468b193d27fa68d87bb0</Sha>
    </Dependency>
    <Dependency Name="Microsoft.Extensions.Diagnostics.HealthChecks.Abstractions" Version="3.1.29">
      <Uri>https://dev.azure.com/dnceng/internal/_git/dotnet-extensions</Uri>
      <Sha>a5c93f643829c9d3d804468b193d27fa68d87bb0</Sha>
    </Dependency>
    <Dependency Name="Microsoft.Extensions.Diagnostics.HealthChecks" Version="3.1.29">
      <Uri>https://dev.azure.com/dnceng/internal/_git/dotnet-extensions</Uri>
      <Sha>a5c93f643829c9d3d804468b193d27fa68d87bb0</Sha>
    </Dependency>
    <Dependency Name="Microsoft.Extensions.FileProviders.Abstractions" Version="3.1.29">
      <Uri>https://dev.azure.com/dnceng/internal/_git/dotnet-extensions</Uri>
      <Sha>a5c93f643829c9d3d804468b193d27fa68d87bb0</Sha>
    </Dependency>
    <Dependency Name="Microsoft.Extensions.FileProviders.Composite" Version="3.1.29">
      <Uri>https://dev.azure.com/dnceng/internal/_git/dotnet-extensions</Uri>
      <Sha>a5c93f643829c9d3d804468b193d27fa68d87bb0</Sha>
    </Dependency>
    <Dependency Name="Microsoft.Extensions.FileProviders.Embedded" Version="3.1.29">
      <Uri>https://dev.azure.com/dnceng/internal/_git/dotnet-extensions</Uri>
      <Sha>a5c93f643829c9d3d804468b193d27fa68d87bb0</Sha>
    </Dependency>
    <Dependency Name="Microsoft.Extensions.FileProviders.Physical" Version="3.1.29">
      <Uri>https://dev.azure.com/dnceng/internal/_git/dotnet-extensions</Uri>
      <Sha>a5c93f643829c9d3d804468b193d27fa68d87bb0</Sha>
    </Dependency>
    <Dependency Name="Microsoft.Extensions.FileSystemGlobbing" Version="3.1.29">
      <Uri>https://dev.azure.com/dnceng/internal/_git/dotnet-extensions</Uri>
      <Sha>a5c93f643829c9d3d804468b193d27fa68d87bb0</Sha>
    </Dependency>
    <Dependency Name="Microsoft.Extensions.HashCodeCombiner.Sources" Version="3.1.29-servicing.22417.4">
      <Uri>https://dev.azure.com/dnceng/internal/_git/dotnet-extensions</Uri>
      <Sha>a5c93f643829c9d3d804468b193d27fa68d87bb0</Sha>
    </Dependency>
    <Dependency Name="Microsoft.Extensions.Hosting.Abstractions" Version="3.1.29">
      <Uri>https://dev.azure.com/dnceng/internal/_git/dotnet-extensions</Uri>
      <Sha>a5c93f643829c9d3d804468b193d27fa68d87bb0</Sha>
    </Dependency>
    <Dependency Name="Microsoft.Extensions.Hosting" Version="3.1.29">
      <Uri>https://dev.azure.com/dnceng/internal/_git/dotnet-extensions</Uri>
      <Sha>a5c93f643829c9d3d804468b193d27fa68d87bb0</Sha>
    </Dependency>
    <Dependency Name="Microsoft.Extensions.HostFactoryResolver.Sources" Version="3.1.29-servicing.22417.4">
      <Uri>https://dev.azure.com/dnceng/internal/_git/dotnet-extensions</Uri>
      <Sha>a5c93f643829c9d3d804468b193d27fa68d87bb0</Sha>
    </Dependency>
    <Dependency Name="Microsoft.Extensions.Http" Version="3.1.29">
      <Uri>https://dev.azure.com/dnceng/internal/_git/dotnet-extensions</Uri>
      <Sha>a5c93f643829c9d3d804468b193d27fa68d87bb0</Sha>
    </Dependency>
    <Dependency Name="Microsoft.Extensions.Localization.Abstractions" Version="3.1.29">
      <Uri>https://dev.azure.com/dnceng/internal/_git/dotnet-extensions</Uri>
      <Sha>a5c93f643829c9d3d804468b193d27fa68d87bb0</Sha>
    </Dependency>
    <Dependency Name="Microsoft.Extensions.Localization" Version="3.1.29">
      <Uri>https://dev.azure.com/dnceng/internal/_git/dotnet-extensions</Uri>
      <Sha>a5c93f643829c9d3d804468b193d27fa68d87bb0</Sha>
    </Dependency>
    <Dependency Name="Microsoft.Extensions.Logging.Abstractions" Version="3.1.29">
      <Uri>https://dev.azure.com/dnceng/internal/_git/dotnet-extensions</Uri>
      <Sha>a5c93f643829c9d3d804468b193d27fa68d87bb0</Sha>
    </Dependency>
    <Dependency Name="Microsoft.Extensions.Logging.AzureAppServices" Version="3.1.29">
      <Uri>https://dev.azure.com/dnceng/internal/_git/dotnet-extensions</Uri>
      <Sha>a5c93f643829c9d3d804468b193d27fa68d87bb0</Sha>
    </Dependency>
    <Dependency Name="Microsoft.Extensions.Logging.Configuration" Version="3.1.29">
      <Uri>https://dev.azure.com/dnceng/internal/_git/dotnet-extensions</Uri>
      <Sha>a5c93f643829c9d3d804468b193d27fa68d87bb0</Sha>
    </Dependency>
    <Dependency Name="Microsoft.Extensions.Logging.Console" Version="3.1.29">
      <Uri>https://dev.azure.com/dnceng/internal/_git/dotnet-extensions</Uri>
      <Sha>a5c93f643829c9d3d804468b193d27fa68d87bb0</Sha>
    </Dependency>
    <Dependency Name="Microsoft.Extensions.Logging.Debug" Version="3.1.29">
      <Uri>https://dev.azure.com/dnceng/internal/_git/dotnet-extensions</Uri>
      <Sha>a5c93f643829c9d3d804468b193d27fa68d87bb0</Sha>
    </Dependency>
    <Dependency Name="Microsoft.Extensions.Logging.EventSource" Version="3.1.29">
      <Uri>https://dev.azure.com/dnceng/internal/_git/dotnet-extensions</Uri>
      <Sha>a5c93f643829c9d3d804468b193d27fa68d87bb0</Sha>
    </Dependency>
    <Dependency Name="Microsoft.Extensions.Logging.EventLog" Version="3.1.29">
      <Uri>https://dev.azure.com/dnceng/internal/_git/dotnet-extensions</Uri>
      <Sha>a5c93f643829c9d3d804468b193d27fa68d87bb0</Sha>
    </Dependency>
    <Dependency Name="Microsoft.Extensions.Logging.TraceSource" Version="3.1.29">
      <Uri>https://dev.azure.com/dnceng/internal/_git/dotnet-extensions</Uri>
      <Sha>a5c93f643829c9d3d804468b193d27fa68d87bb0</Sha>
    </Dependency>
    <Dependency Name="Microsoft.Extensions.Logging.Testing" Version="3.1.29-servicing.22417.4">
      <Uri>https://dev.azure.com/dnceng/internal/_git/dotnet-extensions</Uri>
      <Sha>a5c93f643829c9d3d804468b193d27fa68d87bb0</Sha>
    </Dependency>
    <Dependency Name="Microsoft.Extensions.Logging" Version="3.1.29">
      <Uri>https://dev.azure.com/dnceng/internal/_git/dotnet-extensions</Uri>
      <Sha>a5c93f643829c9d3d804468b193d27fa68d87bb0</Sha>
    </Dependency>
    <Dependency Name="Microsoft.Extensions.ObjectPool" Version="3.1.29">
      <Uri>https://dev.azure.com/dnceng/internal/_git/dotnet-extensions</Uri>
      <Sha>a5c93f643829c9d3d804468b193d27fa68d87bb0</Sha>
    </Dependency>
    <Dependency Name="Microsoft.Extensions.Options.ConfigurationExtensions" Version="3.1.29">
      <Uri>https://dev.azure.com/dnceng/internal/_git/dotnet-extensions</Uri>
      <Sha>a5c93f643829c9d3d804468b193d27fa68d87bb0</Sha>
    </Dependency>
    <Dependency Name="Microsoft.Extensions.Options.DataAnnotations" Version="3.1.29">
      <Uri>https://dev.azure.com/dnceng/internal/_git/dotnet-extensions</Uri>
      <Sha>a5c93f643829c9d3d804468b193d27fa68d87bb0</Sha>
    </Dependency>
    <Dependency Name="Microsoft.Extensions.Options" Version="3.1.29">
      <Uri>https://dev.azure.com/dnceng/internal/_git/dotnet-extensions</Uri>
      <Sha>a5c93f643829c9d3d804468b193d27fa68d87bb0</Sha>
    </Dependency>
    <Dependency Name="Microsoft.Extensions.ParameterDefaultValue.Sources" Version="3.1.29-servicing.22417.4">
      <Uri>https://dev.azure.com/dnceng/internal/_git/dotnet-extensions</Uri>
      <Sha>a5c93f643829c9d3d804468b193d27fa68d87bb0</Sha>
    </Dependency>
    <Dependency Name="Microsoft.Extensions.Primitives" Version="3.1.29">
      <Uri>https://dev.azure.com/dnceng/internal/_git/dotnet-extensions</Uri>
      <Sha>a5c93f643829c9d3d804468b193d27fa68d87bb0</Sha>
    </Dependency>
    <Dependency Name="Microsoft.Extensions.TypeNameHelper.Sources" Version="3.1.29-servicing.22417.4">
      <Uri>https://dev.azure.com/dnceng/internal/_git/dotnet-extensions</Uri>
      <Sha>a5c93f643829c9d3d804468b193d27fa68d87bb0</Sha>
    </Dependency>
    <Dependency Name="Microsoft.Extensions.ValueStopwatch.Sources" Version="3.1.29-servicing.22417.4">
      <Uri>https://dev.azure.com/dnceng/internal/_git/dotnet-extensions</Uri>
      <Sha>a5c93f643829c9d3d804468b193d27fa68d87bb0</Sha>
    </Dependency>
    <Dependency Name="Microsoft.Extensions.WebEncoders" Version="3.1.29">
      <Uri>https://dev.azure.com/dnceng/internal/_git/dotnet-extensions</Uri>
      <Sha>a5c93f643829c9d3d804468b193d27fa68d87bb0</Sha>
    </Dependency>
    <Dependency Name="Microsoft.JSInterop" Version="3.1.29">
      <Uri>https://dev.azure.com/dnceng/internal/_git/dotnet-extensions</Uri>
      <Sha>a5c93f643829c9d3d804468b193d27fa68d87bb0</Sha>
    </Dependency>
    <Dependency Name="Microsoft.NETCore.App.Runtime.win-x64" Version="3.1.29" CoherentParentDependency="Microsoft.Extensions.Logging">
      <Uri>https://dev.azure.com/dnceng/internal/_git/dotnet-core-setup</Uri>
      <Sha>0bcbc312ffe4477aa5c9b0d73736f9377d0518e6</Sha>
    </Dependency>
    <Dependency Name="Microsoft.NETCore.App.Internal" Version="3.1.29-servicing.22417.6" CoherentParentDependency="Microsoft.Extensions.Logging">
      <Uri>https://dev.azure.com/dnceng/internal/_git/dotnet-core-setup</Uri>
      <Sha>0bcbc312ffe4477aa5c9b0d73736f9377d0518e6</Sha>
=======
    <Dependency Name="Microsoft.Extensions.DiagnosticAdapter" Version="3.1.30">
      <Uri>https://dev.azure.com/dnceng/internal/_git/dotnet-extensions</Uri>
      <Sha>c62ee3d0c9492db518f79bf5e4d364bce7c78c66</Sha>
    </Dependency>
    <Dependency Name="Microsoft.Extensions.Diagnostics.HealthChecks.Abstractions" Version="3.1.30">
      <Uri>https://dev.azure.com/dnceng/internal/_git/dotnet-extensions</Uri>
      <Sha>c62ee3d0c9492db518f79bf5e4d364bce7c78c66</Sha>
    </Dependency>
    <Dependency Name="Microsoft.Extensions.Diagnostics.HealthChecks" Version="3.1.30">
      <Uri>https://dev.azure.com/dnceng/internal/_git/dotnet-extensions</Uri>
      <Sha>c62ee3d0c9492db518f79bf5e4d364bce7c78c66</Sha>
    </Dependency>
    <Dependency Name="Microsoft.Extensions.FileProviders.Abstractions" Version="3.1.30">
      <Uri>https://dev.azure.com/dnceng/internal/_git/dotnet-extensions</Uri>
      <Sha>c62ee3d0c9492db518f79bf5e4d364bce7c78c66</Sha>
    </Dependency>
    <Dependency Name="Microsoft.Extensions.FileProviders.Composite" Version="3.1.30">
      <Uri>https://dev.azure.com/dnceng/internal/_git/dotnet-extensions</Uri>
      <Sha>c62ee3d0c9492db518f79bf5e4d364bce7c78c66</Sha>
    </Dependency>
    <Dependency Name="Microsoft.Extensions.FileProviders.Embedded" Version="3.1.30">
      <Uri>https://dev.azure.com/dnceng/internal/_git/dotnet-extensions</Uri>
      <Sha>c62ee3d0c9492db518f79bf5e4d364bce7c78c66</Sha>
    </Dependency>
    <Dependency Name="Microsoft.Extensions.FileProviders.Physical" Version="3.1.30">
      <Uri>https://dev.azure.com/dnceng/internal/_git/dotnet-extensions</Uri>
      <Sha>c62ee3d0c9492db518f79bf5e4d364bce7c78c66</Sha>
    </Dependency>
    <Dependency Name="Microsoft.Extensions.FileSystemGlobbing" Version="3.1.30">
      <Uri>https://dev.azure.com/dnceng/internal/_git/dotnet-extensions</Uri>
      <Sha>c62ee3d0c9492db518f79bf5e4d364bce7c78c66</Sha>
    </Dependency>
    <Dependency Name="Microsoft.Extensions.HashCodeCombiner.Sources" Version="3.1.30-servicing.22476.2">
      <Uri>https://dev.azure.com/dnceng/internal/_git/dotnet-extensions</Uri>
      <Sha>c62ee3d0c9492db518f79bf5e4d364bce7c78c66</Sha>
    </Dependency>
    <Dependency Name="Microsoft.Extensions.Hosting.Abstractions" Version="3.1.30">
      <Uri>https://dev.azure.com/dnceng/internal/_git/dotnet-extensions</Uri>
      <Sha>c62ee3d0c9492db518f79bf5e4d364bce7c78c66</Sha>
    </Dependency>
    <Dependency Name="Microsoft.Extensions.Hosting" Version="3.1.30">
      <Uri>https://dev.azure.com/dnceng/internal/_git/dotnet-extensions</Uri>
      <Sha>c62ee3d0c9492db518f79bf5e4d364bce7c78c66</Sha>
    </Dependency>
    <Dependency Name="Microsoft.Extensions.HostFactoryResolver.Sources" Version="3.1.30-servicing.22476.2">
      <Uri>https://dev.azure.com/dnceng/internal/_git/dotnet-extensions</Uri>
      <Sha>c62ee3d0c9492db518f79bf5e4d364bce7c78c66</Sha>
    </Dependency>
    <Dependency Name="Microsoft.Extensions.Http" Version="3.1.30">
      <Uri>https://dev.azure.com/dnceng/internal/_git/dotnet-extensions</Uri>
      <Sha>c62ee3d0c9492db518f79bf5e4d364bce7c78c66</Sha>
    </Dependency>
    <Dependency Name="Microsoft.Extensions.Localization.Abstractions" Version="3.1.30">
      <Uri>https://dev.azure.com/dnceng/internal/_git/dotnet-extensions</Uri>
      <Sha>c62ee3d0c9492db518f79bf5e4d364bce7c78c66</Sha>
    </Dependency>
    <Dependency Name="Microsoft.Extensions.Localization" Version="3.1.30">
      <Uri>https://dev.azure.com/dnceng/internal/_git/dotnet-extensions</Uri>
      <Sha>c62ee3d0c9492db518f79bf5e4d364bce7c78c66</Sha>
    </Dependency>
    <Dependency Name="Microsoft.Extensions.Logging.Abstractions" Version="3.1.30">
      <Uri>https://dev.azure.com/dnceng/internal/_git/dotnet-extensions</Uri>
      <Sha>c62ee3d0c9492db518f79bf5e4d364bce7c78c66</Sha>
    </Dependency>
    <Dependency Name="Microsoft.Extensions.Logging.AzureAppServices" Version="3.1.30">
      <Uri>https://dev.azure.com/dnceng/internal/_git/dotnet-extensions</Uri>
      <Sha>c62ee3d0c9492db518f79bf5e4d364bce7c78c66</Sha>
    </Dependency>
    <Dependency Name="Microsoft.Extensions.Logging.Configuration" Version="3.1.30">
      <Uri>https://dev.azure.com/dnceng/internal/_git/dotnet-extensions</Uri>
      <Sha>c62ee3d0c9492db518f79bf5e4d364bce7c78c66</Sha>
    </Dependency>
    <Dependency Name="Microsoft.Extensions.Logging.Console" Version="3.1.30">
      <Uri>https://dev.azure.com/dnceng/internal/_git/dotnet-extensions</Uri>
      <Sha>c62ee3d0c9492db518f79bf5e4d364bce7c78c66</Sha>
    </Dependency>
    <Dependency Name="Microsoft.Extensions.Logging.Debug" Version="3.1.30">
      <Uri>https://dev.azure.com/dnceng/internal/_git/dotnet-extensions</Uri>
      <Sha>c62ee3d0c9492db518f79bf5e4d364bce7c78c66</Sha>
    </Dependency>
    <Dependency Name="Microsoft.Extensions.Logging.EventSource" Version="3.1.30">
      <Uri>https://dev.azure.com/dnceng/internal/_git/dotnet-extensions</Uri>
      <Sha>c62ee3d0c9492db518f79bf5e4d364bce7c78c66</Sha>
    </Dependency>
    <Dependency Name="Microsoft.Extensions.Logging.EventLog" Version="3.1.30">
      <Uri>https://dev.azure.com/dnceng/internal/_git/dotnet-extensions</Uri>
      <Sha>c62ee3d0c9492db518f79bf5e4d364bce7c78c66</Sha>
    </Dependency>
    <Dependency Name="Microsoft.Extensions.Logging.TraceSource" Version="3.1.30">
      <Uri>https://dev.azure.com/dnceng/internal/_git/dotnet-extensions</Uri>
      <Sha>c62ee3d0c9492db518f79bf5e4d364bce7c78c66</Sha>
    </Dependency>
    <Dependency Name="Microsoft.Extensions.Logging.Testing" Version="3.1.30-servicing.22476.2">
      <Uri>https://dev.azure.com/dnceng/internal/_git/dotnet-extensions</Uri>
      <Sha>c62ee3d0c9492db518f79bf5e4d364bce7c78c66</Sha>
    </Dependency>
    <Dependency Name="Microsoft.Extensions.Logging" Version="3.1.30">
      <Uri>https://dev.azure.com/dnceng/internal/_git/dotnet-extensions</Uri>
      <Sha>c62ee3d0c9492db518f79bf5e4d364bce7c78c66</Sha>
    </Dependency>
    <Dependency Name="Microsoft.Extensions.ObjectPool" Version="3.1.30">
      <Uri>https://dev.azure.com/dnceng/internal/_git/dotnet-extensions</Uri>
      <Sha>c62ee3d0c9492db518f79bf5e4d364bce7c78c66</Sha>
    </Dependency>
    <Dependency Name="Microsoft.Extensions.Options.ConfigurationExtensions" Version="3.1.30">
      <Uri>https://dev.azure.com/dnceng/internal/_git/dotnet-extensions</Uri>
      <Sha>c62ee3d0c9492db518f79bf5e4d364bce7c78c66</Sha>
    </Dependency>
    <Dependency Name="Microsoft.Extensions.Options.DataAnnotations" Version="3.1.30">
      <Uri>https://dev.azure.com/dnceng/internal/_git/dotnet-extensions</Uri>
      <Sha>c62ee3d0c9492db518f79bf5e4d364bce7c78c66</Sha>
    </Dependency>
    <Dependency Name="Microsoft.Extensions.Options" Version="3.1.30">
      <Uri>https://dev.azure.com/dnceng/internal/_git/dotnet-extensions</Uri>
      <Sha>c62ee3d0c9492db518f79bf5e4d364bce7c78c66</Sha>
    </Dependency>
    <Dependency Name="Microsoft.Extensions.ParameterDefaultValue.Sources" Version="3.1.30-servicing.22476.2">
      <Uri>https://dev.azure.com/dnceng/internal/_git/dotnet-extensions</Uri>
      <Sha>c62ee3d0c9492db518f79bf5e4d364bce7c78c66</Sha>
    </Dependency>
    <Dependency Name="Microsoft.Extensions.Primitives" Version="3.1.30">
      <Uri>https://dev.azure.com/dnceng/internal/_git/dotnet-extensions</Uri>
      <Sha>c62ee3d0c9492db518f79bf5e4d364bce7c78c66</Sha>
    </Dependency>
    <Dependency Name="Microsoft.Extensions.TypeNameHelper.Sources" Version="3.1.30-servicing.22476.2">
      <Uri>https://dev.azure.com/dnceng/internal/_git/dotnet-extensions</Uri>
      <Sha>c62ee3d0c9492db518f79bf5e4d364bce7c78c66</Sha>
    </Dependency>
    <Dependency Name="Microsoft.Extensions.ValueStopwatch.Sources" Version="3.1.30-servicing.22476.2">
      <Uri>https://dev.azure.com/dnceng/internal/_git/dotnet-extensions</Uri>
      <Sha>c62ee3d0c9492db518f79bf5e4d364bce7c78c66</Sha>
    </Dependency>
    <Dependency Name="Microsoft.Extensions.WebEncoders" Version="3.1.30">
      <Uri>https://dev.azure.com/dnceng/internal/_git/dotnet-extensions</Uri>
      <Sha>c62ee3d0c9492db518f79bf5e4d364bce7c78c66</Sha>
    </Dependency>
    <Dependency Name="Microsoft.JSInterop" Version="3.1.30">
      <Uri>https://dev.azure.com/dnceng/internal/_git/dotnet-extensions</Uri>
      <Sha>c62ee3d0c9492db518f79bf5e4d364bce7c78c66</Sha>
    </Dependency>
    <Dependency Name="Microsoft.NETCore.App.Runtime.win-x64" Version="3.1.30" CoherentParentDependency="Microsoft.Extensions.Logging">
      <Uri>https://dev.azure.com/dnceng/internal/_git/dotnet-core-setup</Uri>
      <Sha>6ea71919a5bbed566449efe09e953e78abcc5363</Sha>
    </Dependency>
    <Dependency Name="Microsoft.NETCore.App.Internal" Version="3.1.30-servicing.22476.9" CoherentParentDependency="Microsoft.Extensions.Logging">
      <Uri>https://dev.azure.com/dnceng/internal/_git/dotnet-core-setup</Uri>
      <Sha>6ea71919a5bbed566449efe09e953e78abcc5363</Sha>
>>>>>>> a29a7e57
    </Dependency>
    <Dependency Name="System.Collections.Immutable" Version="1.7.1" CoherentParentDependency="Microsoft.NETCore.App.Runtime.win-x64">
      <Uri>https://dev.azure.com/dnceng/internal/_git/dotnet-corefx</Uri>
      <Sha>059a4a19e602494bfbed473dbbb18f2dbfbd0878</Sha>
    </Dependency>
    <Dependency Name="System.ComponentModel.Annotations" Version="4.7.0" CoherentParentDependency="Microsoft.NETCore.App.Runtime.win-x64">
      <Uri>https://github.com/dotnet/corefx</Uri>
      <Sha>0f7f38c4fd323b26da10cce95f857f77f0f09b48</Sha>
    </Dependency>
    <Dependency Name="System.Diagnostics.DiagnosticSource" Version="4.7.1" CoherentParentDependency="Microsoft.NETCore.App.Runtime.win-x64">
      <Uri>https://dev.azure.com/dnceng/internal/_git/dotnet-corefx</Uri>
      <Sha>059a4a19e602494bfbed473dbbb18f2dbfbd0878</Sha>
    </Dependency>
    <Dependency Name="System.IO.Pipelines" Version="4.7.5" CoherentParentDependency="Microsoft.NETCore.App.Runtime.win-x64">
      <Uri>https://dev.azure.com/dnceng/internal/_git/dotnet-corefx</Uri>
      <Sha>641ee87bc17bd8307682c4677c10e0eb33906c0d</Sha>
    </Dependency>
    <Dependency Name="System.Net.Http.Json" Version="3.2.1" CoherentParentDependency="Microsoft.NETCore.App.Runtime.win-x64">
      <Uri>https://dev.azure.com/dnceng/internal/_git/dotnet-corefx</Uri>
      <Sha>620cea9ccf0359993e803c900059932966399584</Sha>
    </Dependency>
    <Dependency Name="System.Net.Http.WinHttpHandler" Version="4.7.2" CoherentParentDependency="Microsoft.NETCore.App.Runtime.win-x64">
      <Uri>https://dev.azure.com/dnceng/internal/_git/dotnet-corefx</Uri>
      <Sha>620cea9ccf0359993e803c900059932966399584</Sha>
    </Dependency>
    <Dependency Name="System.Net.WebSockets.WebSocketProtocol" Version="4.7.1" CoherentParentDependency="Microsoft.NETCore.App.Runtime.win-x64">
      <Uri>https://dev.azure.com/dnceng/internal/_git/dotnet-corefx</Uri>
      <Sha>059a4a19e602494bfbed473dbbb18f2dbfbd0878</Sha>
    </Dependency>
    <Dependency Name="System.Runtime.CompilerServices.Unsafe" Version="4.7.1" CoherentParentDependency="Microsoft.NETCore.App.Runtime.win-x64">
      <Uri>https://github.com/dotnet/corefx</Uri>
      <Sha>8a3ffed558ddf943c1efa87d693227722d6af094</Sha>
    </Dependency>
    <Dependency Name="System.Text.Json" Version="4.7.2" CoherentParentDependency="Microsoft.NETCore.App.Runtime.win-x64">
      <Uri>https://dev.azure.com/dnceng/internal/_git/dotnet-corefx</Uri>
      <Sha>059a4a19e602494bfbed473dbbb18f2dbfbd0878</Sha>
    </Dependency>
    <Dependency Name="System.Threading.Channels" Version="4.7.1" CoherentParentDependency="Microsoft.NETCore.App.Runtime.win-x64">
      <Uri>https://dev.azure.com/dnceng/internal/_git/dotnet-corefx</Uri>
      <Sha>059a4a19e602494bfbed473dbbb18f2dbfbd0878</Sha>
    </Dependency>
    <!-- Keep this dependency at the bottom of ProductDependencies, else it will be picked as the parent for CoherentParentDependencies -->
    <Dependency Name="Microsoft.NETCore.App.Ref" Version="3.1.0" Pinned="true">
      <Uri>https://github.com/dotnet/core-setup</Uri>
      <Sha>65f04fb6db7a5e198d05dbebd5c4ad21eb018f89</Sha>
    </Dependency>
    <Dependency Name="NETStandard.Library.Ref" Version="2.1.0" Pinned="true">
      <Uri>https://github.com/dotnet/core-setup</Uri>
      <Sha>7d57652f33493fa022125b7f63aad0d70c52d810</Sha>
    </Dependency>
  </ProductDependencies>
  <ToolsetDependencies>
    <Dependency Name="Microsoft.DotNet.Arcade.Sdk" Version="1.0.0-beta.22505.4">
      <Uri>https://github.com/dotnet/arcade</Uri>
      <Sha>ce5a281156dfae3c050e63c1f288b6a488e978fe</Sha>
    </Dependency>
    <Dependency Name="Microsoft.Net.Compilers.Toolset" Version="3.4.1-beta4-20127-10" CoherentParentDependency="Microsoft.Extensions.Logging">
      <Uri>https://github.com/dotnet/roslyn</Uri>
      <Sha>d8180a5ecafb92adcfbfe8cf9199eb23be1a1ccf</Sha>
    </Dependency>
  </ToolsetDependencies>
</Dependencies><|MERGE_RESOLUTION|>--- conflicted
+++ resolved
@@ -1,23 +1,6 @@
 <?xml version="1.0" encoding="utf-8"?>
 <Dependencies>
   <ProductDependencies>
-<<<<<<< HEAD
-    <Dependency Name="Internal.AspNetCore.Analyzers" Version="3.1.29-servicing.22417.4">
-      <Uri>https://dev.azure.com/dnceng/internal/_git/dotnet-extensions</Uri>
-      <Sha>a5c93f643829c9d3d804468b193d27fa68d87bb0</Sha>
-    </Dependency>
-    <Dependency Name="Microsoft.AspNetCore.Analyzer.Testing" Version="3.1.29-servicing.22417.4">
-      <Uri>https://dev.azure.com/dnceng/internal/_git/dotnet-extensions</Uri>
-      <Sha>a5c93f643829c9d3d804468b193d27fa68d87bb0</Sha>
-    </Dependency>
-    <Dependency Name="Microsoft.AspNetCore.BenchmarkRunner.Sources" Version="3.1.29-servicing.22417.4">
-      <Uri>https://dev.azure.com/dnceng/internal/_git/dotnet-extensions</Uri>
-      <Sha>a5c93f643829c9d3d804468b193d27fa68d87bb0</Sha>
-    </Dependency>
-    <Dependency Name="Microsoft.AspNetCore.Testing" Version="3.1.29-servicing.22417.4">
-      <Uri>https://dev.azure.com/dnceng/internal/_git/dotnet-extensions</Uri>
-      <Sha>a5c93f643829c9d3d804468b193d27fa68d87bb0</Sha>
-=======
     <Dependency Name="Internal.AspNetCore.Analyzers" Version="3.1.30-servicing.22476.2">
       <Uri>https://dev.azure.com/dnceng/internal/_git/dotnet-extensions</Uri>
       <Sha>c62ee3d0c9492db518f79bf5e4d364bce7c78c66</Sha>
@@ -33,7 +16,6 @@
     <Dependency Name="Microsoft.AspNetCore.Testing" Version="3.1.30-servicing.22476.2">
       <Uri>https://dev.azure.com/dnceng/internal/_git/dotnet-extensions</Uri>
       <Sha>c62ee3d0c9492db518f79bf5e4d364bce7c78c66</Sha>
->>>>>>> a29a7e57
     </Dependency>
     <Dependency Name="Microsoft.Bcl.AsyncInterfaces" Version="1.1.1" CoherentParentDependency="Microsoft.NETCore.App.Runtime.win-x64">
       <Uri>https://dev.azure.com/dnceng/internal/_git/dotnet-corefx</Uri>
@@ -51,87 +33,6 @@
       <Uri>https://dev.azure.com/dnceng/internal/_git/dotnet-core-setup</Uri>
       <Sha>3acd9b0cd16596bad450c82be08780875a73c05c</Sha>
     </Dependency>
-<<<<<<< HEAD
-    <Dependency Name="Microsoft.Extensions.ActivatorUtilities.Sources" Version="3.1.29-servicing.22417.4">
-      <Uri>https://dev.azure.com/dnceng/internal/_git/dotnet-extensions</Uri>
-      <Sha>a5c93f643829c9d3d804468b193d27fa68d87bb0</Sha>
-    </Dependency>
-    <Dependency Name="Microsoft.Extensions.Caching.Abstractions" Version="3.1.29">
-      <Uri>https://dev.azure.com/dnceng/internal/_git/dotnet-extensions</Uri>
-      <Sha>a5c93f643829c9d3d804468b193d27fa68d87bb0</Sha>
-    </Dependency>
-    <Dependency Name="Microsoft.Extensions.Caching.Memory" Version="3.1.29">
-      <Uri>https://dev.azure.com/dnceng/internal/_git/dotnet-extensions</Uri>
-      <Sha>a5c93f643829c9d3d804468b193d27fa68d87bb0</Sha>
-    </Dependency>
-    <Dependency Name="Microsoft.Extensions.Caching.SqlServer" Version="3.1.29">
-      <Uri>https://dev.azure.com/dnceng/internal/_git/dotnet-extensions</Uri>
-      <Sha>a5c93f643829c9d3d804468b193d27fa68d87bb0</Sha>
-    </Dependency>
-    <Dependency Name="Microsoft.Extensions.Caching.StackExchangeRedis" Version="3.1.29">
-      <Uri>https://dev.azure.com/dnceng/internal/_git/dotnet-extensions</Uri>
-      <Sha>a5c93f643829c9d3d804468b193d27fa68d87bb0</Sha>
-    </Dependency>
-    <Dependency Name="Microsoft.Extensions.CommandLineUtils.Sources" Version="3.1.29-servicing.22417.4">
-      <Uri>https://dev.azure.com/dnceng/internal/_git/dotnet-extensions</Uri>
-      <Sha>a5c93f643829c9d3d804468b193d27fa68d87bb0</Sha>
-    </Dependency>
-    <Dependency Name="Microsoft.Extensions.Configuration.Abstractions" Version="3.1.29">
-      <Uri>https://dev.azure.com/dnceng/internal/_git/dotnet-extensions</Uri>
-      <Sha>a5c93f643829c9d3d804468b193d27fa68d87bb0</Sha>
-    </Dependency>
-    <Dependency Name="Microsoft.Extensions.Configuration.AzureKeyVault" Version="3.1.29-servicing.22417.4">
-      <Uri>https://dev.azure.com/dnceng/internal/_git/dotnet-extensions</Uri>
-      <Sha>a5c93f643829c9d3d804468b193d27fa68d87bb0</Sha>
-    </Dependency>
-    <Dependency Name="Microsoft.Extensions.Configuration.Binder" Version="3.1.29">
-      <Uri>https://dev.azure.com/dnceng/internal/_git/dotnet-extensions</Uri>
-      <Sha>a5c93f643829c9d3d804468b193d27fa68d87bb0</Sha>
-    </Dependency>
-    <Dependency Name="Microsoft.Extensions.Configuration.CommandLine" Version="3.1.29">
-      <Uri>https://dev.azure.com/dnceng/internal/_git/dotnet-extensions</Uri>
-      <Sha>a5c93f643829c9d3d804468b193d27fa68d87bb0</Sha>
-    </Dependency>
-    <Dependency Name="Microsoft.Extensions.Configuration.EnvironmentVariables" Version="3.1.29">
-      <Uri>https://dev.azure.com/dnceng/internal/_git/dotnet-extensions</Uri>
-      <Sha>a5c93f643829c9d3d804468b193d27fa68d87bb0</Sha>
-    </Dependency>
-    <Dependency Name="Microsoft.Extensions.Configuration.FileExtensions" Version="3.1.29">
-      <Uri>https://dev.azure.com/dnceng/internal/_git/dotnet-extensions</Uri>
-      <Sha>a5c93f643829c9d3d804468b193d27fa68d87bb0</Sha>
-    </Dependency>
-    <Dependency Name="Microsoft.Extensions.Configuration.Ini" Version="3.1.29">
-      <Uri>https://dev.azure.com/dnceng/internal/_git/dotnet-extensions</Uri>
-      <Sha>a5c93f643829c9d3d804468b193d27fa68d87bb0</Sha>
-    </Dependency>
-    <Dependency Name="Microsoft.Extensions.Configuration.Json" Version="3.1.29">
-      <Uri>https://dev.azure.com/dnceng/internal/_git/dotnet-extensions</Uri>
-      <Sha>a5c93f643829c9d3d804468b193d27fa68d87bb0</Sha>
-    </Dependency>
-    <Dependency Name="Microsoft.Extensions.Configuration.KeyPerFile" Version="3.1.29">
-      <Uri>https://dev.azure.com/dnceng/internal/_git/dotnet-extensions</Uri>
-      <Sha>a5c93f643829c9d3d804468b193d27fa68d87bb0</Sha>
-    </Dependency>
-    <Dependency Name="Microsoft.Extensions.Configuration.UserSecrets" Version="3.1.29">
-      <Uri>https://dev.azure.com/dnceng/internal/_git/dotnet-extensions</Uri>
-      <Sha>a5c93f643829c9d3d804468b193d27fa68d87bb0</Sha>
-    </Dependency>
-    <Dependency Name="Microsoft.Extensions.Configuration.Xml" Version="3.1.29">
-      <Uri>https://dev.azure.com/dnceng/internal/_git/dotnet-extensions</Uri>
-      <Sha>a5c93f643829c9d3d804468b193d27fa68d87bb0</Sha>
-    </Dependency>
-    <Dependency Name="Microsoft.Extensions.Configuration" Version="3.1.29">
-      <Uri>https://dev.azure.com/dnceng/internal/_git/dotnet-extensions</Uri>
-      <Sha>a5c93f643829c9d3d804468b193d27fa68d87bb0</Sha>
-    </Dependency>
-    <Dependency Name="Microsoft.Extensions.DependencyInjection.Abstractions" Version="3.1.29">
-      <Uri>https://dev.azure.com/dnceng/internal/_git/dotnet-extensions</Uri>
-      <Sha>a5c93f643829c9d3d804468b193d27fa68d87bb0</Sha>
-    </Dependency>
-    <Dependency Name="Microsoft.Extensions.DependencyInjection" Version="3.1.29">
-      <Uri>https://dev.azure.com/dnceng/internal/_git/dotnet-extensions</Uri>
-      <Sha>a5c93f643829c9d3d804468b193d27fa68d87bb0</Sha>
-=======
     <Dependency Name="Microsoft.Extensions.ActivatorUtilities.Sources" Version="3.1.30-servicing.22476.2">
       <Uri>https://dev.azure.com/dnceng/internal/_git/dotnet-extensions</Uri>
       <Sha>c62ee3d0c9492db518f79bf5e4d364bce7c78c66</Sha>
@@ -211,7 +112,6 @@
     <Dependency Name="Microsoft.Extensions.DependencyInjection" Version="3.1.30">
       <Uri>https://dev.azure.com/dnceng/internal/_git/dotnet-extensions</Uri>
       <Sha>c62ee3d0c9492db518f79bf5e4d364bce7c78c66</Sha>
->>>>>>> a29a7e57
     </Dependency>
     <!-- !!! Pin this again & remove CPD once 3.1.8 is released. -->
     <Dependency Name="Microsoft.Internal.Extensions.Refs" Version="3.1.8-servicing.20420.4">
@@ -222,155 +122,6 @@
       <Uri>https://dev.azure.com/dnceng/internal/_git/dotnet-core-setup</Uri>
       <Sha>9165b88e05fc37585aa1c3fc9585b5a7d751bb21</Sha>
     </Dependency>
-<<<<<<< HEAD
-    <Dependency Name="Microsoft.Extensions.DiagnosticAdapter" Version="3.1.29">
-      <Uri>https://dev.azure.com/dnceng/internal/_git/dotnet-extensions</Uri>
-      <Sha>a5c93f643829c9d3d804468b193d27fa68d87bb0</Sha>
-    </Dependency>
-    <Dependency Name="Microsoft.Extensions.Diagnostics.HealthChecks.Abstractions" Version="3.1.29">
-      <Uri>https://dev.azure.com/dnceng/internal/_git/dotnet-extensions</Uri>
-      <Sha>a5c93f643829c9d3d804468b193d27fa68d87bb0</Sha>
-    </Dependency>
-    <Dependency Name="Microsoft.Extensions.Diagnostics.HealthChecks" Version="3.1.29">
-      <Uri>https://dev.azure.com/dnceng/internal/_git/dotnet-extensions</Uri>
-      <Sha>a5c93f643829c9d3d804468b193d27fa68d87bb0</Sha>
-    </Dependency>
-    <Dependency Name="Microsoft.Extensions.FileProviders.Abstractions" Version="3.1.29">
-      <Uri>https://dev.azure.com/dnceng/internal/_git/dotnet-extensions</Uri>
-      <Sha>a5c93f643829c9d3d804468b193d27fa68d87bb0</Sha>
-    </Dependency>
-    <Dependency Name="Microsoft.Extensions.FileProviders.Composite" Version="3.1.29">
-      <Uri>https://dev.azure.com/dnceng/internal/_git/dotnet-extensions</Uri>
-      <Sha>a5c93f643829c9d3d804468b193d27fa68d87bb0</Sha>
-    </Dependency>
-    <Dependency Name="Microsoft.Extensions.FileProviders.Embedded" Version="3.1.29">
-      <Uri>https://dev.azure.com/dnceng/internal/_git/dotnet-extensions</Uri>
-      <Sha>a5c93f643829c9d3d804468b193d27fa68d87bb0</Sha>
-    </Dependency>
-    <Dependency Name="Microsoft.Extensions.FileProviders.Physical" Version="3.1.29">
-      <Uri>https://dev.azure.com/dnceng/internal/_git/dotnet-extensions</Uri>
-      <Sha>a5c93f643829c9d3d804468b193d27fa68d87bb0</Sha>
-    </Dependency>
-    <Dependency Name="Microsoft.Extensions.FileSystemGlobbing" Version="3.1.29">
-      <Uri>https://dev.azure.com/dnceng/internal/_git/dotnet-extensions</Uri>
-      <Sha>a5c93f643829c9d3d804468b193d27fa68d87bb0</Sha>
-    </Dependency>
-    <Dependency Name="Microsoft.Extensions.HashCodeCombiner.Sources" Version="3.1.29-servicing.22417.4">
-      <Uri>https://dev.azure.com/dnceng/internal/_git/dotnet-extensions</Uri>
-      <Sha>a5c93f643829c9d3d804468b193d27fa68d87bb0</Sha>
-    </Dependency>
-    <Dependency Name="Microsoft.Extensions.Hosting.Abstractions" Version="3.1.29">
-      <Uri>https://dev.azure.com/dnceng/internal/_git/dotnet-extensions</Uri>
-      <Sha>a5c93f643829c9d3d804468b193d27fa68d87bb0</Sha>
-    </Dependency>
-    <Dependency Name="Microsoft.Extensions.Hosting" Version="3.1.29">
-      <Uri>https://dev.azure.com/dnceng/internal/_git/dotnet-extensions</Uri>
-      <Sha>a5c93f643829c9d3d804468b193d27fa68d87bb0</Sha>
-    </Dependency>
-    <Dependency Name="Microsoft.Extensions.HostFactoryResolver.Sources" Version="3.1.29-servicing.22417.4">
-      <Uri>https://dev.azure.com/dnceng/internal/_git/dotnet-extensions</Uri>
-      <Sha>a5c93f643829c9d3d804468b193d27fa68d87bb0</Sha>
-    </Dependency>
-    <Dependency Name="Microsoft.Extensions.Http" Version="3.1.29">
-      <Uri>https://dev.azure.com/dnceng/internal/_git/dotnet-extensions</Uri>
-      <Sha>a5c93f643829c9d3d804468b193d27fa68d87bb0</Sha>
-    </Dependency>
-    <Dependency Name="Microsoft.Extensions.Localization.Abstractions" Version="3.1.29">
-      <Uri>https://dev.azure.com/dnceng/internal/_git/dotnet-extensions</Uri>
-      <Sha>a5c93f643829c9d3d804468b193d27fa68d87bb0</Sha>
-    </Dependency>
-    <Dependency Name="Microsoft.Extensions.Localization" Version="3.1.29">
-      <Uri>https://dev.azure.com/dnceng/internal/_git/dotnet-extensions</Uri>
-      <Sha>a5c93f643829c9d3d804468b193d27fa68d87bb0</Sha>
-    </Dependency>
-    <Dependency Name="Microsoft.Extensions.Logging.Abstractions" Version="3.1.29">
-      <Uri>https://dev.azure.com/dnceng/internal/_git/dotnet-extensions</Uri>
-      <Sha>a5c93f643829c9d3d804468b193d27fa68d87bb0</Sha>
-    </Dependency>
-    <Dependency Name="Microsoft.Extensions.Logging.AzureAppServices" Version="3.1.29">
-      <Uri>https://dev.azure.com/dnceng/internal/_git/dotnet-extensions</Uri>
-      <Sha>a5c93f643829c9d3d804468b193d27fa68d87bb0</Sha>
-    </Dependency>
-    <Dependency Name="Microsoft.Extensions.Logging.Configuration" Version="3.1.29">
-      <Uri>https://dev.azure.com/dnceng/internal/_git/dotnet-extensions</Uri>
-      <Sha>a5c93f643829c9d3d804468b193d27fa68d87bb0</Sha>
-    </Dependency>
-    <Dependency Name="Microsoft.Extensions.Logging.Console" Version="3.1.29">
-      <Uri>https://dev.azure.com/dnceng/internal/_git/dotnet-extensions</Uri>
-      <Sha>a5c93f643829c9d3d804468b193d27fa68d87bb0</Sha>
-    </Dependency>
-    <Dependency Name="Microsoft.Extensions.Logging.Debug" Version="3.1.29">
-      <Uri>https://dev.azure.com/dnceng/internal/_git/dotnet-extensions</Uri>
-      <Sha>a5c93f643829c9d3d804468b193d27fa68d87bb0</Sha>
-    </Dependency>
-    <Dependency Name="Microsoft.Extensions.Logging.EventSource" Version="3.1.29">
-      <Uri>https://dev.azure.com/dnceng/internal/_git/dotnet-extensions</Uri>
-      <Sha>a5c93f643829c9d3d804468b193d27fa68d87bb0</Sha>
-    </Dependency>
-    <Dependency Name="Microsoft.Extensions.Logging.EventLog" Version="3.1.29">
-      <Uri>https://dev.azure.com/dnceng/internal/_git/dotnet-extensions</Uri>
-      <Sha>a5c93f643829c9d3d804468b193d27fa68d87bb0</Sha>
-    </Dependency>
-    <Dependency Name="Microsoft.Extensions.Logging.TraceSource" Version="3.1.29">
-      <Uri>https://dev.azure.com/dnceng/internal/_git/dotnet-extensions</Uri>
-      <Sha>a5c93f643829c9d3d804468b193d27fa68d87bb0</Sha>
-    </Dependency>
-    <Dependency Name="Microsoft.Extensions.Logging.Testing" Version="3.1.29-servicing.22417.4">
-      <Uri>https://dev.azure.com/dnceng/internal/_git/dotnet-extensions</Uri>
-      <Sha>a5c93f643829c9d3d804468b193d27fa68d87bb0</Sha>
-    </Dependency>
-    <Dependency Name="Microsoft.Extensions.Logging" Version="3.1.29">
-      <Uri>https://dev.azure.com/dnceng/internal/_git/dotnet-extensions</Uri>
-      <Sha>a5c93f643829c9d3d804468b193d27fa68d87bb0</Sha>
-    </Dependency>
-    <Dependency Name="Microsoft.Extensions.ObjectPool" Version="3.1.29">
-      <Uri>https://dev.azure.com/dnceng/internal/_git/dotnet-extensions</Uri>
-      <Sha>a5c93f643829c9d3d804468b193d27fa68d87bb0</Sha>
-    </Dependency>
-    <Dependency Name="Microsoft.Extensions.Options.ConfigurationExtensions" Version="3.1.29">
-      <Uri>https://dev.azure.com/dnceng/internal/_git/dotnet-extensions</Uri>
-      <Sha>a5c93f643829c9d3d804468b193d27fa68d87bb0</Sha>
-    </Dependency>
-    <Dependency Name="Microsoft.Extensions.Options.DataAnnotations" Version="3.1.29">
-      <Uri>https://dev.azure.com/dnceng/internal/_git/dotnet-extensions</Uri>
-      <Sha>a5c93f643829c9d3d804468b193d27fa68d87bb0</Sha>
-    </Dependency>
-    <Dependency Name="Microsoft.Extensions.Options" Version="3.1.29">
-      <Uri>https://dev.azure.com/dnceng/internal/_git/dotnet-extensions</Uri>
-      <Sha>a5c93f643829c9d3d804468b193d27fa68d87bb0</Sha>
-    </Dependency>
-    <Dependency Name="Microsoft.Extensions.ParameterDefaultValue.Sources" Version="3.1.29-servicing.22417.4">
-      <Uri>https://dev.azure.com/dnceng/internal/_git/dotnet-extensions</Uri>
-      <Sha>a5c93f643829c9d3d804468b193d27fa68d87bb0</Sha>
-    </Dependency>
-    <Dependency Name="Microsoft.Extensions.Primitives" Version="3.1.29">
-      <Uri>https://dev.azure.com/dnceng/internal/_git/dotnet-extensions</Uri>
-      <Sha>a5c93f643829c9d3d804468b193d27fa68d87bb0</Sha>
-    </Dependency>
-    <Dependency Name="Microsoft.Extensions.TypeNameHelper.Sources" Version="3.1.29-servicing.22417.4">
-      <Uri>https://dev.azure.com/dnceng/internal/_git/dotnet-extensions</Uri>
-      <Sha>a5c93f643829c9d3d804468b193d27fa68d87bb0</Sha>
-    </Dependency>
-    <Dependency Name="Microsoft.Extensions.ValueStopwatch.Sources" Version="3.1.29-servicing.22417.4">
-      <Uri>https://dev.azure.com/dnceng/internal/_git/dotnet-extensions</Uri>
-      <Sha>a5c93f643829c9d3d804468b193d27fa68d87bb0</Sha>
-    </Dependency>
-    <Dependency Name="Microsoft.Extensions.WebEncoders" Version="3.1.29">
-      <Uri>https://dev.azure.com/dnceng/internal/_git/dotnet-extensions</Uri>
-      <Sha>a5c93f643829c9d3d804468b193d27fa68d87bb0</Sha>
-    </Dependency>
-    <Dependency Name="Microsoft.JSInterop" Version="3.1.29">
-      <Uri>https://dev.azure.com/dnceng/internal/_git/dotnet-extensions</Uri>
-      <Sha>a5c93f643829c9d3d804468b193d27fa68d87bb0</Sha>
-    </Dependency>
-    <Dependency Name="Microsoft.NETCore.App.Runtime.win-x64" Version="3.1.29" CoherentParentDependency="Microsoft.Extensions.Logging">
-      <Uri>https://dev.azure.com/dnceng/internal/_git/dotnet-core-setup</Uri>
-      <Sha>0bcbc312ffe4477aa5c9b0d73736f9377d0518e6</Sha>
-    </Dependency>
-    <Dependency Name="Microsoft.NETCore.App.Internal" Version="3.1.29-servicing.22417.6" CoherentParentDependency="Microsoft.Extensions.Logging">
-      <Uri>https://dev.azure.com/dnceng/internal/_git/dotnet-core-setup</Uri>
-      <Sha>0bcbc312ffe4477aa5c9b0d73736f9377d0518e6</Sha>
-=======
     <Dependency Name="Microsoft.Extensions.DiagnosticAdapter" Version="3.1.30">
       <Uri>https://dev.azure.com/dnceng/internal/_git/dotnet-extensions</Uri>
       <Sha>c62ee3d0c9492db518f79bf5e4d364bce7c78c66</Sha>
@@ -518,7 +269,6 @@
     <Dependency Name="Microsoft.NETCore.App.Internal" Version="3.1.30-servicing.22476.9" CoherentParentDependency="Microsoft.Extensions.Logging">
       <Uri>https://dev.azure.com/dnceng/internal/_git/dotnet-core-setup</Uri>
       <Sha>6ea71919a5bbed566449efe09e953e78abcc5363</Sha>
->>>>>>> a29a7e57
     </Dependency>
     <Dependency Name="System.Collections.Immutable" Version="1.7.1" CoherentParentDependency="Microsoft.NETCore.App.Runtime.win-x64">
       <Uri>https://dev.azure.com/dnceng/internal/_git/dotnet-corefx</Uri>
