--- conflicted
+++ resolved
@@ -1,7 +1,6 @@
 <?xml version="1.0" encoding="utf-8"?>
 <Dependencies>
   <ProductDependencies>
-<<<<<<< HEAD
     <Dependency Name="Microsoft.CSharp" Version="5.0.0-alpha1.19381.2" CoherentParentDependency="Microsoft.NETCore.App.Runtime.win-x64">
       <Uri>https://github.com/dotnet/corefx</Uri>
       <Sha>a6c1d1ac235aba5bf17dd06228a62509192cda6a</Sha>
@@ -65,71 +64,6 @@
     <Dependency Name="System.Diagnostics.DiagnosticSource" Version="5.0.0-alpha1.19381.2" CoherentParentDependency="Microsoft.NETCore.App.Runtime.win-x64">
       <Uri>https://github.com/dotnet/corefx</Uri>
       <Sha>a6c1d1ac235aba5bf17dd06228a62509192cda6a</Sha>
-=======
-    <Dependency Name="Microsoft.CSharp" Version="4.6.0-preview9.19409.17" CoherentParentDependency="Microsoft.NETCore.App.Runtime.win-x64">
-      <Uri>https://github.com/dotnet/corefx</Uri>
-      <Sha>b82d2bc44424c8a99a1f0fc13202bdfd43e6f9f5</Sha>
-    </Dependency>
-    <Dependency Name="Microsoft.DotNet.PlatformAbstractions" Version="3.0.0-preview9-19410-12" CoherentParentDependency="Microsoft.Extensions.Logging">
-      <Uri>https://github.com/dotnet/core-setup</Uri>
-      <Sha>9408f55c19a0a9118a23b05f83200a3534dd9f7f</Sha>
-    </Dependency>
-    <Dependency Name="Microsoft.Extensions.Caching.Memory" Version="3.0.0-preview9.19411.2">
-      <Uri>https://github.com/aspnet/Extensions</Uri>
-      <Sha>14c51735aa12343b7b0e53ae775990ab9c98c42f</Sha>
-    </Dependency>
-    <Dependency Name="Microsoft.Extensions.Configuration.EnvironmentVariables" Version="3.0.0-preview9.19411.2">
-      <Uri>https://github.com/aspnet/Extensions</Uri>
-      <Sha>14c51735aa12343b7b0e53ae775990ab9c98c42f</Sha>
-    </Dependency>
-    <Dependency Name="Microsoft.Extensions.Configuration.Json" Version="3.0.0-preview9.19411.2">
-      <Uri>https://github.com/aspnet/Extensions</Uri>
-      <Sha>14c51735aa12343b7b0e53ae775990ab9c98c42f</Sha>
-    </Dependency>
-    <Dependency Name="Microsoft.Extensions.Configuration" Version="3.0.0-preview9.19411.2">
-      <Uri>https://github.com/aspnet/Extensions</Uri>
-      <Sha>14c51735aa12343b7b0e53ae775990ab9c98c42f</Sha>
-    </Dependency>
-    <Dependency Name="Microsoft.Extensions.DependencyInjection" Version="3.0.0-preview9.19411.2">
-      <Uri>https://github.com/aspnet/Extensions</Uri>
-      <Sha>14c51735aa12343b7b0e53ae775990ab9c98c42f</Sha>
-    </Dependency>
-    <Dependency Name="Microsoft.Extensions.DependencyModel" Version="3.0.0-preview9-19410-12" CoherentParentDependency="Microsoft.Extensions.Logging">
-      <Uri>https://github.com/dotnet/core-setup</Uri>
-      <Sha>9408f55c19a0a9118a23b05f83200a3534dd9f7f</Sha>
-    </Dependency>
-    <Dependency Name="Microsoft.Extensions.HostFactoryResolver.Sources" Version="3.0.0-preview9.19411.2">
-      <Uri>https://github.com/aspnet/Extensions</Uri>
-      <Sha>14c51735aa12343b7b0e53ae775990ab9c98c42f</Sha>
-    </Dependency>
-    <Dependency Name="Microsoft.Extensions.Logging" Version="3.0.0-preview9.19411.2">
-      <Uri>https://github.com/aspnet/Extensions</Uri>
-      <Sha>14c51735aa12343b7b0e53ae775990ab9c98c42f</Sha>
-    </Dependency>
-    <Dependency Name="Microsoft.NETCore.App.Ref" Version="3.0.0-preview9-19410-12" CoherentParentDependency="Microsoft.Extensions.Logging">
-      <Uri>https://github.com/dotnet/core-setup</Uri>
-      <Sha>9408f55c19a0a9118a23b05f83200a3534dd9f7f</Sha>
-    </Dependency>
-    <Dependency Name="Microsoft.NETCore.App.Runtime.win-x64" Version="3.0.0-preview9-19410-12" CoherentParentDependency="Microsoft.Extensions.Logging">
-      <Uri>https://github.com/dotnet/core-setup</Uri>
-      <Sha>9408f55c19a0a9118a23b05f83200a3534dd9f7f</Sha>
-    </Dependency>
-    <Dependency Name="NETStandard.Library.Ref" Version="2.1.0-preview9-19410-12" CoherentParentDependency="Microsoft.Extensions.Logging">
-      <Uri>https://github.com/dotnet/core-setup</Uri>
-      <Sha>9408f55c19a0a9118a23b05f83200a3534dd9f7f</Sha>
-    </Dependency>
-    <Dependency Name="System.Collections.Immutable" Version="1.6.0-preview9.19409.17" CoherentParentDependency="Microsoft.NETCore.App.Runtime.win-x64">
-      <Uri>https://github.com/dotnet/corefx</Uri>
-      <Sha>b82d2bc44424c8a99a1f0fc13202bdfd43e6f9f5</Sha>
-    </Dependency>
-    <Dependency Name="System.ComponentModel.Annotations" Version="4.6.0-preview9.19409.17" CoherentParentDependency="Microsoft.NETCore.App.Runtime.win-x64">
-      <Uri>https://github.com/dotnet/corefx</Uri>
-      <Sha>b82d2bc44424c8a99a1f0fc13202bdfd43e6f9f5</Sha>
-    </Dependency>
-    <Dependency Name="System.Diagnostics.DiagnosticSource" Version="4.6.0-preview9.19409.17" CoherentParentDependency="Microsoft.NETCore.App.Runtime.win-x64">
-      <Uri>https://github.com/dotnet/corefx</Uri>
-      <Sha>b82d2bc44424c8a99a1f0fc13202bdfd43e6f9f5</Sha>
->>>>>>> ef7a0829
     </Dependency>
   </ProductDependencies>
   <ToolsetDependencies>
