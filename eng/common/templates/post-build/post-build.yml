parameters:
  # Which publishing infra should be used. THIS SHOULD MATCH THE VERSION ON THE BUILD MANIFEST.
  # Publishing V1 is no longer supported
  # Publishing V2 is no longer supported
  # Publishing V3 is the default
  - name: publishingInfraVersion
    displayName: Which version of publishing should be used to promote the build definition?
    type: number
    default: 3
    values:
    - 3

  - name: BARBuildId
    displayName: BAR Build Id
    type: number
    default: 0

  - name: PromoteToChannelIds
    displayName: Channel to promote BARBuildId to
    type: string
    default: ''

  - name: enableSourceLinkValidation
    displayName: Enable SourceLink validation
    type: boolean
    default: false

  - name: enableSigningValidation
    displayName: Enable signing validation
    type: boolean
    default: true

  - name: enableSymbolValidation
    displayName: Enable symbol validation
    type: boolean
    default: false

  - name: enableNugetValidation
    displayName: Enable NuGet validation
    type: boolean
    default: true

  - name: publishInstallersAndChecksums
    displayName: Publish installers and checksums
    type: boolean
    default: true

  - name: SDLValidationParameters
    type: object
    default:
      enable: false
      publishGdn: false
      continueOnError: false
      params: ''
      artifactNames: ''
      downloadArtifacts: true

  # These parameters let the user customize the call to sdk-task.ps1 for publishing
  # symbols & general artifacts as well as for signing validation
  - name: symbolPublishingAdditionalParameters
    displayName: Symbol publishing additional parameters
    type: string
    default: ''

  - name: artifactsPublishingAdditionalParameters
    displayName: Artifact publishing additional parameters
    type: string
    default: ''

  - name: signingValidationAdditionalParameters
    displayName: Signing validation additional parameters
    type: string
    default: ''

  # Which stages should finish execution before post-build stages start
  - name: validateDependsOn
    type: object
    default:
    - build

  - name: publishDependsOn
    type: object
    default:
    - Validate

  # Optional: Call asset publishing rather than running in a separate stage
  - name: publishAssetsImmediately
    type: boolean
    default: false

stages:
- ${{ if or(eq( parameters.enableNugetValidation, 'true'), eq(parameters.enableSigningValidation, 'true'), eq(parameters.enableSourceLinkValidation, 'true'), eq(parameters.SDLValidationParameters.enable, 'true')) }}:
  - stage: Validate
    dependsOn: ${{ parameters.validateDependsOn }}
    displayName: Validate Build Assets
    variables:
      - template: common-variables.yml
      - template: /eng/common/templates/variables/pool-providers.yml
    jobs:
    - job:
      displayName: NuGet Validation
      condition: eq( ${{ parameters.enableNugetValidation }}, 'true')
      pool:
        # We don't use the collection uri here because it might vary (.visualstudio.com vs. dev.azure.com)
        ${{ if eq(variables['System.TeamProject'], 'DevDiv') }}:
          name: VSEngSS-MicroBuild2022-1ES
          demands: Cmd
        # If it's not devdiv, it's dnceng
        ${{ else }}:
          name: $(DncEngInternalBuildPool)
          demands: ImageOverride -equals windows.vs2019.amd64

      steps:
        - template: setup-maestro-vars.yml
          parameters:
            BARBuildId: ${{ parameters.BARBuildId }}
            PromoteToChannelIds: ${{ parameters.PromoteToChannelIds }}

        - task: DownloadBuildArtifacts@0
          displayName: Download Package Artifacts
          inputs:
            buildType: specific
            buildVersionToDownload: specific
            project: $(AzDOProjectName)
            pipeline: $(AzDOPipelineId)
            buildId: $(AzDOBuildId)
            artifactName: PackageArtifacts
            checkDownloadedFiles: true

        - task: PowerShell@2
          displayName: Validate
          inputs:
            filePath: $(Build.SourcesDirectory)/eng/common/post-build/nuget-validation.ps1
            arguments: -PackagesPath $(Build.ArtifactStagingDirectory)/PackageArtifacts/
              -ToolDestinationPath $(Agent.BuildDirectory)/Extract/

    - job:
      displayName: Signing Validation
      condition: and( eq( ${{ parameters.enableSigningValidation }}, 'true'), ne( variables['PostBuildSign'], 'true'))
      pool:
        # We don't use the collection uri here because it might vary (.visualstudio.com vs. dev.azure.com)
        ${{ if eq(variables['System.TeamProject'], 'DevDiv') }}:
          name: VSEngSS-MicroBuild2022-1ES
          demands: Cmd
        # If it's not devdiv, it's dnceng
        ${{ else }}:
          name: $(DncEngInternalBuildPool)
          demands: ImageOverride -equals windows.vs2019.amd64
      steps:
        - template: setup-maestro-vars.yml
          parameters:
            BARBuildId: ${{ parameters.BARBuildId }}
            PromoteToChannelIds: ${{ parameters.PromoteToChannelIds }}

        - task: DownloadBuildArtifacts@0
          displayName: Download Package Artifacts
          inputs:
            buildType: specific
            buildVersionToDownload: specific
            project: $(AzDOProjectName)
            pipeline: $(AzDOPipelineId)
            buildId: $(AzDOBuildId)
            artifactName: PackageArtifacts
            checkDownloadedFiles: true
            itemPattern: |
              **
              !**/Microsoft.SourceBuild.Intermediate.*.nupkg

        # This is necessary whenever we want to publish/restore to an AzDO private feed
        # Since sdk-task.ps1 tries to restore packages we need to do this authentication here
        # otherwise it'll complain about accessing a private feed.
        - task: NuGetAuthenticate@1
          displayName: 'Authenticate to AzDO Feeds'

        - task: PowerShell@2
          displayName: Enable cross-org publishing
          inputs:
            filePath: eng\common\enable-cross-org-publishing.ps1
            arguments: -token $(dn-bot-dnceng-artifact-feeds-rw)

        # Signing validation will optionally work with the buildmanifest file which is downloaded from
        # Azure DevOps above.
        - task: PowerShell@2
          displayName: Validate
          inputs:
            filePath: eng\common\sdk-task.ps1
            arguments: -task SigningValidation -restore -msbuildEngine vs
              /p:PackageBasePath='$(Build.ArtifactStagingDirectory)/PackageArtifacts'
              /p:SignCheckExclusionsFile='$(Build.SourcesDirectory)/eng/SignCheckExclusionsFile.txt'
              ${{ parameters.signingValidationAdditionalParameters }}

        - template: ../steps/publish-logs.yml
          parameters:
            StageLabel: 'Validation'
            JobLabel: 'Signing'

    - job:
      displayName: SourceLink Validation
      condition: eq( ${{ parameters.enableSourceLinkValidation }}, 'true')
      pool:
        # We don't use the collection uri here because it might vary (.visualstudio.com vs. dev.azure.com)
        ${{ if eq(variables['System.TeamProject'], 'DevDiv') }}:
          name: VSEngSS-MicroBuild2022-1ES
          demands: Cmd
        # If it's not devdiv, it's dnceng
        ${{ else }}:
          name: $(DncEngInternalBuildPool)
          demands: ImageOverride -equals windows.vs2019.amd64
      steps:
        - template: setup-maestro-vars.yml
          parameters:
            BARBuildId: ${{ parameters.BARBuildId }}
            PromoteToChannelIds: ${{ parameters.PromoteToChannelIds }}

        - task: DownloadBuildArtifacts@0
          displayName: Download Blob Artifacts
          inputs:
            buildType: specific
            buildVersionToDownload: specific
            project: $(AzDOProjectName)
            pipeline: $(AzDOPipelineId)
            buildId: $(AzDOBuildId)
            artifactName: BlobArtifacts
            checkDownloadedFiles: true

        - task: PowerShell@2
          displayName: Validate
          inputs:
            filePath: $(Build.SourcesDirectory)/eng/common/post-build/sourcelink-validation.ps1
            arguments: -InputPath $(Build.ArtifactStagingDirectory)/BlobArtifacts/
              -ExtractPath $(Agent.BuildDirectory)/Extract/
              -GHRepoName $(Build.Repository.Name)
              -GHCommit $(Build.SourceVersion)
              -SourcelinkCliVersion $(SourceLinkCLIVersion)
          continueOnError: true

    - template: /eng/common/templates/job/execute-sdl.yml
      parameters:
        enable: ${{ parameters.SDLValidationParameters.enable }}
        publishGuardianDirectoryToPipeline: ${{ parameters.SDLValidationParameters.publishGdn }}
        additionalParameters: ${{ parameters.SDLValidationParameters.params }}
        continueOnError: ${{ parameters.SDLValidationParameters.continueOnError }}
        artifactNames: ${{ parameters.SDLValidationParameters.artifactNames }}
        downloadArtifacts: ${{ parameters.SDLValidationParameters.downloadArtifacts }}

- ${{ if ne(parameters.publishAssetsImmediately, 'true') }}:
  - stage: publish_using_darc
    ${{ if or(eq(parameters.enableNugetValidation, 'true'), eq(parameters.enableSigningValidation, 'true'), eq(parameters.enableSourceLinkValidation, 'true'), eq(parameters.SDLValidationParameters.enable, 'true')) }}:
      dependsOn: ${{ parameters.publishDependsOn }}
    ${{ else }}:
      dependsOn: ${{ parameters.validateDependsOn }}
    displayName: Publish using Darc
    variables:
      - template: common-variables.yml
      - template: /eng/common/templates/variables/pool-providers.yml
    jobs:
    - job:
      displayName: Publish Using Darc
      timeoutInMinutes: 120
      pool:
        # We don't use the collection uri here because it might vary (.visualstudio.com vs. dev.azure.com)
        ${{ if eq(variables['System.TeamProject'], 'DevDiv') }}:
          name: VSEngSS-MicroBuild2022-1ES
          demands: Cmd
        # If it's not devdiv, it's dnceng
        ${{ else }}:
<<<<<<< HEAD
          name: $(DncEngInternalBuildPool)
=======
          name: NetCore1ESPool-Publishing-Internal
>>>>>>> 32553507
          demands: ImageOverride -equals windows.vs2019.amd64
      steps:
        - template: setup-maestro-vars.yml
          parameters:
            BARBuildId: ${{ parameters.BARBuildId }}
            PromoteToChannelIds: ${{ parameters.PromoteToChannelIds }}

<<<<<<< HEAD
        - task: NuGetAuthenticate@1

        - task: PowerShell@2
          displayName: Publish Using Darc
          inputs:
            filePath: $(Build.SourcesDirectory)/eng/common/post-build/publish-using-darc.ps1
            arguments: -BuildId $(BARBuildId) 
              -PublishingInfraVersion ${{ parameters.publishingInfraVersion }}
              -AzdoToken '$(publishing-dnceng-devdiv-code-r-build-re)'
              -MaestroToken '$(MaestroApiAccessToken)'
              -WaitPublishingFinish true
              -ArtifactsPublishingAdditionalParameters '${{ parameters.artifactsPublishingAdditionalParameters }}'
              -SymbolPublishingAdditionalParameters '${{ parameters.symbolPublishingAdditionalParameters }}'
=======
      - task: PowerShell@2
        displayName: Publish Using Darc
        inputs:
          filePath: $(Build.SourcesDirectory)/eng/common/post-build/publish-using-darc.ps1
          arguments: -BuildId $(BARBuildId)
            -PublishingInfraVersion ${{ parameters.publishingInfraVersion }}
            -AzdoToken '$(publishing-dnceng-devdiv-code-r-build-re)'
            -MaestroToken '$(MaestroApiAccessToken)'
            -WaitPublishingFinish true
            -ArtifactsPublishingAdditionalParameters '${{ parameters.artifactsPublishingAdditionalParameters }}'
            -SymbolPublishingAdditionalParameters '${{ parameters.symbolPublishingAdditionalParameters }}'
>>>>>>> 32553507
<|MERGE_RESOLUTION|>--- conflicted
+++ resolved
@@ -264,19 +264,14 @@
           demands: Cmd
         # If it's not devdiv, it's dnceng
         ${{ else }}:
-<<<<<<< HEAD
-          name: $(DncEngInternalBuildPool)
-=======
-          name: NetCore1ESPool-Publishing-Internal
->>>>>>> 32553507
-          demands: ImageOverride -equals windows.vs2019.amd64
-      steps:
-        - template: setup-maestro-vars.yml
-          parameters:
-            BARBuildId: ${{ parameters.BARBuildId }}
-            PromoteToChannelIds: ${{ parameters.PromoteToChannelIds }}
-
-<<<<<<< HEAD
+          name: $(DncEngInternalBuildPool)
+          demands: ImageOverride -equals windows.vs2019.amd64
+      steps:
+        - template: setup-maestro-vars.yml
+          parameters:
+            BARBuildId: ${{ parameters.BARBuildId }}
+            PromoteToChannelIds: ${{ parameters.PromoteToChannelIds }}
+
         - task: NuGetAuthenticate@1
 
         - task: PowerShell@2
@@ -289,17 +284,4 @@
               -MaestroToken '$(MaestroApiAccessToken)'
               -WaitPublishingFinish true
               -ArtifactsPublishingAdditionalParameters '${{ parameters.artifactsPublishingAdditionalParameters }}'
-              -SymbolPublishingAdditionalParameters '${{ parameters.symbolPublishingAdditionalParameters }}'
-=======
-      - task: PowerShell@2
-        displayName: Publish Using Darc
-        inputs:
-          filePath: $(Build.SourcesDirectory)/eng/common/post-build/publish-using-darc.ps1
-          arguments: -BuildId $(BARBuildId)
-            -PublishingInfraVersion ${{ parameters.publishingInfraVersion }}
-            -AzdoToken '$(publishing-dnceng-devdiv-code-r-build-re)'
-            -MaestroToken '$(MaestroApiAccessToken)'
-            -WaitPublishingFinish true
-            -ArtifactsPublishingAdditionalParameters '${{ parameters.artifactsPublishingAdditionalParameters }}'
-            -SymbolPublishingAdditionalParameters '${{ parameters.symbolPublishingAdditionalParameters }}'
->>>>>>> 32553507
+              -SymbolPublishingAdditionalParameters '${{ parameters.symbolPublishingAdditionalParameters }}'