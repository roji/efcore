{
  "tools": {
<<<<<<< HEAD
    "dotnet": "3.1.419",
    "runtimes": {
      "dotnet": [
        "2.1.30",
        "$(MicrosoftNETCoreAppInternalPackageVersion)"
      ]
    }
  },
  "sdk": {
    "version": "3.1.419"
  },
  "msbuild-sdks": {
    "Microsoft.DotNet.Arcade.Sdk": "1.0.0-beta.22260.3"
=======
    "dotnet": "7.0.100-preview.4.22252.9"
  },
  "sdk": {
    "version": "7.0.100-preview.4.22252.9",
    "allowPrerelease": true,
    "rollForward": "latestMajor"
  },
  "msbuild-sdks": {
    "Microsoft.DotNet.Arcade.Sdk": "7.0.0-beta.22225.6",
    "Microsoft.DotNet.Helix.Sdk": "7.0.0-beta.22225.6"
>>>>>>> 938c53ec
  }
}<|MERGE_RESOLUTION|>--- conflicted
+++ resolved
@@ -1,20 +1,5 @@
 {
   "tools": {
-<<<<<<< HEAD
-    "dotnet": "3.1.419",
-    "runtimes": {
-      "dotnet": [
-        "2.1.30",
-        "$(MicrosoftNETCoreAppInternalPackageVersion)"
-      ]
-    }
-  },
-  "sdk": {
-    "version": "3.1.419"
-  },
-  "msbuild-sdks": {
-    "Microsoft.DotNet.Arcade.Sdk": "1.0.0-beta.22260.3"
-=======
     "dotnet": "7.0.100-preview.4.22252.9"
   },
   "sdk": {
@@ -25,6 +10,5 @@
   "msbuild-sdks": {
     "Microsoft.DotNet.Arcade.Sdk": "7.0.0-beta.22225.6",
     "Microsoft.DotNet.Helix.Sdk": "7.0.0-beta.22225.6"
->>>>>>> 938c53ec
   }
 }