<?xml version="1.0" encoding="utf-8"?>
<configuration>
  <packageSources>
    <clear />
    <!--Begin: Package sources managed by Dependency Flow automation. Do not edit the sources below.-->
    <!--  Begin: Package sources from dotnet-runtime -->
<<<<<<< HEAD
    <add key="darc-int-dotnet-runtime-0c7efec" value="https://pkgs.dev.azure.com/dnceng/internal/_packaging/darc-int-dotnet-runtime-0c7efec0/nuget/v3/index.json" />
=======
    <add key="darc-int-dotnet-runtime-1381d5e" value="https://pkgs.dev.azure.com/dnceng/internal/_packaging/darc-int-dotnet-runtime-1381d5eb/nuget/v3/index.json" />
    <add key="darc-int-dotnet-runtime-1381d5e-4" value="https://pkgs.dev.azure.com/dnceng/internal/_packaging/darc-int-dotnet-runtime-1381d5eb-4/nuget/v3/index.json" />
    <add key="darc-int-dotnet-runtime-1381d5e-3" value="https://pkgs.dev.azure.com/dnceng/internal/_packaging/darc-int-dotnet-runtime-1381d5eb-3/nuget/v3/index.json" />
    <add key="darc-int-dotnet-runtime-1381d5e-2" value="https://pkgs.dev.azure.com/dnceng/internal/_packaging/darc-int-dotnet-runtime-1381d5eb-2/nuget/v3/index.json" />
    <add key="darc-int-dotnet-runtime-1381d5e-1" value="https://pkgs.dev.azure.com/dnceng/internal/_packaging/darc-int-dotnet-runtime-1381d5eb-1/nuget/v3/index.json" />
>>>>>>> fc286f0b
    <!--  End: Package sources from dotnet-runtime -->
    <!--End: Package sources managed by Dependency Flow automation. Do not edit the sources above.-->
    <add key="dotnet-eng" value="https://pkgs.dev.azure.com/dnceng/public/_packaging/dotnet-eng/nuget/v3/index.json" />
    <add key="dotnet-tools" value="https://pkgs.dev.azure.com/dnceng/public/_packaging/dotnet-tools/nuget/v3/index.json" />
    <add key="dotnet8" value="https://pkgs.dev.azure.com/dnceng/public/_packaging/dotnet8/nuget/v3/index.json" />
    <add key="dotnet8-transport" value="https://pkgs.dev.azure.com/dnceng/public/_packaging/dotnet8-transport/nuget/v3/index.json" />
    <add key="dotnet-public" value="https://pkgs.dev.azure.com/dnceng/public/_packaging/dotnet-public/nuget/v3/index.json" />
    <!-- Used for the Rich Navigation indexing task -->
    <add key="richnav" value="https://pkgs.dev.azure.com/azure-public/vside/_packaging/vs-buildservices/nuget/v3/index.json" />
  </packageSources>
  <disabledPackageSources>
    <clear />
    <!--Begin: Package sources managed by Dependency Flow automation. Do not edit the sources below.-->
    <!--  Begin: Package sources from dotnet-runtime -->
<<<<<<< HEAD
    <add key="darc-int-dotnet-runtime-0c7efec" value="true" />
=======
    <add key="darc-int-dotnet-runtime-1381d5e-1" value="true" />
    <add key="darc-int-dotnet-runtime-1381d5e-2" value="true" />
    <add key="darc-int-dotnet-runtime-1381d5e-3" value="true" />
    <add key="darc-int-dotnet-runtime-1381d5e-4" value="true" />
    <add key="darc-int-dotnet-runtime-1381d5e" value="true" />
>>>>>>> fc286f0b
    <!--  End: Package sources from dotnet-runtime -->
    <!--End: Package sources managed by Dependency Flow automation. Do not edit the sources above.-->
  </disabledPackageSources>
</configuration><|MERGE_RESOLUTION|>--- conflicted
+++ resolved
@@ -4,15 +4,12 @@
     <clear />
     <!--Begin: Package sources managed by Dependency Flow automation. Do not edit the sources below.-->
     <!--  Begin: Package sources from dotnet-runtime -->
-<<<<<<< HEAD
     <add key="darc-int-dotnet-runtime-0c7efec" value="https://pkgs.dev.azure.com/dnceng/internal/_packaging/darc-int-dotnet-runtime-0c7efec0/nuget/v3/index.json" />
-=======
     <add key="darc-int-dotnet-runtime-1381d5e" value="https://pkgs.dev.azure.com/dnceng/internal/_packaging/darc-int-dotnet-runtime-1381d5eb/nuget/v3/index.json" />
     <add key="darc-int-dotnet-runtime-1381d5e-4" value="https://pkgs.dev.azure.com/dnceng/internal/_packaging/darc-int-dotnet-runtime-1381d5eb-4/nuget/v3/index.json" />
     <add key="darc-int-dotnet-runtime-1381d5e-3" value="https://pkgs.dev.azure.com/dnceng/internal/_packaging/darc-int-dotnet-runtime-1381d5eb-3/nuget/v3/index.json" />
     <add key="darc-int-dotnet-runtime-1381d5e-2" value="https://pkgs.dev.azure.com/dnceng/internal/_packaging/darc-int-dotnet-runtime-1381d5eb-2/nuget/v3/index.json" />
     <add key="darc-int-dotnet-runtime-1381d5e-1" value="https://pkgs.dev.azure.com/dnceng/internal/_packaging/darc-int-dotnet-runtime-1381d5eb-1/nuget/v3/index.json" />
->>>>>>> fc286f0b
     <!--  End: Package sources from dotnet-runtime -->
     <!--End: Package sources managed by Dependency Flow automation. Do not edit the sources above.-->
     <add key="dotnet-eng" value="https://pkgs.dev.azure.com/dnceng/public/_packaging/dotnet-eng/nuget/v3/index.json" />
@@ -27,15 +24,12 @@
     <clear />
     <!--Begin: Package sources managed by Dependency Flow automation. Do not edit the sources below.-->
     <!--  Begin: Package sources from dotnet-runtime -->
-<<<<<<< HEAD
     <add key="darc-int-dotnet-runtime-0c7efec" value="true" />
-=======
     <add key="darc-int-dotnet-runtime-1381d5e-1" value="true" />
     <add key="darc-int-dotnet-runtime-1381d5e-2" value="true" />
     <add key="darc-int-dotnet-runtime-1381d5e-3" value="true" />
     <add key="darc-int-dotnet-runtime-1381d5e-4" value="true" />
     <add key="darc-int-dotnet-runtime-1381d5e" value="true" />
->>>>>>> fc286f0b
     <!--  End: Package sources from dotnet-runtime -->
     <!--End: Package sources managed by Dependency Flow automation. Do not edit the sources above.-->
   </disabledPackageSources>
