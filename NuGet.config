--- conflicted
+++ resolved
@@ -6,15 +6,10 @@
     <!--  Begin: Package sources from dotnet-corefx -->
     <!--  End: Package sources from dotnet-corefx -->
     <!--  Begin: Package sources from dotnet-core-setup -->
-<<<<<<< HEAD
-    <!--  End: Package sources from dotnet-core-setup -->
-    <!--  Begin: Package sources from dotnet-extensions -->
-=======
     <add key="darc-int-dotnet-core-setup-0bcbc31" value="https://pkgs.dev.azure.com/dnceng/_packaging/darc-int-dotnet-core-setup-0bcbc312/nuget/v3/index.json" />
     <!--  End: Package sources from dotnet-core-setup -->
     <!--  Begin: Package sources from dotnet-extensions -->
     <add key="darc-int-dotnet-extensions-a5c93f6" value="https://pkgs.dev.azure.com/dnceng/_packaging/darc-int-dotnet-extensions-a5c93f64/nuget/v3/index.json" />
->>>>>>> 6e3b6bb2
     <!--  End: Package sources from dotnet-extensions -->
     <!--End: Package sources managed by Dependency Flow automation. Do not edit the sources above.-->
     <add key="dotnet-eng" value="https://pkgs.dev.azure.com/dnceng/public/_packaging/dotnet-eng/nuget/v3/index.json" />
@@ -29,22 +24,16 @@
     <!--  Begin: Package sources from dotnet-corefx -->
     <!--  End: Package sources from dotnet-corefx -->
     <!--  Begin: Package sources from dotnet-extensions -->
-<<<<<<< HEAD
-=======
     <add key="darc-int-dotnet-extensions-a5c93f6" value="true" />
->>>>>>> 6e3b6bb2
     <!--End: Package sources managed by Dependency Flow automation. Do not edit the sources above.-->
     <add key="darc-int-dotnet-extensions-4210e7d" value="true" />
     <add key="darc-int-dotnet-extensions-4210e7d" value="true" />
     <!--  End: Package sources from dotnet-extensions -->
     <!--  Begin: Package sources from dotnet-core-setup -->
-<<<<<<< HEAD
-=======
     <add key="darc-int-dotnet-core-setup-0bcbc31" value="true" />
     <add key="darc-int-dotnet-core-setup-fac8702" value="true" />
     <add key="darc-int-dotnet-core-setup-e59f024" value="true" />
     <add key="darc-int-dotnet-core-setup-ce3350c" value="true" />
->>>>>>> 6e3b6bb2
     <add key="darc-int-dotnet-core-setup-ce3350c" value="true" />
     <add key="darc-int-dotnet-core-setup-857ba38" value="true" />
     <add key="darc-int-dotnet-core-setup-59a12ca" value="true" />
