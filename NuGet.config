<?xml version="1.0" encoding="utf-8"?>
<configuration>
  <packageSources>
    <clear />
    <!--Begin: Package sources managed by Dependency Flow automation. Do not edit the sources below.-->
    <!--  Begin: Package sources from dotnet-corefx -->
    <!--  End: Package sources from dotnet-corefx -->
    <!--  Begin: Package sources from dotnet-core-setup -->
<<<<<<< HEAD
    <!--  End: Package sources from dotnet-core-setup -->
    <!--  Begin: Package sources from dotnet-extensions -->
=======
    <add key="darc-int-dotnet-core-setup-3b38386" value="https://pkgs.dev.azure.com/dnceng/_packaging/darc-int-dotnet-core-setup-3b383860/nuget/v3/index.json" />
    <!--  End: Package sources from dotnet-core-setup -->
    <!--  Begin: Package sources from dotnet-extensions -->
    <add key="darc-int-dotnet-extensions-8e0af0d" value="https://pkgs.dev.azure.com/dnceng/_packaging/darc-int-dotnet-extensions-8e0af0db/nuget/v3/index.json" />
>>>>>>> d4a777b7
    <!--  End: Package sources from dotnet-extensions -->
    <!--End: Package sources managed by Dependency Flow automation. Do not edit the sources above.-->
    <add key="dotnet-eng" value="https://pkgs.dev.azure.com/dnceng/public/_packaging/dotnet-eng/nuget/v3/index.json" />
    <add key="dotnet3.1" value="https://pkgs.dev.azure.com/dnceng/public/_packaging/dotnet3.1/nuget/v3/index.json" />
    <add key="dotnet3.1-transport" value="https://pkgs.dev.azure.com/dnceng/public/_packaging/dotnet3.1-transport/nuget/v3/index.json" />
    <add key="dotnet-public" value="https://pkgs.dev.azure.com/dnceng/public/_packaging/dotnet-public/nuget/v3/index.json" />
    <add key="dotnet-tools" value="https://pkgs.dev.azure.com/dnceng/public/_packaging/dotnet-tools/nuget/v3/index.json" />
  </packageSources>
  <disabledPackageSources>
    <clear />
    <!--Begin: Package sources managed by Dependency Flow automation. Do not edit the sources below.-->
    <!--  Begin: Package sources from dotnet-corefx -->
    <!--  End: Package sources from dotnet-corefx -->
    <!--  Begin: Package sources from dotnet-extensions -->
<<<<<<< HEAD
=======
    <add key="darc-int-dotnet-extensions-8e0af0d" value="true" />
>>>>>>> d4a777b7
    <!--End: Package sources managed by Dependency Flow automation. Do not edit the sources above.-->
    <add key="darc-int-dotnet-extensions-4210e7d" value="true" />
    <add key="darc-int-dotnet-extensions-4210e7d" value="true" />
    <!--  End: Package sources from dotnet-extensions -->
    <!--  Begin: Package sources from dotnet-core-setup -->
    <add key="darc-int-dotnet-core-setup-3b38386" value="true" />
    <add key="darc-int-dotnet-core-setup-593c84e" value="true" />
    <add key="darc-int-dotnet-core-setup-b3f33a3" value="true" />
    <add key="darc-int-dotnet-core-setup-c59d3f6" value="true" />
    <add key="darc-int-dotnet-core-setup-3487563" value="true" />
    <add key="darc-int-dotnet-core-setup-7af614f" value="true" />
    <add key="darc-int-dotnet-core-setup-7af614f" value="true" />
    <add key="darc-int-dotnet-core-setup-7af614f" value="true" />
    <add key="darc-int-dotnet-core-setup-64991f8" value="true" />
    <add key="darc-int-dotnet-core-setup-e38b64f" value="true" />
    <add key="darc-int-dotnet-core-setup-e38b64f" value="true" />
    <add key="darc-int-dotnet-core-setup-e38b64f" value="true" />
    <add key="darc-int-dotnet-core-setup-e38b64f" value="true" />
    <add key="darc-int-dotnet-core-setup-35fa579" value="true" />
    <add key="darc-int-dotnet-core-setup-35fa579" value="true" />
    <add key="darc-int-dotnet-core-setup-35fa579" value="true" />
    <add key="darc-int-dotnet-core-setup-2ef124f" value="true" />
    <add key="darc-int-dotnet-core-setup-47ea5c0" value="true" />
    <add key="darc-int-dotnet-core-setup-df8abc0" value="true" />
    <add key="darc-int-dotnet-core-setup-df8abc0" value="true" />
    <add key="darc-int-dotnet-core-setup-ff13fbc" value="true" />
    <add key="darc-int-dotnet-core-setup-e365b58" value="true" />
    <add key="darc-int-dotnet-core-setup-7b9e303" value="true" />
    <add key="darc-int-dotnet-core-setup-a80e00a" value="true" />
    <add key="darc-int-dotnet-core-setup-abd1c7b" value="true" />
    <add key="darc-int-dotnet-core-setup-d05fcb2" value="true" />
    <add key="darc-int-dotnet-core-setup-d05fcb2" value="true" />
    <add key="darc-int-dotnet-core-setup-d05fcb2" value="true" />
    <add key="darc-int-dotnet-core-setup-0900090-1" value="true" />
    <add key="darc-int-dotnet-core-setup-0900090-2" value="true" />
    <add key="darc-int-dotnet-core-setup-0900090" value="true" />
    <add key="darc-int-dotnet-core-setup-5c4cc97" value="true" />
    <add key="darc-int-dotnet-core-setup-42f8ae7" value="true" />
    <add key="darc-int-dotnet-core-setup-aae0024" value="true" />
    <add key="darc-int-dotnet-core-setup-aae0024" value="true" />
    <add key="darc-int-dotnet-core-setup-aae0024" value="true" />
    <add key="darc-int-dotnet-core-setup-acb8b20" value="true" />
    <add key="darc-int-dotnet-core-setup-3e99273" value="true" />
    <add key="darc-int-dotnet-core-setup-99ed3ce" value="true" />
    <add key="darc-int-dotnet-core-setup-99ed3ce" value="true" />
    <add key="darc-int-dotnet-core-setup-5d3919d" value="true" />
    <add key="darc-int-dotnet-core-setup-5d3919d" value="true" />
    <add key="darc-int-dotnet-core-setup-8a50231" value="true" />
    <add key="darc-int-dotnet-core-setup-7bbff11" value="true" />
    <add key="darc-int-dotnet-core-setup-7bbff11" value="true" />
    <add key="darc-int-dotnet-core-setup-f75a410" value="true" />
    <add key="darc-int-dotnet-core-setup-f172ec2" value="true" />
    <add key="darc-int-dotnet-core-setup-f172ec2" value="true" />
    <add key="darc-int-dotnet-core-setup-c233f0b" value="true" />
    <add key="darc-int-dotnet-core-setup-03ffaad" value="true" />
    <add key="darc-int-dotnet-core-setup-fb595ae" value="true" />
    <add key="darc-int-dotnet-core-setup-3a75b80" value="true" />
    <add key="darc-int-dotnet-core-setup-3a75b80" value="true" />
    <add key="darc-int-dotnet-core-setup-87138a0" value="true" />
    <add key="darc-int-dotnet-core-setup-e133125" value="true" />
    <add key="darc-int-dotnet-core-setup-2c320d0" value="true" />
    <add key="darc-int-dotnet-core-setup-2c320d0" value="true" />
    <add key="darc-int-dotnet-core-setup-da3d798" value="true" />
    <add key="darc-int-dotnet-core-setup-4c6b4aa" value="true" />
    <add key="darc-int-dotnet-core-setup-4c6b4aa" value="true" />
    <add key="darc-int-dotnet-core-setup-4c6b4aa" value="true" />
    <add key="darc-int-dotnet-core-setup-b6710c0" value="true" />
    <add key="darc-int-dotnet-core-setup-96e4518" value="true" />
    <add key="darc-int-dotnet-core-setup-5a98c64" value="true" />
    <add key="darc-int-dotnet-core-setup-a400487" value="true" />
    <add key="darc-int-dotnet-core-setup-a400487" value="true" />
    <add key="darc-int-dotnet-core-setup-301eef9" value="true" />
    <add key="darc-int-dotnet-core-setup-dc339bd" value="true" />
    <add key="darc-int-dotnet-core-setup-dc339bd" value="true" />
    <add key="darc-int-dotnet-core-setup-dc339bd" value="true" />
    <add key="darc-int-dotnet-core-setup-dc339bd" value="true" />
    <!--  End: Package sources from dotnet-core-setup -->
    <!--  Begin: Package sources from dotnet-extensions -->
    <add key="darc-int-dotnet-extensions-194782e" value="true" />
    <!--  End: Package sources from dotnet-extensions -->
    <!--End: Package sources managed by Dependency Flow automation. Do not edit the sources above.-->
  </disabledPackageSources>
</configuration><|MERGE_RESOLUTION|>--- conflicted
+++ resolved
@@ -6,15 +6,10 @@
     <!--  Begin: Package sources from dotnet-corefx -->
     <!--  End: Package sources from dotnet-corefx -->
     <!--  Begin: Package sources from dotnet-core-setup -->
-<<<<<<< HEAD
-    <!--  End: Package sources from dotnet-core-setup -->
-    <!--  Begin: Package sources from dotnet-extensions -->
-=======
     <add key="darc-int-dotnet-core-setup-3b38386" value="https://pkgs.dev.azure.com/dnceng/_packaging/darc-int-dotnet-core-setup-3b383860/nuget/v3/index.json" />
     <!--  End: Package sources from dotnet-core-setup -->
     <!--  Begin: Package sources from dotnet-extensions -->
     <add key="darc-int-dotnet-extensions-8e0af0d" value="https://pkgs.dev.azure.com/dnceng/_packaging/darc-int-dotnet-extensions-8e0af0db/nuget/v3/index.json" />
->>>>>>> d4a777b7
     <!--  End: Package sources from dotnet-extensions -->
     <!--End: Package sources managed by Dependency Flow automation. Do not edit the sources above.-->
     <add key="dotnet-eng" value="https://pkgs.dev.azure.com/dnceng/public/_packaging/dotnet-eng/nuget/v3/index.json" />
@@ -29,10 +24,7 @@
     <!--  Begin: Package sources from dotnet-corefx -->
     <!--  End: Package sources from dotnet-corefx -->
     <!--  Begin: Package sources from dotnet-extensions -->
-<<<<<<< HEAD
-=======
     <add key="darc-int-dotnet-extensions-8e0af0d" value="true" />
->>>>>>> d4a777b7
     <!--End: Package sources managed by Dependency Flow automation. Do not edit the sources above.-->
     <add key="darc-int-dotnet-extensions-4210e7d" value="true" />
     <add key="darc-int-dotnet-extensions-4210e7d" value="true" />
