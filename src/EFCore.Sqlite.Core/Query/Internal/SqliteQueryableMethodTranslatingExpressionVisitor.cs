--- conflicted
+++ resolved
@@ -19,9 +19,6 @@
     private readonly SqliteSqlExpressionFactory _sqlExpressionFactory;
     private readonly SqlAliasManager _sqlAliasManager;
     private readonly bool _areJsonFunctionsSupported;
-
-    private static readonly bool UseOldBehavior33932 =
-        AppContext.TryGetSwitch("Microsoft.EntityFrameworkCore.Issue33932", out var enabled33932) && enabled33932;
 
     /// <summary>
     ///     This is an internal API that supports the Entity Framework Core infrastructure and not subject to
@@ -480,14 +477,9 @@
                 Limit: null,
                 Offset: null
             } selectExpression
-<<<<<<< HEAD
             && orderingColumn.TableAlias == jsonEachExpression.Alias
-            && TranslateExpression(index) is { } translatedIndex)
-=======
-            && orderingColumn.Table == jsonEachExpression
             && TranslateExpression(index) is { } translatedIndex
             && (UseOldBehavior33932 || selectExpression.Predicate is null))
->>>>>>> 67fd1374
         {
             // Index on JSON array
 
