--- conflicted
+++ resolved
@@ -96,11 +96,6 @@
       <NuspecProperty Include="OutputExeSymbol=..\..\artifacts\bin\ef\$(Configuration)\net461\ef.pdb" />
       <NuspecProperty Include="OutputX86Exe=..\..\artifacts\bin\ef\x86\$(Configuration)\net461\ef.exe" />
       <NuspecProperty Include="OutputX86ExeSymbol=..\..\artifacts\bin\ef\x86\$(Configuration)\net461\ef.pdb" />
-<<<<<<< HEAD
-      <NuspecProperty Include="NetCoreApp21PlaceholderFile=$(NetCoreApp21PlaceholderFile)" />
-=======
-      <NuspecProperty Include="PackageIcon=$(PackageIconFullPath)" />
->>>>>>> 50fcada1
     </ItemGroup>
   </Target>
 </Project>