--- conflicted
+++ resolved
@@ -1,10 +1,7 @@
 ﻿// Licensed to the .NET Foundation under one or more agreements.
 // The .NET Foundation licenses this file to you under the MIT license.
 
-<<<<<<< HEAD
-=======
 using System.Diagnostics.CodeAnalysis;
->>>>>>> 5d0d937a
 using Microsoft.EntityFrameworkCore.Utilities;
 
 namespace Microsoft.EntityFrameworkCore;
@@ -32,9 +29,6 @@
     /// <summary>
     ///     Type of the entity type configuration.
     /// </summary>
-<<<<<<< HEAD
-=======
     [DynamicallyAccessedMembers(DynamicallyAccessedMemberTypes.PublicParameterlessConstructor | DynamicallyAccessedMemberTypes.Interfaces)]
->>>>>>> 5d0d937a
     public Type EntityTypeConfigurationType { get; }
 }