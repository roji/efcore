﻿<?xml version="1.0" encoding="utf-8"?>
<root>
  <!-- 
    Microsoft ResX Schema 
    
    Version 2.0
    
    The primary goals of this format is to allow a simple XML format 
    that is mostly human readable. The generation and parsing of the 
    various data types are done through the TypeConverter classes 
    associated with the data types.
    
    Example:
    
    ... ado.net/XML headers & schema ...
    <resheader name="resmimetype">text/microsoft-resx</resheader>
    <resheader name="version">2.0</resheader>
    <resheader name="reader">System.Resources.ResXResourceReader, System.Windows.Forms, ...</resheader>
    <resheader name="writer">System.Resources.ResXResourceWriter, System.Windows.Forms, ...</resheader>
    <data name="Name1"><value>this is my long string</value><comment>this is a comment</comment></data>
    <data name="Color1" type="System.Drawing.Color, System.Drawing">Blue</data>
    <data name="Bitmap1" mimetype="application/x-microsoft.net.object.binary.base64">
        <value>[base64 mime encoded serialized .NET Framework object]</value>
    </data>
    <data name="Icon1" type="System.Drawing.Icon, System.Drawing" mimetype="application/x-microsoft.net.object.bytearray.base64">
        <value>[base64 mime encoded string representing a byte array form of the .NET Framework object]</value>
        <comment>This is a comment</comment>
    </data>
                
    There are any number of "resheader" rows that contain simple 
    name/value pairs.
    
    Each data row contains a name, and value. The row also contains a 
    type or mimetype. Type corresponds to a .NET class that support 
    text/value conversion through the TypeConverter architecture. 
    Classes that don't support this are serialized and stored with the 
    mimetype set.
    
    The mimetype is used for serialized objects, and tells the 
    ResXResourceReader how to depersist the object. This is currently not 
    extensible. For a given mimetype the value must be set accordingly:
    
    Note - application/x-microsoft.net.object.binary.base64 is the format 
    that the ResXResourceWriter will generate, however the reader can 
    read any of the formats listed below.
    
    mimetype: application/x-microsoft.net.object.binary.base64
    value   : The object must be serialized with 
            : System.Runtime.Serialization.Formatters.Binary.BinaryFormatter
            : and then encoded with base64 encoding.
    
    mimetype: application/x-microsoft.net.object.soap.base64
    value   : The object must be serialized with 
            : System.Runtime.Serialization.Formatters.Soap.SoapFormatter
            : and then encoded with base64 encoding.

    mimetype: application/x-microsoft.net.object.bytearray.base64
    value   : The object must be serialized into a byte array 
            : using a System.ComponentModel.TypeConverter
            : and then encoded with base64 encoding.
    -->
  <xsd:schema id="root" xmlns="" xmlns:xsd="http://www.w3.org/2001/XMLSchema" xmlns:msdata="urn:schemas-microsoft-com:xml-msdata">
    <xsd:import namespace="http://www.w3.org/XML/1998/namespace" />
    <xsd:element name="root" msdata:IsDataSet="true">
      <xsd:complexType>
        <xsd:choice maxOccurs="unbounded">
          <xsd:element name="metadata">
            <xsd:complexType>
              <xsd:sequence>
                <xsd:element name="value" type="xsd:string" minOccurs="0" />
              </xsd:sequence>
              <xsd:attribute name="name" use="required" type="xsd:string" />
              <xsd:attribute name="type" type="xsd:string" />
              <xsd:attribute name="mimetype" type="xsd:string" />
              <xsd:attribute ref="xml:space" />
            </xsd:complexType>
          </xsd:element>
          <xsd:element name="assembly">
            <xsd:complexType>
              <xsd:attribute name="alias" type="xsd:string" />
              <xsd:attribute name="name" type="xsd:string" />
            </xsd:complexType>
          </xsd:element>
          <xsd:element name="data">
            <xsd:complexType>
              <xsd:sequence>
                <xsd:element name="value" type="xsd:string" minOccurs="0" msdata:Ordinal="1" />
                <xsd:element name="comment" type="xsd:string" minOccurs="0" msdata:Ordinal="2" />
              </xsd:sequence>
              <xsd:attribute name="name" type="xsd:string" use="required" msdata:Ordinal="1" />
              <xsd:attribute name="type" type="xsd:string" msdata:Ordinal="3" />
              <xsd:attribute name="mimetype" type="xsd:string" msdata:Ordinal="4" />
              <xsd:attribute ref="xml:space" />
            </xsd:complexType>
          </xsd:element>
          <xsd:element name="resheader">
            <xsd:complexType>
              <xsd:sequence>
                <xsd:element name="value" type="xsd:string" minOccurs="0" msdata:Ordinal="1" />
              </xsd:sequence>
              <xsd:attribute name="name" type="xsd:string" use="required" />
            </xsd:complexType>
          </xsd:element>
        </xsd:choice>
      </xsd:complexType>
    </xsd:element>
  </xsd:schema>
  <resheader name="resmimetype">
    <value>text/microsoft-resx</value>
  </resheader>
  <resheader name="version">
    <value>2.0</value>
  </resheader>
  <resheader name="reader">
    <value>System.Resources.ResXResourceReader, System.Windows.Forms, Version=4.0.0.0, Culture=neutral, PublicKeyToken=b77a5c561934e089</value>
  </resheader>
  <resheader name="writer">
    <value>System.Resources.ResXResourceWriter, System.Windows.Forms, Version=4.0.0.0, Culture=neutral, PublicKeyToken=b77a5c561934e089</value>
  </resheader>
  <data name="AbstractLeafEntityType" xml:space="preserve">
    <value>The corresponding CLR type for entity type '{entityType}' cannot be instantiated, and there is no derived entity type in the model that corresponds to a concrete CLR type.</value>
  </data>
  <data name="AddingProxyTypeAsEntityType" xml:space="preserve">
    <value>Cannot add an entity type with type '{typeName}' to the model as it is a dynamically-generated proxy type.</value>
  </data>
  <data name="AmbiguousDependentEntity" xml:space="preserve">
    <value>The entity type '{entityType}' has a defining navigation and the supplied entity is currently referenced from several owner entities. To access the entry for a particular reference, call '{targetEntryCall}' on the owner entry.</value>
  </data>
  <data name="AmbiguousEndRequiredDependent" xml:space="preserve">
    <value>The foreign key {foreignKeyProperties} on entity type '{entityType}' cannot be configured as having a required dependent since the dependent side cannot be determined. To identify the dependent side of the relationship, configure the foreign key property in 'OnModelCreating'. See http://go.microsoft.com/fwlink/?LinkId=724062 for more details.</value>
  </data>
  <data name="AmbiguousEndRequiredDependentNavigation" xml:space="preserve">
    <value>The navigation '{entityType}.{navigation}' cannot be configured as required since the dependent side of the underlying foreign key {foreignKeyProperties} cannot be determined. To identify the dependent side of the relationship, configure the foreign key property in 'OnModelCreating'. See http://go.microsoft.com/fwlink/?LinkId=724062 for more details.</value>
  </data>
  <data name="AmbiguousEndRequiredInverted" xml:space="preserve">
    <value>The foreign key {foreignKeyProperties} on entity type '{entityType}' cannot be inverted to entity type '{principalEntityType}' since it was configured as required before the dependent side was configured. Configure the foreign key property or the principal key before configuring the foreign key as required. See http://go.microsoft.com/fwlink/?LinkId=724062 for more details.</value>
  </data>
  <data name="AmbiguousForeignKeyPropertyCandidates" xml:space="preserve">
    <value>Both relationships between '{firstDependentToPrincipalNavigationSpecification}' and '{firstPrincipalToDependentNavigationSpecification}' and between '{secondDependentToPrincipalNavigationSpecification}' and '{secondPrincipalToDependentNavigationSpecification}' could use {foreignKeyProperties} as the foreign key. To resolve this, configure the foreign key properties explicitly in 'OnModelCreating' on at least one of the relationships.</value>
  </data>
  <data name="AmbiguousOneToOneRelationship" xml:space="preserve">
    <value>The dependent side could not be determined for the one-to-one relationship between '{dependentToPrincipalNavigationSpecification}' and '{principalToDependentNavigationSpecification}'. To identify the dependent side of the relationship, configure the foreign key property. If these navigations should not be part of the same relationship, configure them independently via separate method chains in 'OnModelCreating'. See http://go.microsoft.com/fwlink/?LinkId=724062 for more details.</value>
  </data>
  <data name="AmbiguousOwnedNavigation" xml:space="preserve">
    <value>Unable to determine the owner for the relationship between '{entityTypeNavigationSpecification}' and '{otherEntityType}' as both types have been marked as owned. Either manually configure the ownership, or ignore the corresponding navigations using the [NotMapped] attribute or by using 'EntityTypeBuilder.Ignore' in 'OnModelCreating'.</value>
  </data>
  <data name="AmbiguousServiceProperty" xml:space="preserve">
    <value>The service property '{property}' of type '{serviceType}' cannot be added to the entity type '{entityType}' because there is another property of the same type. Ignore one of the properties using the [NotMapped] attribute or 'EntityTypeBuilder.Ignore' in 'OnModelCreating'.</value>
  </data>
  <data name="AnnotationNotFound" xml:space="preserve">
    <value>The annotation '{annotation}' was not found. Ensure that the annotation has been added to the object {annotatable}</value>
  </data>
  <data name="ArgumentPropertyNull" xml:space="preserve">
    <value>The property '{property}' of the argument '{argument}' cannot be null.</value>
  </data>
  <data name="AutoIncludeNavigationCycle" xml:space="preserve">
    <value>Cycle detected while auto-including navigations: {cycleNavigations}. To fix this issue, either don't configure at least one navigation in the cycle as auto included in `OnModelCreating` or call 'IgnoreAutoInclude' method on the query.</value>
  </data>
  <data name="BackingFieldOnIndexer" xml:space="preserve">
    <value>Cannot set backing field '{field}' for the indexer property '{entityType}.{property}'. Ensure no backing fields are specified for indexer properties.</value>
  </data>
  <data name="BadBackingFieldType" xml:space="preserve">
    <value>The specified field '{field}' of type '{fieldType}' cannot be used for the property '{entityType}.{property}' of type '{propertyType}'. Only backing fields of types that are compatible with the property type can be used.</value>
  </data>
  <data name="BadDependencyRegistration" xml:space="preserve">
    <value>The service dependencies type '{dependenciesType}' has been registered incorrectly in the service collection. Service dependencies types must only be registered by Entity Framework or database providers.</value>
  </data>
  <data name="BadFilterDerivedType" xml:space="preserve">
    <value>The filter expression '{filter}' cannot be specified for entity type '{entityType}'. A filter may only be applied to the root entity type '{rootType}'.</value>
  </data>
  <data name="BadFilterExpression" xml:space="preserve">
    <value>The filter expression '{filter}' specified for entity type '{entityType}' is invalid. The expression must accept a single parameter of type '{clrType}' and return bool.</value>
  </data>
  <data name="BadFilterOwnedType" xml:space="preserve">
    <value>The filter expression '{filter}' cannot be specified for owned entity type '{entityType}'. A filter may only be applied to an entity type that is not owned.</value>
  </data>
  <data name="BadValueGeneratorType" xml:space="preserve">
    <value>The type '{givenType}' cannot be used as a value generator because it does not inherit from '{expectedType}'. Make sure to inherit value generators from '{expectedType}'.</value>
  </data>
  <data name="CanConnectNotImplemented" xml:space="preserve">
    <value>The current database provider has not implemented the 'CanConnect' method.</value>
    <comment>Obsolete</comment>
  </data>
  <data name="CannotBeNullable" xml:space="preserve">
    <value>The property '{1_entityType}.{0_property}' cannot be marked as nullable/optional because the type of the property is '{propertyType}' which is not a nullable type. Any property can be marked as non-nullable/required, but only properties of nullable types can be marked as nullable/optional.</value>
  </data>
  <data name="CannotBeNullablePK" xml:space="preserve">
    <value>The property '{1_entityType}.{0_property}' cannot be marked as nullable/optional because the property is a part of a key. Any property can be marked as non-nullable/required, but only properties of nullable types and which are not part of a key can be marked as nullable/optional.</value>
  </data>
  <data name="CannotConvertQueryableToEnumerableMethod" xml:space="preserve">
    <value>Unable to convert a queryable method to an enumerable method. This is likely an issue in Entity Framework, please file an issue at https://go.microsoft.com/fwlink/?linkid=2142044.</value>
  </data>
  <data name="CannotCreateValueGenerator" xml:space="preserve">
    <value>Cannot create an instance of value generator type '{generatorType}'. Ensure that the type can be instantiated and has a parameterless constructor, or use the overload of 'HasValueGenerator' that accepts a delegate.</value>
  </data>
  <data name="CannotLoadDetached" xml:space="preserve">
    <value>The navigation '{1_entityType}.{0_navigation}' cannot be loaded because the entity is not being tracked. Navigations can only be loaded for tracked entities.</value>
  </data>
  <data name="CannotMarkShared" xml:space="preserve">
    <value>The type '{type}' cannot be marked as a shared type since an entity type with the same CLR type already exists in the model.</value>
  </data>
  <data name="CannotMaterializeAbstractType" xml:space="preserve">
    <value>Unable to create an instance of entity type '{entityType}' because it is abstract. Consider making make it non-abstract or mapping at least one derived type.</value>
  </data>
  <data name="CanOnlyConfigureExistingNavigations" xml:space="preserve">
    <value>Navigation '{1_entityType}.{0_navigationName}' was not found. Please add the navigation to the entity type before configuring it.</value>
  </data>
  <data name="ChangeTrackingInterfaceMissing" xml:space="preserve">
    <value>The entity type '{entityType}' is configured to use the '{changeTrackingStrategy}' change tracking strategy, but does not implement the required '{notificationInterface}' interface. Implement '{notificationInterface}' on '{entityType}' or use a different change tracking strategy.</value>
  </data>
  <data name="CircularDependency" xml:space="preserve">
    <value>Unable to save changes because a circular dependency was detected in the data to be saved: '{cycle}'.</value>
  </data>
  <data name="CircularInheritance" xml:space="preserve">
    <value>The entity type '{entityType}' cannot inherit from '{baseEntityType}' because '{baseEntityType}' is a descendant of '{entityType}'. Review your model configuration.</value>
  </data>
  <data name="ClashingMismatchedSharedType" xml:space="preserve">
    <value>The shared-type entity type '{entityType}' cannot be added because the model already contains an entity type with the same name, but with a different CLR type '{otherClrType}'. Ensure all entity type names are unique.</value>
  </data>
  <data name="ClashingNamedOwnedType" xml:space="preserve">
    <value>An entity type named '{ownedTypeName}' has already been added to the model. Use a different name when configuring the ownership '{ownerEntityType}.{navigation}' in 'OnModelCreating'.</value>
  </data>
  <data name="ClashingNonOwnedDerivedEntityType" xml:space="preserve">
    <value>The type '{entityType}' cannot be marked as owned because the derived entity type '{derivedType}' has been configured as non-owned. Either don't configure '{derivedType}' as non-owned, or call 'HasBaseType(null)' for it in 'OnModelCreating'.</value>
  </data>
  <data name="ClashingNonOwnedEntityType" xml:space="preserve">
    <value>The type '{entityType}' cannot be marked as owned because a non-owned entity type with the same name already exists.</value>
  </data>
  <data name="ClashingNonSharedType" xml:space="preserve">
    <value>The shared-type entity type '{entityType}' with CLR type '{type}' cannot be added to the model because a non-shared entity type with the same CLR type already exists.</value>
  </data>
  <data name="ClashingNonWeakEntityType" xml:space="preserve">
    <value>The entity type '{entityType}' with a defining navigation cannot be added to the model because an entity type with the same name already exists.</value>
  </data>
  <data name="ClashingOwnedEntityType" xml:space="preserve">
    <value>The type '{entityType}' cannot be configured as non-owned because an owned entity type with the same name already exists.</value>
  </data>
  <data name="ClashingSharedType" xml:space="preserve">
    <value>The entity type '{entityType}' cannot be added to the model because its CLR type has been configured as a shared type.</value>
  </data>
  <data name="ClashingWeakEntityType" xml:space="preserve">
    <value>The entity type '{entityType}' cannot be added to the model because an entity type with a defining navigation with the same name already exists.</value>
  </data>
  <data name="ClientProjectionCapturingConstantInMethodArgument" xml:space="preserve">
    <value>The client projection contains a reference to a constant expression of '{constantType}' which is being passed as an argument to the method '{methodName}'. This could potentially cause a memory leak; consider assigning this constant to a local variable and using the variable in the query instead. See https://go.microsoft.com/fwlink/?linkid=2103067 for more information.</value>
  </data>
  <data name="ClientProjectionCapturingConstantInMethodInstance" xml:space="preserve">
    <value>The client projection contains a reference to a constant expression of '{constantType}' through the instance method '{methodName}'. This could potentially cause a memory leak; consider making the method static so that it does not capture constant in the instance. See https://go.microsoft.com/fwlink/?linkid=2103067 for more information.</value>
  </data>
  <data name="ClientProjectionCapturingConstantInTree" xml:space="preserve">
    <value>The client projection contains a reference to a constant expression of '{constantType}'. This could potentially cause a memory leak; consider assigning this constant to a local variable and using the variable in the query instead. See https://go.microsoft.com/fwlink/?linkid=2103067 for more information.</value>
  </data>
  <data name="ClrPropertyOnShadowEntity" xml:space="preserve">
    <value>The property '{property}' cannot exist on type '{entityType}' because the type is marked as shadow state while the property is not. Shadow state types can only contain shadow state properties.</value>
  </data>
  <data name="CollectionIsReference" xml:space="preserve">
    <value>The property '{1_entityType}.{0_property}' is being accessed using '{collectionMethod}', but is defined in the model as a non-collection, reference navigation. Use '{referenceMethod}' to access reference navigations.</value>
  </data>
  <data name="ComparerPropertyMismatch" xml:space="preserve">
    <value>The comparer for type '{type}' cannot be used for '{entityType}.{propertyName}' because its type is '{propertyType}'.</value>
  </data>
  <data name="CompositeFkOnProperty" xml:space="preserve">
    <value>There are multiple properties with the [ForeignKey] attribute pointing to navigation '{1_entityType}.{0_navigation}'. To define a composite foreign key using data annotations, use the [ForeignKey] attribute on the navigation.</value>
  </data>
  <data name="CompositePKWithDataAnnotation" xml:space="preserve">
    <value>The entity type '{entityType}' has multiple properties with the [Key] attribute. Composite primary keys can only be set using 'HasKey' in 'OnModelCreating'.</value>
  </data>
  <data name="ConcurrentMethodInvocation" xml:space="preserve">
    <value>A second operation was started on this context instance before a previous operation completed. This is usually caused by different threads concurrently using the same instance of DbContext. For more information on how to avoid threading issues with DbContext, see https://go.microsoft.com/fwlink/?linkid=2097913.</value>
  </data>
  <data name="ConflictingBackingFields" xml:space="preserve">
    <value>Property '{1_entityType}.{0_property}' matches both '{field1}' and '{field2}' by convention. Explicitly specify the backing field to use with 'HasField' in 'OnModelCreating'.</value>
  </data>
  <data name="ConflictingForeignKeyAttributes" xml:space="preserve">
    <value>There are multiple [ForeignKey] attributes which are pointing to same set of properties '{propertyList}' on entity type '{entityType}' and targeting the principal entity type '{principalEntityType}'.</value>
  </data>
  <data name="ConflictingPropertyOrNavigation" xml:space="preserve">
    <value>The property or navigation '{member}' cannot be added to the entity type '{entityType}' because a property or navigation with the same name already exists on entity type '{conflictingEntityType}'.</value>
  </data>
  <data name="ConflictingRelationshipNavigation" xml:space="preserve">
    <value>Cannot create a relationship between '{newPrincipalNavigationSpecification}' and '{newDependentNavigationSpecification}' because a relationship already exists between '{existingPrincipalNavigationSpecification}' and '{existingDependentNavigationSpecification}'. Navigations can only participate in a single relationship. If you want to override an existing relationship call 'Ignore' on the navigation '{newDependentNavigationSpecification}' first in 'OnModelCreating'.</value>
  </data>
  <data name="ConstructorBindingFailed" xml:space="preserve">
    <value>cannot bind '{failedBinds}' in '{parameters}'</value>
  </data>
  <data name="ConstructorConflict" xml:space="preserve">
    <value>The constructors '{firstConstructor}' and '{secondConstructor}' have the same number of parameters, and can both be used by Entity Framework. The constructor to be used must be configured in 'OnModelCreating'.</value>
  </data>
  <data name="ConstructorNotFound" xml:space="preserve">
    <value>No suitable constructor was found for entity type '{entityType}'. The following constructors had parameters that could not be bound to properties of the entity type: {constructors}.</value>
  </data>
  <data name="ContextDisposed" xml:space="preserve">
    <value>Cannot access a disposed context instance. A common cause of this error is disposing a context instance that was resolved from dependency injection and then later trying to use the same context instance elsewhere in your application. This may occur if you are calling 'Dispose' on the context instance, or wrapping it in a using statement. If you are using dependency injection, you should let the dependency injection container take care of disposing context instances.</value>
  </data>
  <data name="ConventionsInfiniteLoop" xml:space="preserve">
    <value>The convention invocations have reached the recursion limit. This is likely an issue in Entity Framework, please file an issue at https://go.microsoft.com/fwlink/?linkid=2142044.</value>
  </data>
  <data name="ConverterBadType" xml:space="preserve">
    <value>The value converter '{converter}' cannot be used with type '{type}'. This converter can only be used with {allowed}.</value>
  </data>
  <data name="ConverterPropertyMismatch" xml:space="preserve">
    <value>Converter for model type '{converterType}' cannot be used for '{entityType}.{propertyName}' because its type is '{propertyType}'.</value>
  </data>
  <data name="ConvertersCannotBeComposed" xml:space="preserve">
    <value>Cannot compose converter from '{typeOneIn}' to '{typeOneOut}' with converter from '{typeTwoIn}' to '{typeTwoOut}' because the output type of the first converter doesn't match the input type of the second converter.</value>
  </data>
  <data name="CustomMetadata" xml:space="preserve">
    <value>The extension method '{method}' is being used with a custom implementation of '{interfaceType}'. Use of custom implementations of the Entity Framework metadata interfaces is not supported, consider deriving from '{concreteType}' instead. Please contact the Entity Framework team if you have a compelling case for a custom implementation of the metadata interfaces so that we can consider ways to achieve this.</value>
  </data>
  <data name="DataBindingToLocalWithIListSource" xml:space="preserve">
    <value>Data binding directly to 'DbSet.Local' is not supported since it does not provide a stable ordering. For WPF, bind to 'DbSet.Local.ToObservableCollection'. For WinForms, bind to 'DbSet.Local.ToBindingList'. For ASP.NET WebForms, bind to 'DbSet.ToList' or use Model Binding.</value>
  </data>
  <data name="DataBindingWithIListSource" xml:space="preserve">
    <value>Data binding directly to a store query is not supported. Instead populate a DbSet with data, for example by calling 'Load' on the DbSet, and then bind to local data to avoid sending a query to the database each time the databound control iterates the data. For WPF, bind to 'DbSet.Local.ToObservableCollection'. For WinForms, bind to 'DbSet.Local.ToBindingList'. For ASP.NET WebForms, bind to 'DbSet.ToList' or use Model Binding.</value>
  </data>
  <data name="DbContextMissingConstructor" xml:space="preserve">
    <value>'AddDbContext' was called with configuration, but the context type '{contextType}' only declares a parameterless constructor. This means that the configuration passed to 'AddDbContext' will never be used. If configuration is passed to 'AddDbContext', then '{contextType}' should declare a constructor that accepts a DbContextOptions&lt;{contextType}&gt; and must pass it to the base constructor for DbContext.</value>
  </data>
  <data name="DbSetIncorrectGenericType" xml:space="preserve">
    <value>Cannot create DbSet for entity type '{entityType}' since it is of type '{entityClrType}' but the generic type provided is of type '{genericType}'.</value>
  </data>
  <data name="DependentEntityTypeNotInRelationship" xml:space="preserve">
    <value>You are configuring a relationship between '{dependentEntityType}' and '{principalEntityType}' but have specified a foreign key on '{entityType}'. The foreign key must be defined on a type that is part of the relationship.</value>
  </data>
  <data name="DerivedEntityCannotBeKeyless" xml:space="preserve">
    <value>Unable to set a base type for entity type '{entityType}' because it has been configured as keyless.</value>
  </data>
  <data name="DerivedEntityCannotHaveKeys" xml:space="preserve">
    <value>Unable to set a base type for entity type '{entityType}' because it has one or more keys defined. Only root types can have keys.</value>
  </data>
  <data name="DerivedEntityTypeHasNoKey" xml:space="preserve">
    <value>'{derivedType}' cannot be configured as keyless because it is a derived type; the root type '{rootType}' must be configured as keyless instead. If you did not intend for '{rootType}' to be included in the model, ensure that it is not referenced by a DbSet property on your context, referenced in a configuration call to ModelBuilder in 'OnModelCreating', or referenced from a navigation on a type that is included in the model.</value>
  </data>
  <data name="DerivedEntityTypeKey" xml:space="preserve">
    <value>A key cannot be configured on '{derivedType}' because it is a derived type. The key must be configured on the root type '{rootType}'. If you did not intend for '{rootType}' to be included in the model, ensure that it is not referenced by a DbSet property on your context, referenced in a configuration call to ModelBuilder, or referenced from a navigation on a type that is included in the model.</value>
  </data>
  <data name="DerivedTypeDefiningQuery" xml:space="preserve">
    <value>The entity type '{entityType}' cannot have a defining query because it is derived from '{baseType}'. Only base entity types can have a defining query.</value>
  </data>
  <data name="DiscriminatorEntityTypeNotDerived" xml:space="preserve">
    <value>Cannot configure the discriminator value for entity type '{entityType}' because it doesn't derive from '{rootEntityType}'.</value>
  </data>
  <data name="DiscriminatorPropertyMustBeOnRoot" xml:space="preserve">
    <value>A discriminator property cannot be set for the entity type '{entityType}' because it is not the root of an inheritance hierarchy.</value>
  </data>
  <data name="DiscriminatorPropertyNotFound" xml:space="preserve">
    <value>Unable to set property '{property}' as a discriminator for entity type '{entityType}' because it is not a property of '{entityType}'.</value>
  </data>
  <data name="DiscriminatorValueIncompatible" xml:space="preserve">
    <value>Cannot set discriminator value '{value}' for discriminator property '{discriminator}' because it is not assignable to type '{discriminatorType}'.</value>
  </data>
  <data name="DuplicateAnnotation" xml:space="preserve">
    <value>The annotation '{annotation}' cannot be added because an annotation with the same name already exists on the object {annotatable}</value>
  </data>
  <data name="DuplicateDiscriminatorValue" xml:space="preserve">
    <value>The discriminator value for '{entityType1}' is '{discriminatorValue}' which is the same for '{entityType2}'. Every concrete entity type in the hierarchy must have a unique discriminator value.</value>
  </data>
  <data name="DuplicateEntityType" xml:space="preserve">
    <value>The entity type '{entityType}' cannot be added to the model because an entity type with the same name already exists.</value>
  </data>
  <data name="DuplicateForeignKey" xml:space="preserve">
    <value>The foreign key {foreignKeyProperties} cannot be added to the entity type '{entityType}' because a foreign key on the same properties already exists on entity type '{duplicateEntityType}' and also targets the key {keyProperties} on '{principalType}'.</value>
  </data>
  <data name="DuplicateIndex" xml:space="preserve">
    <value>The index {indexProperties} cannot be added to the entity type '{entityType}' because an unnamed index on the same properties already exists on entity type '{duplicateEntityType}'. Consider adding a name for one of the indexes in 'OnModelCreating'.</value>
  </data>
  <data name="DuplicateKey" xml:space="preserve">
    <value>The key {keyProperties} cannot be added to the entity type '{entityType}' because a key on the same properties already exists on entity type '{duplicateEntityType}'.</value>
  </data>
  <data name="DuplicateNamedIndex" xml:space="preserve">
    <value>The index named '{indexName}' defined on properties {indexProperties} cannot be added to the entity type '{entityType}' because an index with the same name already exists on entity type '{duplicateEntityType}'.</value>
  </data>
  <data name="DuplicatePropertiesOnBase" xml:space="preserve">
    <value>The type '{entityType}' cannot have base type '{baseType}' because the properties '{derivedPropertyType}.{derivedProperty}' and '{basePropertyType}.{baseProperty}' are in conflict.</value>
  </data>
  <data name="DuplicatePropertyInForeignKey" xml:space="preserve">
    <value>The properties {propertyList} cannot be used for a foreign key, because they contain a duplicate: '{property}'.</value>
  </data>
  <data name="DuplicatePropertyInIndex" xml:space="preserve">
    <value>The properties {propertyList} cannot be used for an index, because they contain a duplicate: '{property}'.</value>
  </data>
  <data name="DuplicatePropertyInKey" xml:space="preserve">
    <value>The properties {propertyList} cannot be used for a key, because they contain a duplicate: '{property}'.</value>
  </data>
  <data name="DuplicateServicePropertyType" xml:space="preserve">
    <value>The service property '{property}' of type '{serviceType}' cannot be added to the entity type '{entityType}' because service property '{duplicateName}' of the same type already exists on entity type '{duplicateEntityType}'.</value>
  </data>
  <data name="EntityEqualityOnCompositeKeyEntitySubqueryNotSupported" xml:space="preserve">
    <value>Cannot translate '{comparisonOperator}' on a subquery expression of entity type '{entityType}' because it has a composite primary key. See https://go.microsoft.com/fwlink/?linkid=2141942 for information on how to rewrite your query.</value>
  </data>
  <data name="EntityEqualityOnKeylessEntityNotSupported" xml:space="preserve">
    <value>Cannot translate the '{comparisonOperator}' on an expression of entity type '{entityType}' because it is a keyless entity. Consider using entity properties instead.</value>
  </data>
  <data name="EntityRequiresKey" xml:space="preserve">
    <value>The entity type '{entityType}' requires a primary key to be defined. If you intended to use a keyless entity type, call 'HasNoKey' in 'OnModelCreating'. For more information on keyless entity types, see https://go.microsoft.com/fwlink/?linkid=2141943.</value>
  </data>
  <data name="EntityTypeInUseByDerived" xml:space="preserve">
    <value>The entity type '{entityType}' cannot be removed because '{derivedEntityType}' is derived from it. Before the entity type can be removed, all derived entity types must be removed or configured to use a different base entity type.</value>
  </data>
  <data name="EntityTypeInUseByReferencingForeignKey" xml:space="preserve">
    <value>The entity type '{entityType}' cannot be removed because it is being referenced by foreign key {foreignKeyProperties} on '{referencingEntityType}'. Before the entity type can be removed, all referencing foreign keys must be removed.</value>
  </data>
  <data name="EntityTypeInUseByReferencingSkipNavigation" xml:space="preserve">
    <value>The entity type '{entityType}' cannot be removed because it is being referenced by the skip navigation '{skipNavigation}' on '{referencingEntityType}'. Before the entity type can be removed, all referencing skip navigations must be removed.</value>
  </data>
  <data name="EntityTypeModelMismatch" xml:space="preserve">
    <value>The entity types '{firstEntityType}' and '{secondEntityType}' do not belong to the same model.</value>
  </data>
  <data name="EntityTypeNotFound" xml:space="preserve">
    <value>The entity type '{entityType}' was not found. Ensure that the entity type has been added to the model.</value>
  </data>
  <data name="EntityTypeNotInRelationship" xml:space="preserve">
    <value>The specified entity type '{entityType}' is invalid. It must be the dependent entity type '{dependentType}', the principal entity type '{principalType}' or an entity type derived from one of them.</value>
  </data>
  <data name="EntityTypeNotInRelationshipStrict" xml:space="preserve">
    <value>The specified entity type '{entityType}' is invalid. It must be either the dependent entity type '{dependentType}' or the principal entity type '{principalType}'.</value>
  </data>
  <data name="EntityTypesNotInRelationship" xml:space="preserve">
    <value>The provided entity types '{invalidDependentType}' and '{invalidPrincipalType}' are invalid. Specify '{dependentType}' and '{principalType}', or entity types in the same hierarchy.</value>
  </data>
  <data name="ErrorInvalidQueryable" xml:space="preserve">
    <value>Cannot use multiple context instances within a single query execution. Ensure the query uses a single context instance.</value>
  </data>
  <data name="ErrorMaterializingPropertyInvalidCast" xml:space="preserve">
    <value>An error occurred while reading a database value for property '{entityType}.{property}'. The expected type was '{expectedType}' but the actual value was of type '{actualType}'.</value>
  </data>
  <data name="ExecutionStrategyExistingTransaction" xml:space="preserve">
    <value>The configured execution strategy '{strategy}' does not support user-initiated transactions. Use the execution strategy returned by '{getExecutionStrategyMethod}' to execute all the operations in the transaction as a retriable unit.</value>
  </data>
  <data name="ExpressionParameterizationException" xml:space="preserve">
    <value>An exception was thrown while attempting to evaluate a LINQ query parameter expression. See the inner exception for more information. To show additional information call 'DbContextOptionsBuilder.EnableSensitiveDataLogging'.</value>
  </data>
  <data name="ExpressionParameterizationExceptionSensitive" xml:space="preserve">
    <value>An exception was thrown while attempting to evaluate the LINQ query parameter expression '{expression}'. See the inner exception for more information.</value>
  </data>
  <data name="FieldNameMismatch" xml:space="preserve">
    <value>The specified field '{field}' cannot be used for the property '{entityType}.{property}' because it does not match the property name. Entity type properties that aren't associated with a CLR property must match the field name exactly.</value>
  </data>
  <data name="FindNotCompositeKey" xml:space="preserve">
    <value>Entity type '{entityType}' is defined with a single key property, but {valuesCount} values were passed to the 'Find' method.</value>
  </data>
  <data name="FindValueCountMismatch" xml:space="preserve">
    <value>Entity type '{entityType}' is defined with a {propertiesCount}-part composite key, but {valuesCount} values were passed to the 'Find' method.</value>
  </data>
  <data name="FindValueTypeMismatch" xml:space="preserve">
    <value>The key value at position {index} of the call to 'DbSet&lt;{entityType}&gt;.Find' was of type '{valueType}', which does not match the property type of '{propertyType}'.</value>
  </data>
  <data name="FkAttributeOnNonUniquePrincipal" xml:space="preserve">
    <value>The [ForeignKey] attribute for the navigation '{navigation}' cannot be specified on the entity type '{principalType}' since it represents a one-to-many relationship. Move the [ForeignKey] attribute to a property on '{dependentType}'.</value>
  </data>
  <data name="FkAttributeOnPropertyNavigationMismatch" xml:space="preserve">
    <value>The [ForeignKey] attributes on property '{property}' and navigation '{navigation}' in entity type '{entityType}' do not point at each other. Make sure the value of the [ForeignKey] attribute on the property matches the navigation name, and the value of the [ForeignKey] attribute on the navigation matches the foreign key property name or remove one of them.</value>
  </data>
  <data name="FkAttributeOnSkipNavigation" xml:space="preserve">
    <value>The [ForeignKey] attribute cannot be specified on the skip navigation '{entityType}'.'{navigation}'. Configure the foreign key properties in 'OnModelCreating' instead.</value>
  </data>
  <data name="ForeignKeyCountMismatch" xml:space="preserve">
    <value>The number of properties specified for the foreign key {foreignKeyProperties} on entity type '{dependentType}' does not match the number of properties in the principal key {principalKeyProperties} on entity type '{principalType}'.</value>
  </data>
  <data name="ForeignKeyInUseSkipNavigation" xml:space="preserve">
    <value>Cannot remove the foreign key {foreignKeyProperties} from entity type '{entityType}' because it is referenced by a skip navigation '{navigation}' on entity type '{navigationEntityType}'. All referencing skip navigations must be removed before the referenced foreign key can be removed.</value>
  </data>
  <data name="ForeignKeyPropertiesWrongEntity" xml:space="preserve">
    <value>The specified foreign key properties {foreignKeyProperties} are not declared on the entity type '{entityType}'. Ensure that foreign key properties are declared on the target entity type.</value>
  </data>
  <data name="ForeignKeyPropertyInKey" xml:space="preserve">
    <value>The property '{property}' cannot be part of a foreign key on '{entityType}' because it has a store-generated value and is contained in the key {keyProperties} defined on a base entity type '{baseEntityType}'. Configure '{property}' with 'ValueGeneratedNever' or define the foreign key on '{entityType}' instead.</value>
  </data>
  <data name="ForeignKeyReferencedEntityKeyMismatch" xml:space="preserve">
    <value>The provided principal key {principalKeyProperties} is not a key on the entity type '{principalEntityType}'. Provide a key that's defined on the principal entity type.</value>
  </data>
  <data name="ForeignKeySelfReferencingDependentEntityType" xml:space="preserve">
    <value>The foreign keys on entity type '{dependentType}' cannot target the same entity type because it has a defining navigation.</value>
  </data>
  <data name="ForeignKeyTypeMismatch" xml:space="preserve">
    <value>The types of the properties specified for the foreign key {foreignKeyProperties} on entity type '{dependentType}' do not match the types of the properties in the principal key {principalKeyProperties} on entity type '{principalType}'. Provide properties that use the same types in the same order.</value>
  </data>
  <data name="ForeignKeyWrongType" xml:space="preserve">
    <value>The foreign key {foreignKeyProperties} targeting the key {keyProperties} on '{principalType}' cannot be removed from the entity type '{entityType}' because it is defined on the entity type '{otherEntityType}'.</value>
  </data>
  <data name="FullChangeTrackingRequired" xml:space="preserve">
    <value>The entity type '{entityType}' is configured to use the '{changeTrackingStrategy}' change tracking strategy when full change tracking notifications are required. Use 'ModelBuilder.HasChangeTrackingStrategy' in 'OnModelCreating' to configure all entity types in the model to use the '{fullStrategy}' or '{fullPlusStrategy}' strategy.</value>
  </data>
  <data name="FunctionOnClient" xml:space="preserve">
    <value>The '{methodName}' method is not supported because the query has switched to client-evaluation. This usually happens when the arguments to the method cannot be translated to server. Rewrite the query to avoid client evaluation of arguments so that method can be translated to server.</value>
  </data>
  <data name="GraphDoesNotContainVertex" xml:space="preserve">
    <value>The provided edge cannot be added because the graph does not contain the vertex '{vertex}'.</value>
  </data>
  <data name="HiLoBadBlockSize" xml:space="preserve">
    <value>The block size used for Hi-Lo value generation is not positive. The Hi-Lo generator is usually backed by a SQL sequence and this means that the sequence increment must be positive.</value>
  </data>
  <data name="IdentifyingRelationshipCycle" xml:space="preserve">
<<<<<<< HEAD
    <value>The entity type '{entityType}' is part of a relationship cycle involving its primary key {keyProperties}. This would prevent any values to be inserted without vialoating the store constraints. Review the foreign keys defined on the primary key and either remove or use other properties for at least one of them.</value>
=======
    <value>A relationship cycle involving the primary keys of the following enitity types was detected: '{entityType}'. This would prevent any entity to be inserted without violating the store constraints. Review the foreign keys defined on the primary keys and either remove or use other properties for at least one of them.</value>
>>>>>>> 8e0caf03
  </data>
  <data name="IdentityConflict" xml:space="preserve">
    <value>The instance of entity type '{entityType}' cannot be tracked because another instance with the same key value for {keyProperties} is already being tracked. When attaching existing entities, ensure that only one entity instance with a given key value is attached. Consider using 'DbContextOptionsBuilder.EnableSensitiveDataLogging' to see the conflicting key values.</value>
  </data>
  <data name="IdentityConflictOwned" xml:space="preserve">
    <value>The instance of entity type '{entityType}' cannot be tracked because another instance with the same key value for {keyProperties} is already being tracked. When replacing owned entities, modify the properties without changing the instance or detach the previous owned entity entry first. Consider using 'DbContextOptionsBuilder.EnableSensitiveDataLogging' to see the conflicting key values.</value>
  </data>
  <data name="IdentityConflictOwnedSensitive" xml:space="preserve">
    <value>The instance of entity type '{entityType}' cannot be tracked because another instance with the key value '{keyValue}' is already being tracked. When replacing owned entities, modify the properties without changing the instance or detach the previous owned entity entry first.</value>
  </data>
  <data name="IdentityConflictSensitive" xml:space="preserve">
    <value>The instance of entity type '{entityType}' cannot be tracked because another instance with the key value '{keyValue}' is already being tracked. When attaching existing entities, ensure that only one entity instance with a given key value is attached.</value>
  </data>
  <data name="ImmediateConventionScopeCannotBeRunAgain" xml:space="preserve">
    <value>Immediate convention scope cannot be run again.</value>
    <comment>Obsolete</comment>
  </data>
  <data name="ImplementationTypeRequired" xml:space="preserve">
    <value>The implementation type for the registration of the '{service}' service could not be determined. Specific implementation types must be used for services that expect multiple registrations so as to avoid duplicates.</value>
  </data>
  <data name="IncludeOnEntityWithDefiningQueryNotSupported" xml:space="preserve">
    <value>The 'Include' operation with argument '{expression}' is not supported on entity type '{entityType}' because it has a defining query.</value>
    <comment>Obsolete</comment>
  </data>
  <data name="IncludeOnNonEntity" xml:space="preserve">
    <value>Cannot apply the 'Include' operation with argument '{expression}'. Either the source is not a queryable of a known entity type or 'Include' has been applied after 'Select' method which projects a different entity type through navigation. Consider applying 'Include' before 'Select' method call.</value>
  </data>
  <data name="IncludeWithCycle" xml:space="preserve">
    <value>The Include path '{navigationName}-&gt;{inverseNavigationName}' results in a cycle. Cycles are not allowed in no-tracking queries; either use a tracking query or remove the cycle.</value>
  </data>
  <data name="InconsistentInheritance" xml:space="preserve">
    <value>The entity type '{entityType}' is configured as derived from '{baseEntityType}', however according to the hierarchy of the corresponding CLR types it should derive from '{clrBaseEntityType}'. Configure '{entityType}' having either '{baseEntityType}' or 'null' as the base type.</value>
  </data>
  <data name="InconsistentOwnership" xml:space="preserve">
    <value>The entity type '{ownedEntityType}' is configured as owned, but the entity type '{nonOwnedEntityType}' is not. Configure all entity types with defining navigations sharing a CLR type as owned in 'OnModelCreating'.</value>
  </data>
  <data name="IndexPropertiesWrongEntity" xml:space="preserve">
    <value>The specified index properties {indexProperties} are not declared on the entity type '{entityType}'. Ensure that index properties are declared on the target entity type.</value>
  </data>
  <data name="IndexWrongType" xml:space="preserve">
    <value>The index {indexProperties} cannot be removed from the entity type '{entityType}' because it is defined on the entity type '{otherEntityType}'.</value>
  </data>
  <data name="InheritedPropertyCannotBeIgnored" xml:space="preserve">
    <value>The property '{property}' cannot be ignored on entity type '{entityType}' because it's declared on the base entity type '{baseEntityType}'. To exclude this property from your model, use the [NotMapped] attribute or 'Ignore' on the base type in 'OnModelCreating'.</value>
  </data>
  <data name="InterfacePropertyNotAdded" xml:space="preserve">
    <value>The property '{entityType}.{navigation}' is of an interface type ('{propertyType}'). If it is a navigation, manually configure the relationship for this property by casting it to a mapped entity type. Otherwise, ignore the property using the [NotMapped] attribute or 'Ignore' in 'OnModelCreating'.</value>
  </data>
  <data name="IntraHierarchicalAmbiguousTargetEntityType" xml:space="preserve">
    <value>The entity type related to '{entityType}' cannot be determined because the specified foreign key {foreignKeyProperties} references entity type '{principalEntityType}', which is in the same hierarchy as the entity type which is declared on '{dependentEntityType}'.</value>
    <comment>Obsolete</comment>
  </data>
  <data name="InvalidAlternateKeyValue" xml:space="preserve">
    <value>Unable to track an entity of type '{entityType}' because alternate key property '{keyProperty}' is null. If the alternate key is not used in a relationship, then consider using a unique index instead. Unique indexes may contain nulls, while alternate keys may not.</value>
  </data>
  <data name="InvalidEntityType" xml:space="preserve">
    <value>The specified type '{type}' must be a non-interface reference type to be used as an entity type.</value>
  </data>
  <data name="InvalidEnumValue" xml:space="preserve">
    <value>The value '{value}' provided for argument '{argumentName}' must be a valid value of enum type '{enumType}'.</value>
  </data>
  <data name="InvalidIncludeExpression" xml:space="preserve">
    <value>The expression '{expression}' is invalid inside an 'Include' operation, since it does not represent a property access: 't =&gt; t.MyProperty'. To target navigations declared on derived types, use casting ('t =&gt; ((Derived)t).MyProperty') or the 'as' operator ('t =&gt; (t as Derived).MyProperty'). Collection navigation access can be filtered by composing Where, OrderBy(Descending), ThenBy(Descending), Skip or Take operations. For more information on including related data, see http://go.microsoft.com/fwlink/?LinkID=746393.</value>
  </data>
  <data name="InvalidKeyValue" xml:space="preserve">
    <value>Unable to track an entity of type '{entityType}' because its primary key property '{keyProperty}' is null.</value>
  </data>
  <data name="InvalidMemberExpression" xml:space="preserve">
    <value>The expression '{expression}' is not a valid member access expression. The expression should represent a simple property or field access: 't =&gt; t.MyProperty'.</value>
  </data>
  <data name="InvalidMembersExpression" xml:space="preserve">
    <value>The expression '{expression}' is not a valid member access expression. The expression should represent a simple property or field access: 't =&gt; t.MyProperty'. When specifying multiple properties or fields, use an anonymous type: 't =&gt; new {{ t.MyProperty, t.MyField }}'.</value>
  </data>
  <data name="InvalidNavigationWithInverseProperty" xml:space="preserve">
    <value>The [InverseProperty] attribute on property '{1_entityType}.{0_property}' is not valid. The property '{referencedProperty}' is not a valid navigation on the related type '{referencedEntityType}'. Ensure that the property exists and is a valid reference or collection navigation.</value>
  </data>
  <data name="InvalidPoolSize" xml:space="preserve">
    <value>The specified poolSize must be greater than 0.</value>
  </data>
  <data name="InvalidPropertiesExpression" xml:space="preserve">
    <value>The properties expression '{expression}' is invalid. The expression should represent a simple property access: 't =&gt; t.MyProperty'. When specifying multiple properties, use an anonymous type: 't =&gt; new {{ t.MyProperty1, t.MyProperty2 }}'.</value>
    <comment>Obsolete</comment>
  </data>
  <data name="InvalidPropertyExpression" xml:space="preserve">
    <value>The expression '{expression}' is not a valid property expression. The expression should represent a simple property access: 't =&gt; t.MyProperty'.</value>
    <comment>Obsolete</comment>
  </data>
  <data name="InvalidPropertyListOnNavigation" xml:space="preserve">
    <value>The property list specified using [ForeignKey] attribute on navigation '{1_entityType}.{0_navigation}' is incorrect. Provide a comma-separated list of property names.</value>
  </data>
  <data name="InvalidRelationshipUsingDataAnnotations" xml:space="preserve">
    <value>An invalid relationship has been specified using the [InverseProperty] and [ForeignKey] attributes. The navigations '{1_entityType}.{0_navigation}' and '{3_referencedEntityType}.{2_referencedNavigation}' are related by the [InverseProperty] attribute, but the [ForeignKey] attributes specified for both navigations have different values. Either specify the same properties or remove one of the attributes.</value>
  </data>
  <data name="InvalidReplaceService" xml:space="preserve">
    <value>A call was made to '{replaceService}', but Entity Framework is not building its own internal service provider. Either allow Entity Framework to build the service provider by removing the call to '{useInternalServiceProvider}', or build replacement services into the service provider before passing it to '{useInternalServiceProvider}'.</value>
  </data>
  <data name="InvalidSetKeylessOperation" xml:space="preserve">
    <value>The invoked method cannot be used for the entity type '{entityType}' because it does not have a primary key.</value>
  </data>
  <data name="InvalidSetSharedType" xml:space="preserve">
    <value>Cannot create a DbSet for '{typeName}' because it is configured as an shared-type entity type. Access the entity type via the 'Set' method overload that accepts an entity type name.</value>
  </data>
  <data name="InvalidSetType" xml:space="preserve">
    <value>Cannot create a DbSet for '{typeName}' because this type is not included in the model for the context.</value>
  </data>
  <data name="InvalidSetTypeOwned" xml:space="preserve">
    <value>Cannot create a DbSet for '{typeName}' because it is configured as an owned entity type and must be accessed through its owning entity type '{ownerType}'.</value>
  </data>
  <data name="InvalidSetTypeWeak" xml:space="preserve">
    <value>Cannot create a DbSet for '{typeName}' because it is mapped to multiple entity types with defining navigations and should be accessed through the owning entities.</value>
  </data>
  <data name="InvalidSwitch" xml:space="preserve">
    <value>Invalid {name}: {value}</value>
  </data>
  <data name="InvalidType" xml:space="preserve">
    <value>The value for property '{1_entityType}.{0_property}' cannot be set to a value of type '{valueType}' because its type is '{propertyType}'.</value>
  </data>
  <data name="InvalidTypeConversationWithInclude" xml:space="preserve">
    <value>Unable to include navigation chain '{includeExpression}' specified by 'Include' operation as the converted type '{type}' is not part of model.</value>
  </data>
  <data name="InvalidUseService" xml:space="preserve">
    <value>A call was made to '{useService}', but Entity Framework is not building its own internal service provider. Either allow Entity Framework to build the service provider by removing the call to '{useInternalServiceProvider}', or build the '{service}' services to use into the service provider before passing it to '{useInternalServiceProvider}'.</value>
  </data>
  <data name="InvalidValueGeneratorFactoryProperty" xml:space="preserve">
    <value>The '{factory}' cannot create a value generator for property '{2_entityType}.{1_property}'. Only integer properties are supported.</value>
  </data>
  <data name="InversePropertyMismatch" xml:space="preserve">
    <value>[InverseProperty] attributes on navigation '{1_entityType}.{0_navigation}' and on navigation '{3_referencedEntityType}.{2_referencedNavigation}' are not pointing to each other. Change the attributes to use the corresponding names or remove one of them.</value>
  </data>
  <data name="InverseToOwnedType" xml:space="preserve">
    <value>The navigation '{principalEntityType}.{navigation}' is not supported because it is pointing to an owned entity type '{ownedType}'. Only the ownership navigation from the entity type '{ownerType}' can point to the owned entity type.</value>
  </data>
  <data name="IQueryableNotAsync" xml:space="preserve">
    <value>The source 'IQueryable' doesn't implement 'IAsyncEnumerable&lt;{genericParameter}&gt;'. Only sources that implement 'IAsyncEnumerable' can be used for Entity Framework asynchronous operations.</value>
  </data>
  <data name="IQueryableProviderNotAsync" xml:space="preserve">
    <value>The provider for the source 'IQueryable' doesn't implement 'IAsyncQueryProvider'. Only providers that implement 'IAsyncQueryProvider' can be used for Entity Framework asynchronous operations.</value>
  </data>
  <data name="KeyAttributeOnDerivedEntity" xml:space="preserve">
    <value>The derived type '{derivedType}' cannot have the [Key] attribute on property '{property}' since primary keys may only be declared on the root type. Move the property '{property}' to '{rootType}' or remove '{rootType}' from the model by using [NotMapped] attribute or calling 'EntityTypeBuilder.Ignore' on the base type in 'OnModelCreating'.</value>
  </data>
  <data name="KeyInUse" xml:space="preserve">
    <value>Cannot remove key {keyProperties} from entity type '{entityType}' because it is referenced by a foreign key {foreignKeyProperties} defined on entity type '{dependentType}'. Remove or change the principal key for all referencing foreign keys before removing the key.</value>
  </data>
  <data name="KeylessTypeExistingKey" xml:space="preserve">
    <value>The entity type '{entityType}' cannot be marked as keyless because it contains a key {keyProperties}.</value>
  </data>
  <data name="KeylessTypeTracked" xml:space="preserve">
    <value>Unable to track an instance of type '{type}' because it does not have a primary key. Only entity types with a primary key may be tracked.</value>
  </data>
  <data name="KeylessTypeWithKey" xml:space="preserve">
    <value>The key {keyProperties} cannot be added to keyless type '{entityType}'.</value>
  </data>
  <data name="KeyPropertiesWrongEntity" xml:space="preserve">
    <value>The specified key properties {keyProperties} are not declared on the entity type '{entityType}'. Ensure key properties are declared on the target entity type.</value>
  </data>
  <data name="KeyPropertyCannotBeNullable" xml:space="preserve">
    <value>The property '{1_entityType}.{0_property}' cannot be marked as nullable/optional because it has been included in the key {keyProperties}.</value>
  </data>
  <data name="KeyPropertyMustBeReadOnly" xml:space="preserve">
    <value>The property '{1_entityType}.{0_property}' must be marked as read-only after it has been saved because it is part of a key. Key properties are always read-only once an entity has been saved for the first time.</value>
  </data>
  <data name="KeyReadOnly" xml:space="preserve">
    <value>The property '{1_entityType}.{0_property}' is part of a key and so cannot be modified or marked as modified. To change the principal of an existing entity with an identifying foreign key, first delete the dependent and invoke 'SaveChanges', and then associate the dependent with the new principal.</value>
  </data>
  <data name="KeyWrongType" xml:space="preserve">
    <value>The key {keyProperties} cannot be removed from the entity type '{entityType}' because it is defined on the entity type '{otherEntityType}'.</value>
  </data>
  <data name="LiteralGenerationNotSupported" xml:space="preserve">
    <value>The type mapping for '{type}' has not implemented code literal generation.</value>
  </data>
  <data name="LogAmbiguousEndRequired" xml:space="preserve">
    <value>The foreign key {foreignKeyProperties} on entity type '{entityType}' cannot be configured as required since the dependent side cannot be determined. To identify the dependent side of the relationship, configure the foreign key property or the principal key before configuring the foreign key as required in 'OnModelCreating'. See http://go.microsoft.com/fwlink/?LinkId=724062 for more details.</value>
    <comment>Warning CoreEventId.AmbiguousEndRequiredWarning string string</comment>
  </data>
  <data name="LogCascadeDelete" xml:space="preserve">
    <value>A cascade state change of an entity of type '{entityType}' to '{state}' occurred due to deletion of its parent entity of type '{parentType}'. Consider using 'DbContextOptionsBuilder.EnableSensitiveDataLogging' to see key values.</value>
    <comment>Debug CoreEventId.CascadeDelete string EntityState string</comment>
  </data>
  <data name="LogCascadeDeleteOrphan" xml:space="preserve">
    <value>An entity of type '{entityType}' changed to '{state}' state due to severed required relationship to its parent entity of type '{parentType}'. Consider using 'DbContextOptionsBuilder.EnableSensitiveDataLogging' to see key values.</value>
    <comment>Debug CoreEventId.CascadeDeleteOrphan string EntityState string</comment>
  </data>
  <data name="LogCascadeDeleteOrphanSensitive" xml:space="preserve">
    <value>An entity of type '{entityType}' with key '{keyValues}' changed to '{state}' state due to severed required relationship to its parent entity of type '{parentType}'.</value>
    <comment>Debug CoreEventId.CascadeDeleteOrphan string string EntityState string</comment>
  </data>
  <data name="LogCascadeDeleteSensitive" xml:space="preserve">
    <value>A cascade state change of an entity of type '{entityType}' with key '{keyValues}' to '{state}' occurred due to the deletion of its parent entity of type '{parentType}' with key '{parentKeyValues}'.</value>
    <comment>Debug CoreEventId.CascadeDelete string string EntityState string string</comment>
  </data>
  <data name="LogCollectionChangeDetected" xml:space="preserve">
    <value>{addedCount} entities were added and {removedCount} entities were removed from navigation '{entityType}.{property}'. Consider using 'DbContextOptionsBuilder.EnableSensitiveDataLogging' to see key values.</value>
    <comment>Debug CoreEventId.CollectionChangeDetected int int string string</comment>
  </data>
  <data name="LogCollectionChangeDetectedSensitive" xml:space="preserve">
    <value>{addedCount} entities were added and {removedCount} entities were removed from navigation '{entityType}.{property}' on entity with key '{keyValues}'.</value>
    <comment>Debug CoreEventId.CollectionChangeDetected int int string string string</comment>
  </data>
  <data name="LogCollectionWithoutComparer" xml:space="preserve">
    <value>The property '{1_entityType}.{0_property}' is a collection or enumeration type with a value converter but with no value comparer. Set a value comparer to ensure the collection/enumeration elements are compared correctly.</value>
    <comment>Warning CoreEventId.CollectionWithoutComparer string string</comment>
  </data>
  <data name="LogConflictingForeignKeyAttributesOnNavigationAndProperty" xml:space="preserve">
    <value>The relationship was separated into two relationships because the [ForeignKey] attribute specified on the navigation '{navigationEntityType}.{navigation}' doesn't match the [ForeignKey] attribute specified on the property '{propertyEntityType}.{property}'.</value>
    <comment>Warning CoreEventId.ConflictingForeignKeyAttributesOnNavigationAndPropertyWarning string string string string</comment>
  </data>
  <data name="LogConflictingKeylessAndKeyAttributes" xml:space="preserve">
    <value>The entity type '{entity}' has the [Keyless] attribute, but the [Key] attribute was specified on property '{property}'; the two are incompatible, consider removing one. Note that the entity will have no key unless you configure one in 'OnModelCreating'.</value>
    <comment>Warning CoreEventId.ConflictingKeylessAndKeyAttributesWarning string string</comment>
  </data>
  <data name="LogConflictingShadowForeignKeys" xml:space="preserve">
    <value>There are multiple relationships between '{dependentEntityType}' and '{principalEntityType}' without configured foreign key properties. This will cause Entity Framework to create shadow properties on '{dependentType}' with names dependent on the discovery order. Consider configuring the foreign key properties using the [ForeignKey] attribute or in 'OnModelCreating'.</value>
    <comment>Warning CoreEventId.ConflictingShadowForeignKeysWarning string string string</comment>
  </data>
  <data name="LogContextDisposed" xml:space="preserve">
    <value>'{contextType}' disposed.</value>
    <comment>Debug CoreEventId.ContextDisposed string</comment>
  </data>
  <data name="LogContextInitialized" xml:space="preserve">
    <value>Entity Framework Core {version} initialized '{contextType}' using provider '{provider}' with options: {options}</value>
    <comment>Information CoreEventId.ContextInitialized string string string string</comment>
  </data>
  <data name="LogDetachedLazyLoading" xml:space="preserve">
    <value>An attempt was made to lazy-load navigation '{navigation}' on a detached entity of type '{entityType}'. Lazy-loading is not supported for detached entities or entities that are loaded with 'AsNoTracking'.</value>
    <comment>Warning CoreEventId.DetachedLazyLoadingWarning string string</comment>
  </data>
  <data name="LogDetectChangesCompleted" xml:space="preserve">
    <value>DetectChanges completed for '{contextType}'.</value>
    <comment>Debug CoreEventId.DetectChangesCompleted string</comment>
  </data>
  <data name="LogDetectChangesStarting" xml:space="preserve">
    <value>DetectChanges starting for '{contextType}'.</value>
    <comment>Debug CoreEventId.DetectChangesStarting string</comment>
  </data>
  <data name="LogDuplicateDependentEntityTypeInstance" xml:space="preserve">
    <value>The same entity is being tracked as different entity types '{dependent1}' and '{dependent2}' with defining navigations. If a property value changes, it will result in two store changes, which might not be the desired outcome.</value>
    <comment>Warning CoreEventId.DuplicateDependentEntityTypeInstanceWarning string string</comment>
  </data>
  <data name="LogExceptionDuringQueryIteration" xml:space="preserve">
    <value>An exception occurred while iterating over the results of a query for context type '{contextType}'.{newline}{error}</value>
    <comment>Error CoreEventId.QueryIterationFailed Type string Exception</comment>
  </data>
  <data name="LogExceptionDuringSaveChanges" xml:space="preserve">
    <value>An exception occurred in the database while saving changes for context type '{contextType}'.{newline}{error}</value>
    <comment>Error CoreEventId.SaveChangesFailed Type string Exception</comment>
  </data>
  <data name="LogExecutionStrategyRetrying" xml:space="preserve">
    <value>A transient exception occurred during execution. The operation will be retried after {delay}ms.{newline}{error}</value>
    <comment>Information CoreEventId.ExecutionStrategyRetrying int string Exception</comment>
  </data>
  <data name="LogFirstWithoutOrderByAndFilter" xml:space="preserve">
    <value>The query uses the 'First'/'FirstOrDefault' operator without 'OrderBy' and filter operators. This may lead to unpredictable results.</value>
    <comment>Warning CoreEventId.FirstWithoutOrderByAndFilterWarning</comment>
  </data>
  <data name="LogForeignKeyAttributesOnBothNavigations" xml:space="preserve">
    <value>Navigations '{dependentEntityType}.{dependentNavigation}' and '{principalEntityType}.{principalNavigation}' were separated into two relationships since the [ForeignKey] attribute was specified on navigations on both sides.</value>
    <comment>Warning CoreEventId.ForeignKeyAttributesOnBothNavigationsWarning string string string string</comment>
  </data>
  <data name="LogForeignKeyAttributesOnBothProperties" xml:space="preserve">
    <value>Navigations '{dependentEntityType}.{dependentNavigation}' and '{principalEntityType}.{principalNavigation}' were separated into two relationships since the [ForeignKey] attribute was specified on properties '{dependentProperty}' and '{principalProperty}' on both sides.</value>
    <comment>Warning CoreEventId.ForeignKeyAttributesOnBothPropertiesWarning string string string string string string</comment>
  </data>
  <data name="LogForeignKeyChangeDetected" xml:space="preserve">
    <value>The foreign key property '{entityType}.{property}' was detected as changed. Consider using 'DbContextOptionsBuilder.EnableSensitiveDataLogging' to see property values.</value>
    <comment>Debug CoreEventId.ForeignKeyChangeDetected string string</comment>
  </data>
  <data name="LogForeignKeyChangeDetectedSensitive" xml:space="preserve">
    <value>The foreign key property '{entityType}.{property}' was detected as changed from '{oldValue}' to '{newValue}' for entity with key '{keyValues}'.</value>
    <comment>Debug CoreEventId.ForeignKeyChangeDetected string string object object string</comment>
  </data>
  <data name="LogIncompatibleMatchingForeignKeyProperties" xml:space="preserve">
    <value>For the relationship between dependent '{dependentToPrincipalNavigationSpecification}' and principal '{principalToDependentNavigationSpecification}', the foreign key properties haven't been configured by convention because the best match {foreignKeyProperties} are incompatible with the current principal key {principalKey}. This message can be disregarded if explicit configuration has been specified in 'OnModelCreating'.</value>
    <comment>Debug CoreEventId.IncompatibleMatchingForeignKeyProperties string string string string</comment>
  </data>
  <data name="LogInvalidIncludePath" xml:space="preserve">
    <value>Unable to find navigation '{1_navigation}' specified in string based include path '{0_navigationChain}'.</value>
    <comment>Error CoreEventId.InvalidIncludePathError object object</comment>
  </data>
  <data name="LogLazyLoadOnDisposedContext" xml:space="preserve">
    <value>An attempt was made to lazy-load navigation '{1_entityType}.{0_navigation}' after the associated DbContext was disposed.</value>
    <comment>Warning CoreEventId.LazyLoadOnDisposedContextWarning string string</comment>
  </data>
  <data name="LogManyServiceProvidersCreated" xml:space="preserve">
    <value>More than twenty 'IServiceProvider' instances have been created for internal use by Entity Framework. This is commonly caused by injection of a new singleton service instance into every DbContext instance. For example, calling 'UseLoggerFactory' passing in a new instance each time--see https://go.microsoft.com/fwlink/?linkid=869049 for more details. This may lead to performance issues, consider reviewing calls on 'DbContextOptionsBuilder' that may require new service providers to be built.</value>
    <comment>Warning CoreEventId.ManyServiceProvidersCreatedWarning</comment>
  </data>
  <data name="LogMultipleInversePropertiesSameTarget" xml:space="preserve">
    <value>There are multiple navigations ({navigations}) configured with [InverseProperty] attribute which point to the same inverse navigation '{inverseNavigation}' therefore no relationship was configured by convention.</value>
    <comment>Warning CoreEventId.MultipleInversePropertiesSameTargetWarning string string</comment>
  </data>
  <data name="LogMultipleNavigationProperties" xml:space="preserve">
    <value>No relationship from '{firstEntityType}' to '{secondEntityType}' has been configured by convention because there are multiple properties on one entity type - {navigationProperties} that could be matched with the properties on the other entity type - {inverseNavigations}. This message can be disregarded if explicit configuration has been specified in 'OnModelCreating'.</value>
    <comment>Debug CoreEventId.MultipleNavigationProperties string string string string</comment>
  </data>
  <data name="LogMultiplePrimaryKeyCandidates" xml:space="preserve">
    <value>A primary key hasn't been configured by convention as both properties '{firstProperty}' and '{secondProperty}' could be used as the primary key for the entity type '{entityType}'. This message can be disregarded if explicit configuration has been specified in 'OnModelCreating'.</value>
    <comment>Debug CoreEventId.MultiplePrimaryKeyCandidates string string string</comment>
  </data>
  <data name="LogNavigationBaseIncluded" xml:space="preserve">
    <value>Including navigation: '{navigation}'.</value>
    <comment>Debug CoreEventId.NavigationBaseIncluded string</comment>
  </data>
  <data name="LogNavigationLazyLoading" xml:space="preserve">
    <value>The navigation '{1_entityType}.{0_navigation}' is being lazy-loaded.</value>
    <comment>Debug CoreEventId.NavigationLazyLoading string string</comment>
  </data>
  <data name="LogNonDefiningInverseNavigation" xml:space="preserve">
    <value>The navigation '{targetEntityType}.{inverseNavigation}' specified in the [InverseProperty] attribute cannot be used as the inverse of '{weakEntityType}.{navigation}' because it's not the defining navigation '{definingNavigation}'.</value>
    <comment>Warning CoreEventId.NonDefiningInverseNavigationWarning string string string string string</comment>
  </data>
  <data name="LogNonNullableInverted" xml:space="preserve">
    <value>The navigation '{navigation}' is non-nullable, causing the entity type '{entityType}' to be configured as the dependent side in the corresponding relationship.</value>
    <comment>Obsolete Debug CoreEventId.NonNullableInverted string string</comment>
  </data>
  <data name="LogNonNullableReferenceOnBothNavigations" xml:space="preserve">
    <value>'{principalEntityType}.{principalNavigation}' may still be null at runtime despite being declared as non-nullable, since only the navigation to principal '{dependentEntityType}.{dependentNavigation}' can be configured as required.</value>
    <comment>Obsolete Debug CoreEventId.NonNullableReferenceOnBothNavigations string string string string</comment>
  </data>
  <data name="LogNonNullableReferenceOnDependent" xml:space="preserve">
    <value>'{principalEntityType}.{principalNavigation}' may still be null at runtime despite being declared as non-nullable, since only the navigation to principal can be configured as required.</value>
    <comment>Obsolete Debug CoreEventId.NonNullableReferenceOnDependent string string</comment>
  </data>
  <data name="LogNonOwnershipInverseNavigation" xml:space="preserve">
    <value>The navigation '{targetEntityType}.{inverseNavigation}' specified in the [InverseProperty] attribute cannot be used as the inverse of '{ownedEntityType}.{navigation}' because it's not the ownership navigation '{ownershipNavigation}'.</value>
    <comment>Warning CoreEventId.NonOwnershipInverseNavigationWarning string string string string string</comment>
  </data>
  <data name="LogOptimisticConcurrencyException" xml:space="preserve">
    <value>{error}</value>
    <comment>Debug CoreEventId.OptimisticConcurrencyException Exception</comment>
  </data>
  <data name="LogPossibleIncorrectRequiredNavigationWithQueryFilterInteraction" xml:space="preserve">
    <value>Entity '{principalEntityType}' has a global query filter defined and is the required end of a relationship with the entity '{declaringEntityType}'. This may lead to unexpected results when the required entity is filtered out. Either configure the navigation as optional, or define matching query filters for both entities in the navigation. See https://go.microsoft.com/fwlink/?linkid=2131316 for more information.</value>
    <comment>Warning CoreEventId.PossibleIncorrectRequiredNavigationWithQueryFilterInteractionWarning string string</comment>
  </data>
  <data name="LogPossibleUnintendedCollectionNavigationNullComparison" xml:space="preserve">
    <value>Collection navigations are only considered null if their parent entity is null. Use 'Any' to check whether collection navigation '{navigationPath}' is empty.</value>
    <comment>Warning CoreEventId.PossibleUnintendedCollectionNavigationNullComparisonWarning string</comment>
  </data>
  <data name="LogPossibleUnintendedReferenceComparison" xml:space="preserve">
    <value>Possible unintended reference comparison between '{left}' and '{right}'.</value>
    <comment>Warning CoreEventId.PossibleUnintendedReferenceComparisonWarning object object</comment>
  </data>
  <data name="LogPropertyChangeDetected" xml:space="preserve">
    <value>The unchanged property '{entityType}.{property}' was detected as changed and will be marked as modified. Consider using 'DbContextOptionsBuilder.EnableSensitiveDataLogging' to see property values.</value>
    <comment>Debug CoreEventId.PropertyChangeDetected string string</comment>
  </data>
  <data name="LogPropertyChangeDetectedSensitive" xml:space="preserve">
    <value>The unchanged property '{entityType}.{property}' was detected as changed from '{oldValue}' to '{newValue}' and will be marked as modified for entity with key '{keyValues}'.</value>
    <comment>Debug CoreEventId.PropertyChangeDetected string string object object string</comment>
  </data>
  <data name="LogQueryCompilationStarting" xml:space="preserve">
    <value>Compiling query expression: {newline}'{queryExpression}'</value>
    <comment>Debug CoreEventId.QueryCompilationStarting string string</comment>
  </data>
  <data name="LogQueryExecutionPlanned" xml:space="preserve">
    <value>Generated query execution expression: {newline}'{plan}'</value>
    <comment>Debug CoreEventId.QueryExecutionPlanned string string</comment>
  </data>
  <data name="LogRedundantAddServicesCall" xml:space="preserve">
    <value>'AddEntityFramework*' was called on the service provider, but 'UseInternalServiceProvider' wasn't called in the DbContext options configuration. Consider removing the 'AddEntityFramework*' call, as in most cases it's not needed and may cause conflicts with other products and services registered in the same service provider.</value>
    <comment>Warning CoreEventId.RedundantAddServicesCallWarning</comment>
  </data>
  <data name="LogRedundantForeignKey" xml:space="preserve">
    <value>The foreign key {redundantForeignKeyProperties} on entity type '{entityType}' targets itself. Consider removing it since it serves no purpose.</value>
    <comment>Warning CoreEventId.RedundantForeignKeyWarning string string</comment>
  </data>
  <data name="LogRedundantIndexRemoved" xml:space="preserve">
    <value>The index {redundantIndexProperties} was not created on entity type '{firstEntityType}' as the properties are already covered by the index {otherIndexProperties}.</value>
    <comment>Debug CoreEventId.RedundantIndexRemoved string string string</comment>
  </data>
  <data name="LogReferenceChangeDetected" xml:space="preserve">
    <value>The navigation '{entityType}.{property}' was detected as changed. Consider using 'DbContextOptionsBuilder.EnableSensitiveDataLogging' to see key values.</value>
    <comment>Debug CoreEventId.ReferenceChangeDetected string string</comment>
  </data>
  <data name="LogReferenceChangeDetectedSensitive" xml:space="preserve">
    <value>The navigation '{entityType}.{property}' for entity with key '{keyValues}' was detected as changed.</value>
    <comment>Debug CoreEventId.ReferenceChangeDetected string string string</comment>
  </data>
  <data name="LogRequiredAttributeInverted" xml:space="preserve">
    <value>The navigation '{navigation}' has a [Required] attribute causing the entity type '{entityType}' to be configured as the dependent side in the corresponding relationship.</value>
    <comment>Obsolete Debug CoreEventId.RequiredAttributeInverted string string</comment>
  </data>
  <data name="LogRequiredAttributeOnBothNavigations" xml:space="preserve">
    <value>The [Required] attribute on '{principalEntityType}.{principalNavigation}' was ignored because there is also a [Required] attribute on '{dependentEntityType}.{dependentNavigation}'. The [Required] attribute should only be specified on the dependent side of the relationship.</value>
    <comment>Obsolete Debug CoreEventId.RequiredAttributeOnBothNavigations string string string string</comment>
  </data>
  <data name="LogRequiredAttributeOnCollection" xml:space="preserve">
    <value>The [Required] attribute on '{principalEntityType}.{principalNavigation}' was ignored because it is a collection. The [Required] attribute should only be specified on reference navigations pointing to the principal side of the relationship.</value>
    <comment>Debug CoreEventId.RequiredAttributeOnCollection string string</comment>
  </data>
  <data name="LogRequiredAttributeOnDependent" xml:space="preserve">
    <value>The [Required] attribute on '{principalEntityType}.{principalNavigation}' is invalid. The [Required] attribute can only be specified on the navigation pointing to the principal side of the relationship. To change the dependent side, configure the foreign key properties using the [ForeignKey] attribute or in 'OnModelCreating'.</value>
    <comment>Obsolete Error CoreEventId.RequiredAttributeOnDependent string string</comment>
  </data>
  <data name="LogRequiredAttributeOnSkipNavigation" xml:space="preserve">
    <value>The [Required] attribute on '{principalEntityType}.{principalNavigation}' was ignored because it is a skip navigation. Consider configuring the underlying foreign keys in 'OnModelCreating' instead.</value>
    <comment>Debug CoreEventId.RequiredAttributeOnSkipNavigation string string</comment>
  </data>
  <data name="LogRowLimitingOperationWithoutOrderBy" xml:space="preserve">
    <value>The query uses a row limiting operator ('Skip'/'Take') without an 'OrderBy' operator. This may lead to unpredictable results.</value>
    <comment>Warning CoreEventId.RowLimitingOperationWithoutOrderByWarning</comment>
  </data>
  <data name="LogSaveChangesCompleted" xml:space="preserve">
    <value>SaveChanges completed for '{contextType}' with {savedCount} entities written to the database.</value>
    <comment>Debug CoreEventId.SaveChangesCompleted string int</comment>
  </data>
  <data name="LogSaveChangesStarting" xml:space="preserve">
    <value>SaveChanges starting for '{contextType}'.</value>
    <comment>Debug CoreEventId.SaveChangesStarting string</comment>
  </data>
  <data name="LogSensitiveDataLoggingEnabled" xml:space="preserve">
    <value>Sensitive data logging is enabled. Log entries and exception messages may include sensitive application data; this mode should only be enabled during development.</value>
    <comment>Warning CoreEventId.SensitiveDataLoggingEnabledWarning</comment>
  </data>
  <data name="LogServiceProviderCreated" xml:space="preserve">
    <value>An 'IServiceProvider' was created for internal use by Entity Framework.</value>
    <comment>Debug CoreEventId.ServiceProviderCreated</comment>
  </data>
  <data name="LogServiceProviderDebugInfo" xml:space="preserve">
    <value>An additional 'IServiceProvider' was created for internal use by Entity Framework. An existing service provider was not used due to the following configuration changes: {debugInfo}.</value>
    <comment>Debug CoreEventId.ServiceProviderDebugInfo string</comment>
  </data>
  <data name="LogShadowPropertyCreated" xml:space="preserve">
    <value>The property '{1_entityType}.{0_property}' was created in shadow state because there are no eligible CLR members with a matching name.</value>
    <comment>Debug CoreEventId.ShadowPropertyCreated string string</comment>
  </data>
  <data name="LogSkipCollectionChangeDetected" xml:space="preserve">
    <value>{addedCount} entities were added and {removedCount} entities were removed from skip navigation '{entityType}.{property}'. Consider using 'DbContextOptionsBuilder.EnableSensitiveDataLogging' to see key values.</value>
    <comment>Debug CoreEventId.SkipCollectionChangeDetected int int string string</comment>
  </data>
  <data name="LogSkipCollectionChangeDetectedSensitive" xml:space="preserve">
    <value>{addedCount} entities were added and {removedCount} entities were removed from skip navigation '{entityType}.{property}' on entity with key '{keyValues}'.</value>
    <comment>Debug CoreEventId.SkipCollectionChangeDetected int int string string string</comment>
  </data>
  <data name="LogStartedTracking" xml:space="preserve">
    <value>Context '{contextType}' started tracking '{entityType}' entity. Consider using 'DbContextOptionsBuilder.EnableSensitiveDataLogging' to see key values.</value>
    <comment>Debug CoreEventId.StartedTracking string string</comment>
  </data>
  <data name="LogStartedTrackingSensitive" xml:space="preserve">
    <value>Context '{contextType}' started tracking '{entityType}' entity with key '{keyValues}'.</value>
    <comment>Debug CoreEventId.StartedTracking string string string</comment>
  </data>
  <data name="LogStateChanged" xml:space="preserve">
    <value>An entity of type '{entityType}' tracked by '{contextType}' changed state from '{oldState}' to '{newState}'. Consider using 'DbContextOptionsBuilder.EnableSensitiveDataLogging' to see key values.</value>
    <comment>Debug CoreEventId.StateChanged string string EntityState EntityState</comment>
  </data>
  <data name="LogStateChangedSensitive" xml:space="preserve">
    <value>The '{entityType}' entity with key '{keyValues}' tracked by '{contextType}' changed state from '{oldState}' to '{newState}'.</value>
    <comment>Debug CoreEventId.StateChanged string string string EntityState EntityState</comment>
  </data>
  <data name="LogTempValueGenerated" xml:space="preserve">
    <value>'{contextType}' generated a temporary value for the property '{2_entityType}.{1_property}'. Consider using 'DbContextOptionsBuilder.EnableSensitiveDataLogging' to see key values.</value>
    <comment>Debug CoreEventId.ValueGenerated string string string</comment>
  </data>
  <data name="LogTempValueGeneratedSensitive" xml:space="preserve">
    <value>'{contextType}' generated temporary value '{keyValue}' for the property '{3_entityType}.{2_property}'.</value>
    <comment>Debug CoreEventId.ValueGenerated string object string string</comment>
  </data>
  <data name="LogValueGenerated" xml:space="preserve">
    <value>'{contextType}' generated a value for the property '{2_entityType}.{1_property}'. Consider using 'DbContextOptionsBuilder.EnableSensitiveDataLogging' to see key values.</value>
    <comment>Debug CoreEventId.ValueGenerated string string string</comment>
  </data>
  <data name="LogValueGeneratedSensitive" xml:space="preserve">
    <value>'{contextType}' generated value '{keyValue}' for the property '{3_entityType}.{2_property}'.</value>
    <comment>Debug CoreEventId.ValueGenerated string object string string</comment>
  </data>
  <data name="MissingBackingField" xml:space="preserve">
    <value>The specified field '{field}' could not be found for property '{2_entityType}.{1_property}'.</value>
  </data>
  <data name="MissingInverseManyToManyNavigation" xml:space="preserve">
    <value>Unable to set up a many-to-many relationship between the entity types '{principalEntityType}' and '{declaringEntityType}' because one of the navigations was not specified. Provide a navigation in the 'HasMany' call in 'OnModelCreating'.</value>
  </data>
  <data name="ModelNotFinalized" xml:space="preserve">
    <value>The model must be finalized before '{method}' can be used. Ensure that either 'OnModelCreating' has completed or, if using a stand-alone 'ModelBuilder', that 'FinalizeModel' has been called.</value>
  </data>
  <data name="MultipleEntries" xml:space="preserve">
    <value>Cannot start tracking InternalEntityEntry for entity type '{entityType}' because another InternalEntityEntry is already tracking the same entity.</value>
  </data>
  <data name="MultipleFilteredIncludesOnSameNavigation" xml:space="preserve">
    <value>The filters '{filter1}' and '{filter2}' have both been configured on the same included navigation. Only one unique filter per navigation is allowed. For more information on including related data, see http://go.microsoft.com/fwlink/?LinkID=746393.</value>
  </data>
  <data name="MultipleNavigationsSameFk" xml:space="preserve">
    <value>There are multiple navigations in entity type '{entityType}' which are pointing to same set of properties '{properties}' using a [ForeignKey] attribute: {navigations}.</value>
  </data>
  <data name="MultipleOwnerships" xml:space="preserve">
    <value>The entity type '{entityType}' is the target of multiple ownership relationships: {navigations}.</value>
  </data>
  <data name="MultipleProvidersConfigured" xml:space="preserve">
    <value>Services for database providers {storeNames} have been registered in the service provider. Only a single database provider can be registered in a service provider. If possible, ensure that Entity Framework is managing its service provider by removing the call to 'UseInternalServiceProvider'. Otherwise, consider conditionally registering the database provider, or maintaining one service provider per database provider.</value>
  </data>
  <data name="MutableKeyProperty" xml:space="preserve">
    <value>The property '{keyProperty}' cannot be configured as 'ValueGeneratedOnUpdate' or 'ValueGeneratedOnAddOrUpdate' because it's part of a key and its value cannot be changed after the entity has been added to the store.</value>
  </data>
  <data name="NamedIndexDefinedOnIgnoredProperty" xml:space="preserve">
    <value>The index '{indexName}' specified via [Index] attribute on the entity type '{entityType}' with properties {indexProperties} is invalid. The property '{propertyName}' has been marked as unmapped via the [NotMapped] attribute or the 'EntityTypeBuilder.Ignore' fluent API. An index cannot use unmapped properties.</value>
  </data>
  <data name="NamedIndexDefinedOnNonExistentProperty" xml:space="preserve">
    <value>An index '{indexName}' specified via [Index] attribute on the entity type '{entityType}' references properties {indexProperties}, but no property with name '{propertyName}' exists on that entity type or any of its base types.</value>
  </data>
  <data name="NamedIndexWrongType" xml:space="preserve">
    <value>The index with name {indexName} cannot be removed from the entity type '{entityType}' because no such index exists on that entity type.</value>
  </data>
  <data name="NavigationArray" xml:space="preserve">
    <value>The type of navigation '{1_entityType}.{0_navigation}' is '{foundType}' which is an array type. Collection navigations cannot be arrays.</value>
  </data>
  <data name="NavigationBadType" xml:space="preserve">
    <value>The type of navigation '{1_entityType}.{0_navigation}' is '{foundType}' which does not implement 'ICollection&lt;{targetType}&gt;'. Collection navigations must implement 'ICollection&lt;&gt;' of the target type.</value>
  </data>
  <data name="NavigationCannotCreateType" xml:space="preserve">
    <value>The type of navigation '{1_entityType}.{0_navigation}' is '{foundType}' for which it was not possible to create a concrete instance. Either initialize the property before use, add a public parameterless constructor to the type, or use a type which can be assigned a 'HashSet&lt;&gt;' or 'List&lt;&gt;'.</value>
  </data>
  <data name="NavigationCollectionWrongClrType" xml:space="preserve">
    <value>The collection navigation '{navigation}' cannot be added to the entity type '{entityType}' because its CLR type '{clrType}' does not implement 'IEnumerable&lt;{targetType}&gt;'. Collection navigations must implement IEnumerable&lt;&gt; of the related entity.</value>
  </data>
  <data name="NavigationForWrongForeignKey" xml:space="preserve">
    <value>The navigation '{1_entityType}.{0_navigation}' cannot be associated with foreign key {targetForeignKeyProperties} because it was created for foreign key {actualForeignKeyProperties}.</value>
  </data>
  <data name="NavigationIsProperty" xml:space="preserve">
    <value>The property '{1_entityType}.{0_property}' is being accessed using the '{referenceMethod}' or '{collectionMethod}' method, but is defined in the model as a non-navigation. Use the '{propertyMethod}' method to access non-navigation properties.</value>
  </data>
  <data name="NavigationNoSetter" xml:space="preserve">
    <value>The navigation '{1_entityType}.{0_navigation}' does not have a setter and no writable backing field was found or specified. Read-only collection navigations must be initialized before use.</value>
  </data>
  <data name="NavigationNotAdded" xml:space="preserve">
    <value>Unable to determine the relationship represented by navigation '{entityType}.{navigation}' of type '{propertyType}'. Either manually configure the relationship, or ignore this property using the '[NotMapped]' attribute or by using 'EntityTypeBuilder.Ignore' in 'OnModelCreating'.</value>
  </data>
  <data name="NavigationSingleWrongClrType" xml:space="preserve">
    <value>The navigation '{navigation}' cannot be added to the entity type '{entityType}' because its CLR type '{clrType}' does not match the expected CLR type '{targetType}'.</value>
  </data>
  <data name="NavigationToKeylessType" xml:space="preserve">
    <value>The navigation '{navigation}' cannot be added because it targets the keyless entity type '{entityType}'. Navigations can only target entity types with keys.</value>
  </data>
  <data name="NavigationFromShadowEntity" xml:space="preserve">
    <value>The navigation '{navigation}' cannot be added to the entity type '{entityType}' because it is defined in shadow state, and navigations properties cannot originate from shadow state entities.</value>
  </data>
  <data name="NavigationToShadowEntity" xml:space="preserve">
    <value>The navigation '{navigation}' cannot be added to the entity type '{entityType}' because the target entity type '{targetType}' is defined in shadow state, and navigations properties cannot point to shadow state entities.</value>
  </data>
  <data name="NoBackingField" xml:space="preserve">
    <value>No backing field was found for property '{1_entityType}.{0_property}'. Name the backing field so that it is discovered by convention, configure the backing field to use, or use a different '{propertyAccessMode}'.</value>
  </data>
  <data name="NoBackingFieldLazyLoading" xml:space="preserve">
    <value>No backing field was found for property '{1_entityType}.{0_property}'. Lazy-loaded navigations must have backing fields. Either name the backing field so that it is discovered by convention or configure the backing field to use.</value>
  </data>
  <data name="NoClrNavigation" xml:space="preserve">
    <value>The navigation '{navigation}' cannot be added to the entity type '{entityType}' because there is no corresponding CLR property on the underlying type and navigations properties cannot be added in shadow state.</value>
  </data>
  <data name="NoClrType" xml:space="preserve">
    <value>The CLR entity materializer cannot be used for entity type '{entityType}' because it is a shadow state entity type. Materialization to a CLR type is only possible for entity types that have a corresponding CLR type.</value>
  </data>
  <data name="NoDefiningNavigation" xml:space="preserve">
    <value>The navigation '{navigation}' used to define the entity type '{entityType}' is not present on '{definingEntityType}'.</value>
  </data>
  <data name="NoDiscriminatorForValue" xml:space="preserve">
    <value>Cannot set the discriminator value for entity type '{entityType}' because the root entity type '{rootEntityType}' doesn't have a discriminator property configured.</value>
  </data>
  <data name="NoDiscriminatorProperty" xml:space="preserve">
    <value>The entity type '{entityType}' is part of a hierarchy, but does not have a discriminator property configured.</value>
  </data>
  <data name="NoDiscriminatorValue" xml:space="preserve">
    <value>The entity type '{entityType}' is part of a hierarchy, but does not have a discriminator value configured.</value>
  </data>
  <data name="NoEfServices" xml:space="preserve">
    <value>Entity Framework services have not been added to the internal service provider. Either remove the call to 'UseInternalServiceProvider' so that Entity Framework will manage its own internal services, or use the method from your database provider to add the required services to the service provider (e.g. 'AddEntityFrameworkSqlServer').</value>
  </data>
  <data name="NoFieldOrGetter" xml:space="preserve">
    <value>No backing field could be found for property '{1_entityType}.{0_property}' and the property does not have a getter.</value>
  </data>
  <data name="NoFieldOrSetter" xml:space="preserve">
    <value>No backing field could be found for property '{1_entityType}.{0_property}' and the property does not have a setter.</value>
  </data>
  <data name="NoGetter" xml:space="preserve">
    <value>The property '{1_entityType}.{0_property}' does not have a getter. Either make the property readable or use a different '{propertyAccessMode}'.</value>
  </data>
  <data name="NoInterceptionResult" xml:space="preserve">
    <value>'InterceptionResult.Result' was called when 'InterceptionResult.HasResult' is false.</value>
  </data>
  <data name="NoNavigation" xml:space="preserve">
    <value>There is no navigation on entity type '{entityType}' associated with the foreign key {foreignKeyProperties}.</value>
    <comment>Obsolete</comment>
  </data>
  <data name="NonClrBaseType" xml:space="preserve">
    <value>The entity type '{entityType}' cannot inherit from '{baseEntityType}' because '{baseEntityType}' is a shadow state entity type while '{entityType}' is not.</value>
  </data>
  <data name="NonComparableKeyType" xml:space="preserve">
    <value>Property '{entityType}.{property}' cannot be used as a key because it has type '{providerType}' which does not implement 'IComparable&lt;T&gt;', 'IComparable' or 'IStructuralComparable'. Use 'HasConversion' in 'OnModelCreating' to wrap '{providerType}' with a type that can be compared.</value>
  </data>
  <data name="NonComparableKeyTypes" xml:space="preserve">
    <value>Property '{entityType}.{property}' cannot be used as a key because it has type '{modelType}' and provider type '{providerType}', neither of which implement 'IComparable&lt;T&gt;', 'IComparable' or 'IStructuralComparable'. Make '{modelType}' implement one of these interfaces to use it as a key.</value>
  </data>
  <data name="NonConfiguredNavigationToSharedType" xml:space="preserve">
    <value>The navigation '{1_entityType}.{0_navigation}' must be configured in 'OnModelCreating' with an explicit name for the target shared-type entity type, or excluded by calling 'EntityTypeBuilder.Ignore'.</value>
  </data>
  <data name="NonDefiningOwnership" xml:space="preserve">
    <value>The entity type '{2_entityType}' owned by '{0_ownershipNavigation}' should use defining navigation '{1_definingNavigation}' for .</value>
  </data>
  <data name="NonGenericOptions" xml:space="preserve">
    <value>The DbContextOptions passed to the {contextType} constructor must be a DbContextOptions&lt;{contextType}&gt;. When registering multiple DbContext types, make sure that the constructor for each context type has a DbContextOptions&lt;TContext&gt; parameter rather than a non-generic DbContextOptions parameter.</value>
  </data>
  <data name="NonIndexerEntityType" xml:space="preserve">
    <value>Cannot add indexer property '{property}' since there is no indexer on '{entityType}' taking a single argument of type assignable from '{type}'.</value>
  </data>
  <data name="NonNotifyingCollection" xml:space="preserve">
    <value>The collection type being used for navigation '{1_entityType}.{0_navigation}' does not implement 'INotifyCollectionChanged'. Any entity type configured to use the '{changeTrackingStrategy}' change tracking strategy must use collections that implement 'INotifyCollectionChanged'. Consider using 'ObservableCollection&lt;T&gt;' for this.</value>
  </data>
  <data name="NonShadowBaseType" xml:space="preserve">
    <value>The entity type '{entityType}' cannot inherit from '{baseEntityType}' because '{entityType}' is a shadow state entity type while '{baseEntityType}' is not.</value>
  </data>
  <data name="NonUniqueRequiredDependentForeignKey" xml:space="preserve">
    <value>The foreign key {foreignKeyProperties} on the entity type '{declaringEntityType}' cannot have a required dependent end since it is not unique.</value>
  </data>
  <data name="NonUniqueRequiredDependentNavigation" xml:space="preserve">
    <value>'{principalEntityType}.{principalNavigation}' cannot be configured as required since it was configured as a collection.</value>
  </data>
  <data name="NoParameterlessConstructor" xml:space="preserve">
    <value>A parameterless constructor was not found on entity type '{entityType}'. In order to create an instance of '{entityType}', Entity Framework requires that a parameterless constructor be declared.</value>
  </data>
  <data name="NoProperty" xml:space="preserve">
    <value>No property was associated with field '{field}' of entity type '{entity}'. Either configure a property or use a different '{propertyAccessMode}'.</value>
  </data>
  <data name="NoPropertyType" xml:space="preserve">
    <value>The property '{property}' cannot be added to the type '{entityType}' because no property type was specified and there is no corresponding CLR property or field. To add a shadow state property, the property type must be specified.</value>
  </data>
  <data name="NoProviderConfigured" xml:space="preserve">
    <value>No database provider has been configured for this DbContext. A provider can be configured by overriding the 'DbContext.OnConfiguring' method or by using 'AddDbContext' on the application service provider. If 'AddDbContext' is used, then also ensure that your DbContext type accepts a DbContextOptions&lt;TContext&gt; object in its constructor and passes it to the base constructor for DbContext.</value>
  </data>
  <data name="NoProviderConfiguredFailedToResolveService" xml:space="preserve">
    <value>Unable to resolve service for type '{service}'. This is often because no database provider has been configured for this DbContext. A provider can be configured by overriding the 'DbContext.OnConfiguring' method or by using 'AddDbContext' on the application service provider. If 'AddDbContext' is used, then also ensure that your DbContext type accepts a DbContextOptions&lt;TContext&gt; object in its constructor and passes it to the base constructor for DbContext.</value>
  </data>
  <data name="NoSetter" xml:space="preserve">
    <value>The property '{1_entityType}.{0_property}' does not have a setter. Either make the property writable or use a different '{propertyAccessMode}'.</value>
  </data>
  <data name="NotAnEFService" xml:space="preserve">
    <value>The database provider attempted to register an implementation of the '{service}' service. This is not a service defined by Entity Framework and as such must be registered as a provider-specific service using the 'TryAddProviderSpecificServices' method.</value>
  </data>
  <data name="NotAssignableClrBaseType" xml:space="preserve">
    <value>The entity type '{entityType}' cannot inherit from '{baseEntityType}' because '{clrType}' is not a descendant of '{baseClrType}'.</value>
  </data>
  <data name="NotQueryingEnumerable" xml:space="preserve">
    <value>The given 'IQueryable' does not support generation of query strings.</value>
  </data>
  <data name="NoValueGenerator" xml:space="preserve">
    <value>The property '{1_entityType}.{0_property}' does not have a value set and no value generator is available for properties of type '{propertyType}'. Either set a value for the property before adding the entity or configure a value generator for properties of type '{propertyType}' in 'OnModelCreating'.</value>
  </data>
  <data name="NullableKey" xml:space="preserve">
    <value>A key on entity type '{entityType}' cannot contain the property '{property}' because it is nullable/optional. All properties on which a key is declared must be marked as non-nullable/required.</value>
  </data>
  <data name="OptionsExtensionNotFound" xml:space="preserve">
    <value>Options extension of type '{optionsExtension}' not found.</value>
  </data>
  <data name="OriginalValueNotTracked" xml:space="preserve">
    <value>The original value for property '{1_entityType}.{0_property}' cannot be accessed because it is not being tracked. Original values are not recorded for most properties of entities when the 'ChangingAndChangedNotifications' strategy is used. To access all original values, use a different change tracking strategy such as 'ChangingAndChangedNotificationsWithOriginalValues'.</value>
  </data>
  <data name="OwnedDerivedType" xml:space="preserve">
    <value>The owned entity type '{entityType}' cannot have a base type.</value>
  </data>
  <data name="OwnedEntitiesCannotBeTrackedWithoutTheirOwner" xml:space="preserve">
    <value>A tracking query is attempting to project an owned entity without a corresponding owner in its result, but owned entities cannot be tracked without their owner. Either include the owner entity in the result or make the query non-tracking using 'AsNoTracking'.</value>
  </data>
  <data name="OwnerlessOwnedType" xml:space="preserve">
    <value>The entity type '{ownedType}' has been marked as owned and must be referenced from another entity type via a navigation. Add a navigation to an entity type that points at '{ownedType}' or don't configure it as owned.</value>
  </data>
  <data name="PoolingContextCtorError" xml:space="preserve">
    <value>The DbContext of type '{contextType}' cannot be pooled because it does not have a public constructor accepting a single parameter of type DbContextOptions or has more than one constructor.</value>
  </data>
  <data name="PoolingOptionsModified" xml:space="preserve">
    <value>'OnConfiguring' cannot be used to modify DbContextOptions when DbContext pooling is enabled.</value>
  </data>
  <data name="PrincipalEntityTypeNotInRelationship" xml:space="preserve">
    <value>You are configuring a relationship between '{dependentEntityType}' and '{principalEntityType}', but have specified a principal key on '{entityType}'. The foreign key must target a type that is part of the relationship.</value>
  </data>
  <data name="PrincipalKeylessType" xml:space="preserve">
    <value>The keyless entity type '{entityType}' cannot be on the principal end of the relationship between '{firstNavigationSpecification}' and '{secondNavigationSpecification}'. The principal entity type must have a key.</value>
  </data>
  <data name="PrincipalOwnedType" xml:space="preserve">
    <value>The relationship from '{referencingEntityTypeOrNavigation}' to '{referencedEntityTypeOrNavigation}' is not supported because the owned entity type '{ownedType}' cannot be on the principal side of a non-ownership relationship. Remove the relationship or configure the foreign key to be on '{ownedType}'.</value>
  </data>
  <data name="PropertyCalledOnNavigation" xml:space="preserve">
    <value>'{property}' cannot be used as a property on entity type '{entityType}' because it is configured as a navigation.</value>
  </data>
  <data name="PropertyClashingNonIndexer" xml:space="preserve">
    <value>The indexer property '{property}' cannot be added to type '{entityType}' because the CLR type contains a member with the same name. Specify a different name or configure '{property}' as a non-indexer property.</value>
  </data>
  <data name="PropertyConceptualNull" xml:space="preserve">
    <value>The property '{1_entityType}.{0_property}' contains null, but the property is marked as required.  Consider using 'DbContextOptionsBuilder.EnableSensitiveDataLogging' to see the key values.</value>
  </data>
  <data name="PropertyConceptualNullSensitive" xml:space="preserve">
    <value>The property '{property}' contains null on entity '{entityType}' with the key value '{keyValue}', but the property is marked as required.</value>
  </data>
  <data name="PropertyDoesNotBelong" xml:space="preserve">
    <value>The property '{property}' belongs to entity type '{entityType}', but is being used with an instance of entity type '{expectedType}'.</value>
  </data>
  <data name="PropertyInUseForeignKey" xml:space="preserve">
    <value>The property '{property}' cannot be removed from entity type '{entityType}' because it is being used in the foreign key {foreignKeyProperties} on '{foreignKeyType}'. All containing foreign keys must be removed or redefined before the property can be removed.</value>
  </data>
  <data name="PropertyInUseIndex" xml:space="preserve">
    <value>The property '{property}' cannot be removed from entity type '{entityType}' because it is being used in the index {index} on '{indexType}'. All containing indexes must be removed or redefined before the property can be removed.</value>
  </data>
  <data name="PropertyInUseKey" xml:space="preserve">
    <value>The property '{property}' cannot be removed from entity type '{entityType}' because it is being used in the key {keyProperties}. All containing keys must be removed or redefined before the property can be removed.</value>
  </data>
  <data name="PropertyIsNavigation" xml:space="preserve">
    <value>The property '{1_entityType}.{0_property}' is being accessed using the '{propertyMethod}' method, but is defined in the model as a navigation. Use either the '{referenceMethod}' or '{collectionMethod}' method to access navigations.</value>
  </data>
  <data name="PropertyMethodInvoked" xml:space="preserve">
    <value>The EF.Property&lt;T&gt; method may only be used within Entity Framework LINQ queries.</value>
  </data>
  <data name="PropertyNotAdded" xml:space="preserve">
    <value>The property '{entityType}.{property}' could not be mapped because it is of type '{propertyType}', which is not a supported primitive type or a valid entity type. Either explicitly map this property, or ignore it using the '[NotMapped]' attribute or by using 'EntityTypeBuilder.Ignore' in 'OnModelCreating'.</value>
  </data>
  <data name="PropertyNotFound" xml:space="preserve">
    <value>The property '{1_entityType}.{0_property}' could not be found. Ensure that the property exists and has been included in the model.</value>
  </data>
  <data name="PropertyNotMapped" xml:space="preserve">
    <value>The property '{entityType}.{property}' is of type '{propertyType}' which is not supported by the current database provider. Either change the property CLR type, or ignore the property using the '[NotMapped]' attribute or by using 'EntityTypeBuilder.Ignore' in 'OnModelCreating'.</value>
  </data>
  <data name="PropertyReadOnlyAfterSave" xml:space="preserve">
    <value>The property '{1_entityType}.{0_property}' is defined as read-only after it has been saved, but its value has been modified or marked as modified.</value>
  </data>
  <data name="PropertyReadOnlyBeforeSave" xml:space="preserve">
    <value>The property '{1_entityType}.{0_property}' is defined as read-only before it has been saved, but its value has been set to something other than a temporary or default value.</value>
  </data>
  <data name="PropertyWrongClrType" xml:space="preserve">
    <value>The property '{property}' cannot be added to type '{entityType}' because the type of the corresponding CLR property or field '{clrType}' does not match the specified type '{propertyType}'.</value>
  </data>
  <data name="PropertyWrongEntityClrType" xml:space="preserve">
    <value>The property '{property}' cannot be added to entity type '{entityType}' because it is declared on the CLR type '{clrType}'.</value>
  </data>
  <data name="PropertyWrongName" xml:space="preserve">
    <value>The property '{property}' cannot be added to entity type '{entityType}' because it doesn't match the name of the provided CLR property or field '{clrName}'. Use the same name or specify a different CLR member.</value>
  </data>
  <data name="PropertyWrongType" xml:space="preserve">
    <value>The property '{property}' cannot be removed from the entity type '{entityType}' because it is declared on the entity type '{otherEntityType}'.</value>
  </data>
  <data name="QueryContextAlreadyInitializedStateManager" xml:space="preserve">
    <value>The 'InitializeStateManager' method has been called multiple times on the current query context. This method is intended to be called only once before query enumeration starts.</value>
  </data>
  <data name="QueryEntityMaterializationConditionWrongShape" xml:space="preserve">
    <value>The materialization condition passed for entity shaper of entity type '{entityType}' is not of the correct shape. A materialization condition must be a 'LambdaExpression' of 'Func&lt;ValueBuffer, IEntityType&gt;'.</value>
  </data>
  <data name="QueryFailed" xml:space="preserve">
    <value>Processing of the LINQ expression '{expression}' by '{visitor}' failed. This may indicate either a bug or a limitation in Entity Framework. See https://go.microsoft.com/fwlink/?linkid=2101433 for more detailed information.</value>
  </data>
  <data name="QueryInvalidMaterializationType" xml:space="preserve">
    <value>The query contains a projection '{projection}' of type '{queryableType}'. Collections in the final projection must be an 'IEnumerable&lt;T&gt;' type such as 'List&lt;T&gt;'. Consider using 'ToList' or some other mechanism to convert the 'IQueryable&lt;T&gt;' or 'IOrderedEnumerable&lt;T&gt;' into an 'IEnumerable&lt;T&gt;'.</value>
  </data>
  <data name="QueryUnableToTranslateEFProperty" xml:space="preserve">
    <value>Translation of '{expression}' failed. Either the query source is not an entity type, or the specified property does not exist on the entity type.</value>
  </data>
  <data name="QueryUnableToTranslateMember" xml:space="preserve">
    <value>Translation of member '{member}' on entity type '{entityType}' failed. This commonly occurs when the specified member is unmapped.</value>
  </data>
  <data name="QueryUnableToTranslateMethod" xml:space="preserve">
    <value>Translation of method '{declaringTypeName}.{methodName}' failed. If this method can be mapped to your custom function, see https://go.microsoft.com/fwlink/?linkid=2132413 for more information.</value>
  </data>
  <data name="QueryUnableToTranslateStringEqualsWithStringComparison" xml:space="preserve">
    <value>Translation of the 'string.Equals' overload with a 'StringComparison' parameter is not supported. See https://go.microsoft.com/fwlink/?linkid=2129535 for more information.</value>
  </data>
  <data name="RecursiveOnConfiguring" xml:space="preserve">
    <value>An attempt was made to use the context instance while it is being configured. A DbContext instance cannot be used inside 'OnConfiguring' since it is still being configured at this point. This can happen if a second operation is started on this context instance before a previous operation completed. Any instance members are not guaranteed to be thread safe.</value>
  </data>
  <data name="RecursiveOnModelCreating" xml:space="preserve">
    <value>An attempt was made to use the model while it was being created. A DbContext instance cannot be used inside 'OnModelCreating' in any way that makes use of the model that is being created.</value>
  </data>
  <data name="ReferencedShadowKey" xml:space="preserve">
    <value>The relationship from '{referencingEntityTypeOrNavigation}' to '{referencedEntityTypeOrNavigation}' with foreign key properties {foreignKeyPropertiesWithTypes} cannot target the primary key {primaryKeyPropertiesWithTypes} because it is not compatible. Configure a principal key or a set of foreign key properties with compatible types for this relationship.</value>
  </data>
  <data name="ReferenceIsCollection" xml:space="preserve">
    <value>The property '{1_entityType}.{0_property}' is being accessed using the '{referenceMethod}' method, but is defined in the model as a collection navigation. Use the '{collectionMethod}' method to access collection navigations.</value>
  </data>
  <data name="ReferenceMustBeLoaded" xml:space="preserve">
    <value>The navigation '{1_entityType}.{0_navigation}' cannot have 'IsLoaded' set to false because the referenced entity is non-null and is therefore loaded.</value>
  </data>
  <data name="RelationshipCannotBeInverted" xml:space="preserve">
    <value>The principal and dependent ends of the relationship cannot be changed once foreign key or principal key properties have been specified. Remove the conflicting configuration.</value>
  </data>
  <data name="RelationshipConceptualNull" xml:space="preserve">
    <value>The association between entity types '{firstType}' and '{secondType}' has been severed, but the relationship is either marked as required or is implicitly required because the foreign key is not nullable. If the dependent/child entity should be deleted when a required relationship is severed, configure the relationship to use cascade deletes. Consider using 'DbContextOptionsBuilder.EnableSensitiveDataLogging' to see the key values.</value>
  </data>
  <data name="RelationshipConceptualNullSensitive" xml:space="preserve">
    <value>The association between entities '{firstType}' and '{secondType}' with the key value '{secondKeyValue}' has been severed, but the relationship is either marked as required or is implicitly required because the foreign key is not nullable. If the dependent/child entity should be deleted when a required relationship is severed, configure the relationship to use cascade deletes.</value>
  </data>
  <data name="RequiredSkipNavigation" xml:space="preserve">
    <value>'{entityType}.{navigation}' cannot be configured as required since it represents a skip navigation.</value>
  </data>
  <data name="ResetNotSupported" xml:space="preserve">
    <value>'ObservableCollection&lt;T&gt;.Clear' is not supported because it uses the 'INotifyCollectionChanged' 'Reset' operation, which does not supply the items removed. Either use multiple calls to 'Remove', or use a notifying collection that supports 'Clear', such as 'Microsoft.EntityFrameworkCore.ChangeTracking.ObservableHashSet&lt;T&gt;'.</value>
  </data>
  <data name="RetryLimitExceeded" xml:space="preserve">
    <value>The maximum number of retries ({retryLimit}) was exceeded while executing database operations with '{strategy}'. See the inner exception for the most recent failure.</value>
  </data>
  <data name="RuntimeParameterMissingParameter" xml:space="preserve">
    <value>While registering a runtime parameter, the lambda expression must have only one parameter which must be same as 'QueryCompilationContext.QueryContextParameter' expression.</value>
  </data>
  <data name="SeedDatumDefaultValue" xml:space="preserve">
    <value>The seed entity for entity type '{entityType}' cannot be added because a default value was provided for the required property '{property}'. Please provide a value different from '{defaultValue}'.</value>
  </data>
  <data name="SeedDatumDerivedType" xml:space="preserve">
    <value>The seed entity for entity type '{entityType}' cannot be added because the value provided is of a derived type '{derivedType}'. Add the derived seed entities to the corresponding entity type.</value>
  </data>
  <data name="SeedDatumDuplicate" xml:space="preserve">
    <value>The seed entity for entity type '{entityType}' cannot be added because another seed entity with the same key value for {keyProperties} has already been added. Consider using 'DbContextOptionsBuilder.EnableSensitiveDataLogging' to see the conflicting key values.</value>
  </data>
  <data name="SeedDatumDuplicateSensitive" xml:space="preserve">
    <value>The seed entity for entity type '{entityType}' cannot be added because another seed entity with the key value '{keyValue}' has already been added.</value>
  </data>
  <data name="SeedDatumIncompatibleValue" xml:space="preserve">
    <value>The seed entity for entity type '{entityType}' cannot be added because the value provided for the property '{property}' is not compatible with the property type '{type}'. Consider using 'DbContextOptionsBuilder.EnableSensitiveDataLogging' to see the involved property value.</value>
  </data>
  <data name="SeedDatumIncompatibleValueSensitive" xml:space="preserve">
    <value>The seed entity for entity type '{entityType}' cannot be added because the value '{value}' provided for the property '{property}' is not compatible with the property type '{type}'.</value>
  </data>
  <data name="SeedDatumMissingValue" xml:space="preserve">
    <value>The seed entity for entity type '{entityType}' cannot be added because no value was provided for the required property '{property}'.</value>
  </data>
  <data name="SeedDatumNavigation" xml:space="preserve">
    <value>The seed entity for entity type '{entityType}' cannot be added because it has the navigation '{navigation}' set. To seed relationships,  add the entity seed to '{relatedEntityType}' and specify the foreign key values {foreignKeyProperties}. Consider using 'DbContextOptionsBuilder.EnableSensitiveDataLogging' to see the involved property values.</value>
  </data>
  <data name="SeedDatumNavigationSensitive" xml:space="preserve">
    <value>The seed entity for entity type '{entityType}' with the key value '{keyValue}' cannot be added because it has the navigation '{navigation}' set. To seed relationships, add the entity seed to '{relatedEntityType}' and specify the foreign key values {foreignKeyProperties}.</value>
  </data>
  <data name="SeedDatumSignedNumericValue" xml:space="preserve">
    <value>The seed entity for entity type '{entityType}' cannot be added because a non-zero value is required for property '{property}'. Consider providing a negative value to avoid collisions with non-seed data.</value>
  </data>
  <data name="SelfReferencingNavigationWithInverseProperty" xml:space="preserve">
    <value>The inverse for the navigation '{entityType}.{property}' cannot be the same navigation. Change the value in the [InverseProperty] attribute to a different navigation.</value>
  </data>
  <data name="SensitiveDataDisabled" xml:space="preserve">
    <value>To show additional information call 'DbContextOptionsBuilder.EnableSensitiveDataLogging'.</value>
  </data>
  <data name="SequenceContainsMoreThanOneElement" xml:space="preserve">
    <value>Sequence contains more than one element.</value>
  </data>
  <data name="SequenceContainsNoElements" xml:space="preserve">
    <value>Sequence contains no elements.</value>
  </data>
  <data name="ServiceProviderConfigAdded" xml:space="preserve">
    <value>configuration added for '{key}'</value>
  </data>
  <data name="ServiceProviderConfigChanged" xml:space="preserve">
    <value>configuration changed for '{key}'</value>
  </data>
  <data name="ServiceProviderConfigRemoved" xml:space="preserve">
    <value>configuration removed for '{key}'</value>
  </data>
  <data name="SetOperationWithDifferentIncludesInOperands" xml:space="preserve">
    <value>Unable to translate set operation since both operands have different 'Include' operations. Consider having same 'Include' applied on both sides.</value>
  </data>
  <data name="ShadowEntity" xml:space="preserve">
    <value>The entity type '{entityType}' is in shadow state. A valid model requires all entity types to have a corresponding CLR type.</value>
  </data>
  <data name="SharedTypeDerivedType" xml:space="preserve">
    <value>The shared-type entity type '{entityType}' cannot have a base type.</value>
  </data>
  <data name="SingletonOptionChanged" xml:space="preserve">
    <value>A call was made to '{optionCall}' that changed an option that must be constant within a service provider, but Entity Framework is not building its own internal service provider. Either allow Entity Framework to build the service provider by removing the call to '{useInternalServiceProvider}', or ensure that the configuration for '{optionCall}' does not change for all uses of a given service provider passed to '{useInternalServiceProvider}'.</value>
  </data>
  <data name="SingletonRequired" xml:space="preserve">
    <value>An attempt was made to register an instance for the '{scope}' service '{service}'. Instances can only be registered for 'Singleton' services.</value>
  </data>
  <data name="SkipInverseMismatchedForeignKey" xml:space="preserve">
    <value>The foreign key {foreignKeyProperties} cannot be set for the skip navigation '{navigation}' as it uses the join entity type '{joinType}' while the inverse skip navigation '{inverse}' is associated with a foreign key using the join entity type '{inverseJoinType}'. The inverse navigation must use the same join entity type.</value>
  </data>
  <data name="SkipInverseMismatchedJoinType" xml:space="preserve">
    <value>The skip navigation '{inverse}' using the join entity type '{inverseJoinType}' cannot be set as the inverse of '{navigation}', which uses the join entity type '{joinType}'. The inverse navigation must use the same join entity type.</value>
  </data>
  <data name="SkipNavigationForeignKeyWrongDependentType" xml:space="preserve">
    <value>The foreign key {foreignKeyProperties} cannot be used for the skip navigation '{entityType}.{navigation}' because it is declared on the entity type '{dependentEntityType}', but a foreign key on '{entityType}' is expected.</value>
  </data>
  <data name="SkipNavigationForeignKeyWrongPrincipalType" xml:space="preserve">
    <value>The foreign key {foreignKeyProperties} cannot be used for the skip navigation '{entityType}.{navigation}' because it is declared on the entity type '{entityType}', but a foreign key on '{principalEntityType}' is expected.</value>
  </data>
  <data name="SkipNavigationInUseBySkipNavigation" xml:space="preserve">
    <value>The skip navigation '{entityType}.{skipNavigation}' cannot be removed because it is configured as the inverse of the skip navigation '{referencingEntityType}.{inverseSkipNavigation}'. All referencing skip navigations must be removed before this skip navigation can be removed.</value>
  </data>
  <data name="SkipNavigationNoForeignKey" xml:space="preserve">
    <value>The skip navigation '{1_entityType}.{0_navigation}' doesn't have a foreign key associated with it. Every skip navigation must have a configured foreign key.</value>
  </data>
  <data name="SkipNavigationNoInverse" xml:space="preserve">
    <value>The skip navigation '{1_entityType}.{0_navigation}' doesn't have an inverse navigation configured. Every skip navigation should have an inverse skip navigation.</value>
  </data>
  <data name="SkipNavigationNonCollection" xml:space="preserve">
    <value>The skip navigation '{1_entityType}.{0_navigation}' is not a collection. Only collection skip navigations are currently supported.</value>
  </data>
  <data name="SkipNavigationWrongInverse" xml:space="preserve">
    <value>The skip navigation '{inverse}' declared on the entity type '{inverseEntityType}' cannot be set as the inverse of '{navigation}', which targets '{targetEntityType}'. The inverse navigation should be declared on the target entity type.</value>
  </data>
  <data name="SkipNavigationWrongType" xml:space="preserve">
    <value>The skip navigation '{navigation}' cannot be removed from the entity type '{entityType}' because it is defined on the entity type '{otherEntityType}'.</value>
  </data>
  <data name="StoreGenValue" xml:space="preserve">
    <value>The property '{1_entityType}.{0_property}' cannot be assigned a value generated by the database. Store-generated values can only be assigned to properties configured to use store-generated values.</value>
  </data>
  <data name="TempValue" xml:space="preserve">
    <value>The property '{1_entityType}.{0_property}' cannot be assigned a temporary value. Temporary values can only be assigned to properties configured to use store-generated values.</value>
  </data>
  <data name="TempValuePersists" xml:space="preserve">
    <value>The property '{1_entityType}.{0_property}' has a temporary value while attempting to change the entity's state to '{state}'. Either set a permanent value explicitly, or ensure that the database is configured to generate values for this property.</value>
  </data>
  <data name="TrackingTypeMismatch" xml:space="preserve">
    <value>The instance of entity type '{runtimeEntityType}' cannot be tracked as the entity type '{entityType}' because the two types are not in the same hierarchy.</value>
  </data>
  <data name="TransactionsNotSupported" xml:space="preserve">
    <value>The current provider doesn't support System.Transaction.</value>
  </data>
  <data name="TranslationFailed" xml:space="preserve">
    <value>The LINQ expression '{expression}' could not be translated. Either rewrite the query in a form that can be translated, or switch to client evaluation explicitly by inserting a call to 'AsEnumerable', 'AsAsyncEnumerable', 'ToList', or 'ToListAsync'. See https://go.microsoft.com/fwlink/?linkid=2101038 for more information.</value>
  </data>
  <data name="TranslationFailedWithDetails" xml:space="preserve">
    <value>The LINQ expression '{expression}' could not be translated. Additional information: {details} Either rewrite the query in a form that can be translated, or switch to client evaluation explicitly by inserting a call to 'AsEnumerable', 'AsAsyncEnumerable', 'ToList', or 'ToListAsync'. See https://go.microsoft.com/fwlink/?linkid=2101038 for more information.</value>
  </data>
  <data name="TypeNotMarkedAsShared" xml:space="preserve">
    <value>The type '{type}' has not been configured as a shared type in the model. Before calling 'UsingEntity' add the entity type in the model as a shared entity.</value>
  </data>
  <data name="UnableToDiscriminate" xml:space="preserve">
    <value>Unable to materialize entity instance of type '{entityType}'. No discriminators matched the discriminator value '{discriminator}'.</value>
  </data>
  <data name="UnableToSetIsUnique" xml:space="preserve">
    <value>Unable to set 'IsUnique' to '{isUnique}' on the relationship associated with the navigation '{2_entityType}.{1_navigationName}' because the navigation has the opposite multiplicity.</value>
  </data>
  <data name="UnhandledExpressionNode" xml:space="preserve">
    <value>Unhandled expression node type '{nodeType}'.</value>
  </data>
  <data name="UnhandledMemberBinding" xml:space="preserve">
    <value>Unhandled member binding type '{bindingType}'.</value>
  </data>
  <data name="UnhandledNavigationBase" xml:space="preserve">
    <value>Unhandled 'INavigationBase' of type '{type}'.</value>
  </data>
  <data name="UnknownEntity" xml:space="preserve">
    <value>Unhandled {entity} encounted.</value>
  </data>
  <data name="UnknownKeyValue" xml:space="preserve">
    <value>The value of '{entityType}.{property}' is unknown when attempting to save changes. This is because the property is also part of a foreign key for which the principal entity in the relationship is not known.</value>
  </data>
  <data name="UnnamedIndexDefinedOnIgnoredProperty" xml:space="preserve">
    <value>The unnamed index specified via [Index] attribute on the entity type '{entityType}' with properties {indexProperties} is invalid. The property '{propertyName}' was marked as unmapped by [NotMapped] attribute or 'Ignore()' in 'OnModelCreating'. An index cannot use unmapped properties.</value>
  </data>
  <data name="UnnamedIndexDefinedOnNonExistentProperty" xml:space="preserve">
    <value>An unnamed index specified via [Index] attribute on the entity type '{entityType}' references properties {indexProperties}, but no property with name '{propertyName}' exists on that entity type or any of its base types.</value>
  </data>
  <data name="UntrackedDependentEntity" xml:space="preserve">
    <value>The entity type '{entityType}' has a defining navigation and the supplied entity is currently not being tracked. To start tracking this entity, call '{referenceCall}' or '{collectionCall}' on the owner entry.</value>
  </data>
  <data name="ValueCannotBeNull" xml:space="preserve">
    <value>The value for property '{1_entityType}.{0_property}' cannot be set to null because its type is '{propertyType}' which is not a nullable type.</value>
  </data>
  <data name="ValueGenWithConversion" xml:space="preserve">
    <value>Value generation is not supported for property '{entityType}.{property}' because it has a '{converter}' converter configured. Configure the property to not use value generation using 'ValueGenerated.Never' or 'DatabaseGeneratedOption.None' and specify explicit values instead.</value>
  </data>
  <data name="VisitIsNotAllowed" xml:space="preserve">
    <value>Calling '{visitMethodName}' is not allowed. Visit the expression manually for the relevant part in the visitor.</value>
  </data>
  <data name="WarningAsErrorTemplate" xml:space="preserve">
    <value>An error was generated for warning '{eventName}': {message} This exception can be suppressed or logged by passing event ID '{eventId}' to the 'ConfigureWarnings' method in 'DbContext.OnConfiguring' or 'AddDbContext'.</value>
  </data>
  <data name="WeakBaseType" xml:space="preserve">
    <value>The type '{entityType}' cannot have entity type '{baseType}' as the base type because the latter has a defining navigation.</value>
  </data>
  <data name="WeakDerivedType" xml:space="preserve">
    <value>The entity type '{entityType}' cannot have a base type because it has a defining navigation.</value>
  </data>
  <data name="WrongGenericPropertyType" xml:space="preserve">
    <value>Property '{1_entityType}.{0_property}' is of type '{actualType}' but the generic type provided is of type '{genericType}'.</value>
  </data>
  <data name="WrongStateManager" xml:space="preserve">
    <value>Cannot start tracking the entry for entity type '{entityType}' because it was created by a different StateManager instance.</value>
  </data>
</root><|MERGE_RESOLUTION|>--- conflicted
+++ resolved
@@ -491,11 +491,7 @@
     <value>The block size used for Hi-Lo value generation is not positive. The Hi-Lo generator is usually backed by a SQL sequence and this means that the sequence increment must be positive.</value>
   </data>
   <data name="IdentifyingRelationshipCycle" xml:space="preserve">
-<<<<<<< HEAD
-    <value>The entity type '{entityType}' is part of a relationship cycle involving its primary key {keyProperties}. This would prevent any values to be inserted without vialoating the store constraints. Review the foreign keys defined on the primary key and either remove or use other properties for at least one of them.</value>
-=======
     <value>A relationship cycle involving the primary keys of the following enitity types was detected: '{entityType}'. This would prevent any entity to be inserted without violating the store constraints. Review the foreign keys defined on the primary keys and either remove or use other properties for at least one of them.</value>
->>>>>>> 8e0caf03
   </data>
   <data name="IdentityConflict" xml:space="preserve">
     <value>The instance of entity type '{entityType}' cannot be tracked because another instance with the same key value for {keyProperties} is already being tracked. When attaching existing entities, ensure that only one entity instance with a given key value is attached. Consider using 'DbContextOptionsBuilder.EnableSensitiveDataLogging' to see the conflicting key values.</value>
@@ -1014,6 +1010,9 @@
   <data name="NavigationForWrongForeignKey" xml:space="preserve">
     <value>The navigation '{1_entityType}.{0_navigation}' cannot be associated with foreign key {targetForeignKeyProperties} because it was created for foreign key {actualForeignKeyProperties}.</value>
   </data>
+  <data name="NavigationFromShadowEntity" xml:space="preserve">
+    <value>The navigation '{navigation}' cannot be added to the entity type '{entityType}' because it is defined in shadow state, and navigations properties cannot originate from shadow state entities.</value>
+  </data>
   <data name="NavigationIsProperty" xml:space="preserve">
     <value>The property '{1_entityType}.{0_property}' is being accessed using the '{referenceMethod}' or '{collectionMethod}' method, but is defined in the model as a non-navigation. Use the '{propertyMethod}' method to access non-navigation properties.</value>
   </data>
@@ -1028,9 +1027,6 @@
   </data>
   <data name="NavigationToKeylessType" xml:space="preserve">
     <value>The navigation '{navigation}' cannot be added because it targets the keyless entity type '{entityType}'. Navigations can only target entity types with keys.</value>
-  </data>
-  <data name="NavigationFromShadowEntity" xml:space="preserve">
-    <value>The navigation '{navigation}' cannot be added to the entity type '{entityType}' because it is defined in shadow state, and navigations properties cannot originate from shadow state entities.</value>
   </data>
   <data name="NavigationToShadowEntity" xml:space="preserve">
     <value>The navigation '{navigation}' cannot be added to the entity type '{entityType}' because the target entity type '{targetType}' is defined in shadow state, and navigations properties cannot point to shadow state entities.</value>
