--- conflicted
+++ resolved
@@ -330,11 +330,7 @@
 
         public ParameterExpression CurrentParameter { get; }
 
-<<<<<<< HEAD
-        public Expression GroupingEnumerable { get; }
-=======
         public NavigationExpansionExpression GroupingEnumerable { get; }
->>>>>>> 5d0d937a
 
         public Type SourceElementType
             => CurrentParameter.Type;
