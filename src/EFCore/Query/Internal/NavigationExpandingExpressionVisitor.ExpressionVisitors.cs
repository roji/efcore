// Licensed to the .NET Foundation under one or more agreements.
// The .NET Foundation licenses this file to you under the MIT license.

using System.Diagnostics.CodeAnalysis;
using Microsoft.EntityFrameworkCore.Internal;
using ExpressionExtensions = Microsoft.EntityFrameworkCore.Infrastructure.ExpressionExtensions;

namespace Microsoft.EntityFrameworkCore.Query.Internal;

public partial class NavigationExpandingExpressionVisitor
{
    /// <summary>
    ///     Expands navigations in the given tree for given source.
    ///     Optionally also expands navigations for includes.
    /// </summary>
    private class ExpandingExpressionVisitor : ExpressionVisitor
    {
        private readonly NavigationExpandingExpressionVisitor _navigationExpandingExpressionVisitor;
        private readonly NavigationExpansionExpression _source;
        private readonly INavigationExpansionExtensibilityHelper _extensibilityHelper;

        public ExpandingExpressionVisitor(
            NavigationExpandingExpressionVisitor navigationExpandingExpressionVisitor,
            NavigationExpansionExpression source,
            INavigationExpansionExtensibilityHelper extensibilityHelper)
        {
            _navigationExpandingExpressionVisitor = navigationExpandingExpressionVisitor;
            _source = source;
            _extensibilityHelper = extensibilityHelper;
            Model = navigationExpandingExpressionVisitor._queryCompilationContext.Model;
        }

        public Expression Expand(Expression expression, bool applyIncludes = false)
        {
            expression = Visit(expression);
            if (applyIncludes)
            {
                expression = new IncludeExpandingExpressionVisitor(_navigationExpandingExpressionVisitor, _source, _extensibilityHelper)
                    .Visit(expression);
            }

            return expression;
        }

        protected IModel Model { get; }

        protected override Expression VisitExtension(Expression expression)
        {
            switch (expression)
            {
                case NavigationExpansionExpression:
                case NavigationTreeExpression:
                    return expression;

                default:
                    return base.VisitExtension(expression);
            }
        }

        protected override Expression VisitMember(MemberExpression memberExpression)
        {
            var innerExpression = Visit(memberExpression.Expression);
            return TryExpandNavigation(innerExpression, MemberIdentity.Create(memberExpression.Member))
                ?? memberExpression.Update(innerExpression);
        }

        protected override Expression VisitMethodCall(MethodCallExpression methodCallExpression)
        {
            if (methodCallExpression.TryGetEFPropertyArguments(out var source, out var navigationName))
            {
                source = Visit(source);
                return TryExpandNavigation(source, MemberIdentity.Create(navigationName))
                    ?? methodCallExpression.Update(null, new[] { source, methodCallExpression.Arguments[1] });
            }

            if (methodCallExpression.TryGetIndexerArguments(Model, out source, out navigationName))
            {
                source = Visit(source);
                return TryExpandNavigation(source, MemberIdentity.Create(navigationName))
                    ?? methodCallExpression.Update(source, new[] { methodCallExpression.Arguments[0] });
            }

            return base.VisitMethodCall(methodCallExpression);
        }

        private Expression? TryExpandNavigation(Expression? root, MemberIdentity memberIdentity)
        {
            if (root == null)
            {
                return null;
            }

            var innerExpression = root.UnwrapTypeConversion(out var convertedType);
            if (UnwrapEntityReference(innerExpression) is EntityReference entityReference)
            {
                var entityType = entityReference.EntityType;
                if (convertedType != null)
                {
                    entityType = entityType.GetAllBaseTypes().Concat(entityType.GetDerivedTypesInclusive())
                        .FirstOrDefault(et => et.ClrType == convertedType);
                    if (entityType == null)
                    {
                        return null;
                    }
                }

                var navigation = memberIdentity.MemberInfo != null
                    ? entityType.FindNavigation(memberIdentity.MemberInfo)
                    : entityType.FindNavigation(memberIdentity.Name!);
                if (navigation != null)
                {
                    return ExpandNavigation(root, entityReference, navigation, convertedType != null);
                }

                var skipNavigation = memberIdentity.MemberInfo != null
                    ? entityType.FindSkipNavigation(memberIdentity.MemberInfo)
                    : memberIdentity.Name is not null
                        ? entityType.FindSkipNavigation(memberIdentity.Name)
                        : null;
                if (skipNavigation != null)
                {
                    return ExpandSkipNavigation(root, entityReference, skipNavigation, convertedType != null);
                }
            }

            return null;
        }

        protected Expression ExpandNavigation(
            Expression root,
            EntityReference entityReference,
            INavigation navigation,
            bool derivedTypeConversion)
        {
            var targetType = navigation.TargetEntityType;
            if (targetType.IsOwned())
            {
                if (entityReference.ForeignKeyExpansionMap.TryGetValue(
                        (navigation.ForeignKey, navigation.IsOnDependent), out var ownedExpansion))
                {
                    return ownedExpansion;
                }

                // make sure that we can actually expand this navigation (later)
                _extensibilityHelper.ValidateQueryRootCreation(targetType, entityReference.EntityQueryRootExpression);

                var ownedEntityReference = new EntityReference(targetType, entityReference.EntityQueryRootExpression);
                _navigationExpandingExpressionVisitor.PopulateEagerLoadedNavigations(ownedEntityReference.IncludePaths);
                ownedEntityReference.MarkAsOptional();
                if (entityReference.IncludePaths.TryGetValue(navigation, out var includePath))
                {
                    ownedEntityReference.IncludePaths.Merge(includePath);
                }

                ownedExpansion = new OwnedNavigationReference(root, navigation, ownedEntityReference);
                if (navigation.IsCollection)
                {
                    var elementType = ownedExpansion.Type.GetSequenceType();
                    var subquery = Expression.Call(
                        QueryableMethods.AsQueryable.MakeGenericMethod(elementType),
                        ownedExpansion);

                    return new MaterializeCollectionNavigationExpression(subquery, navigation);
                }

                entityReference.ForeignKeyExpansionMap[(navigation.ForeignKey, navigation.IsOnDependent)] = ownedExpansion;
                return ownedExpansion;
            }

            var expansion = ExpandForeignKey(
                root, entityReference, navigation.ForeignKey, navigation.IsOnDependent, derivedTypeConversion);

            return navigation.IsCollection
                ? new MaterializeCollectionNavigationExpression(expansion, navigation)
                : expansion;
        }

        protected Expression ExpandSkipNavigation(
            Expression root,
            EntityReference entityReference,
            ISkipNavigation navigation,
            bool derivedTypeConversion)
        {
            var inverseNavigation = navigation.Inverse;
            var includeTree = entityReference.IncludePaths.TryGetValue(navigation, out var tree)
                ? tree
                : null;

            var primaryExpansion = ExpandForeignKey(
                root,
                entityReference,
                navigation.ForeignKey,
                navigation.IsOnDependent,
                derivedTypeConversion);
            Expression secondaryExpansion;

            if (navigation.ForeignKey.IsUnique
                || navigation.IsOnDependent)
            {
                // First pseudo-navigation is a reference
                // ExpandFK handles both collection & reference navigation for second pseudo-navigation
                // Value known to be non-null
                secondaryExpansion = ExpandForeignKey(
                    primaryExpansion, UnwrapEntityReference(primaryExpansion)!, inverseNavigation.ForeignKey,
                    !inverseNavigation.IsOnDependent, derivedTypeConversion: false);
            }
            else
            {
                var secondaryForeignKey = inverseNavigation.ForeignKey;
                // First pseudo-navigation is a collection
                if (secondaryForeignKey.IsUnique
                    || !inverseNavigation.IsOnDependent)
                {
                    // Second pseudo-navigation is a reference
                    var secondTargetType = navigation.TargetEntityType;
                    // we can use the entity reference here. If the join entity wasn't temporal,
                    // the query root creation validator would have thrown the exception when it was being created
                    _extensibilityHelper.ValidateQueryRootCreation(secondTargetType, entityReference.EntityQueryRootExpression);
                    var innerQueryable = _extensibilityHelper.CreateQueryRoot(secondTargetType, entityReference.EntityQueryRootExpression);
                    var innerSource = (NavigationExpansionExpression)_navigationExpandingExpressionVisitor.Visit(innerQueryable);

                    if (includeTree != null)
                    {
                        // Value known to be non-null
                        UnwrapEntityReference(innerSource.PendingSelector)!.IncludePaths.Merge(includeTree);
                    }

                    var sourceElementType = primaryExpansion.Type.GetSequenceType();
                    var outerKeyParameter = Expression.Parameter(sourceElementType);
                    var outerKey = outerKeyParameter.CreateKeyValuesExpression(
                        !inverseNavigation.IsOnDependent
                            ? secondaryForeignKey.Properties
                            : secondaryForeignKey.PrincipalKey.Properties,
                        makeNullable: true);
                    var outerKeySelector = Expression.Lambda(outerKey, outerKeyParameter);

                    var innerSourceElementType = innerSource.Type.GetSequenceType();
                    var innerKeyParameter = Expression.Parameter(innerSourceElementType);
                    var innerKey = innerKeyParameter.CreateKeyValuesExpression(
                        !inverseNavigation.IsOnDependent
                            ? secondaryForeignKey.PrincipalKey.Properties
                            : secondaryForeignKey.Properties,
                        makeNullable: true);
                    var innerKeySelector = Expression.Lambda(innerKey, innerKeyParameter);

                    var resultSelector = Expression.Lambda(innerKeyParameter, outerKeyParameter, innerKeyParameter);

                    var innerJoin = !inverseNavigation.IsOnDependent && secondaryForeignKey.IsRequired;

                    secondaryExpansion = Expression.Call(
                        (innerJoin
                            ? QueryableMethods.Join
                            : QueryableExtensions.LeftJoinMethodInfo).MakeGenericMethod(
                            sourceElementType, innerSourceElementType,
                            outerKeySelector.ReturnType,
                            resultSelector.ReturnType),
                        primaryExpansion,
                        innerSource,
                        Expression.Quote(outerKeySelector),
                        Expression.Quote(innerKeySelector),
                        Expression.Quote(resultSelector));
                }
                else
                {
                    // Second pseudo-navigation is a collection
                    var secondTargetType = navigation.TargetEntityType;

                    _extensibilityHelper.ValidateQueryRootCreation(secondTargetType, entityReference.EntityQueryRootExpression);
                    var innerQueryable = _extensibilityHelper.CreateQueryRoot(secondTargetType, entityReference.EntityQueryRootExpression);
                    var innerSource = (NavigationExpansionExpression)_navigationExpandingExpressionVisitor.Visit(innerQueryable);

                    if (includeTree != null)
                    {
                        // Value known to be non-null
                        UnwrapEntityReference(innerSource.PendingSelector)!.IncludePaths.Merge(includeTree);
                    }

                    var sourceElementType = primaryExpansion.Type.GetSequenceType();
                    var outerSourceParameter = Expression.Parameter(sourceElementType);
                    var outerKey = outerSourceParameter.CreateKeyValuesExpression(
                        !inverseNavigation.IsOnDependent
                            ? secondaryForeignKey.Properties
                            : secondaryForeignKey.PrincipalKey.Properties,
                        makeNullable: true);

                    var innerSourceElementType = innerSource.Type.GetSequenceType();
                    var innerSourceParameter = Expression.Parameter(innerSourceElementType);
                    var innerKey = innerSourceParameter.CreateKeyValuesExpression(
                        !inverseNavigation.IsOnDependent
                            ? secondaryForeignKey.PrincipalKey.Properties
                            : secondaryForeignKey.Properties,
                        makeNullable: true);

                    // Selector body is IQueryable, we need to adjust the type to IEnumerable, to match the SelectMany signature
                    // therefore the delegate type is specified explicitly
                    var selectorLambdaType = typeof(Func<,>).MakeGenericType(
                        sourceElementType,
                        typeof(IEnumerable<>).MakeGenericType(innerSourceElementType));

                    var selector = Expression.Lambda(
                        selectorLambdaType,
                        Expression.Call(
                            QueryableMethods.Where.MakeGenericMethod(innerSourceElementType),
                            innerSource,
                            Expression.Quote(
                                Expression.Lambda(
                                    ExpressionExtensions.CreateEqualsExpression(outerKey, innerKey), innerSourceParameter))),
                        outerSourceParameter);

                    secondaryExpansion = Expression.Call(
                        QueryableMethods.SelectManyWithoutCollectionSelector.MakeGenericMethod(
                            sourceElementType, innerSourceElementType),
                        primaryExpansion,
                        Expression.Quote(selector));
                }
            }

            return navigation.IsCollection
                ? new MaterializeCollectionNavigationExpression(secondaryExpansion, navigation)
                : secondaryExpansion;
        }

        private Expression ExpandForeignKey(
            Expression root,
            EntityReference entityReference,
            IForeignKey foreignKey,
            bool onDependent,
            bool derivedTypeConversion)
        {
            var navigation = onDependent ? foreignKey.DependentToPrincipal : foreignKey.PrincipalToDependent;
            if (entityReference.ForeignKeyExpansionMap.TryGetValue((foreignKey, onDependent), out var expansion))
            {
                if (navigation != null
                    && entityReference.IncludePaths.TryGetValue(navigation, out var pendingIncludeTree))
                {
                    var cachedEntityReference = UnwrapEntityReference(expansion);
                    cachedEntityReference?.IncludePaths.Merge(pendingIncludeTree);
                }

                return expansion;
            }

            var collection = !foreignKey.IsUnique && !onDependent;
            var targetType = onDependent ? foreignKey.PrincipalEntityType : foreignKey.DeclaringEntityType;

            Check.DebugAssert(!targetType.IsOwned(), "Owned entity expanding foreign key.");

            _extensibilityHelper.ValidateQueryRootCreation(targetType, entityReference.EntityQueryRootExpression);
            var innerQueryable = _extensibilityHelper.CreateQueryRoot(targetType, entityReference.EntityQueryRootExpression);
            var innerSource = (NavigationExpansionExpression)_navigationExpandingExpressionVisitor.Visit(innerQueryable);

            // Value known to be non-null
            var innerEntityReference = UnwrapEntityReference(innerSource.PendingSelector)!;

            // We detect and copy over include for navigation being expanded automatically
            if (navigation != null
                && entityReference.IncludePaths.TryGetValue(navigation, out var includeTree))
            {
                innerEntityReference.IncludePaths.Merge(includeTree);
            }

            var innerSourceSequenceType = innerSource.Type.GetSequenceType();
            var innerParameter = Expression.Parameter(innerSourceSequenceType, "i");
            Expression outerKey;
            if (root is NavigationExpansionExpression innerNavigationExpansionExpression
                && innerNavigationExpansionExpression.CardinalityReducingGenericMethodInfo != null)
            {
                // This is FirstOrDefault ending so we need to push down properties.
                var temporaryParameter = Expression.Parameter(root.Type);
                var temporaryKey = temporaryParameter.CreateKeyValuesExpression(
                    onDependent
                        ? foreignKey.Properties
                        : foreignKey.PrincipalKey.Properties,
                    makeNullable: true);
                var newSelector = ReplacingExpressionVisitor.Replace(
                    temporaryParameter,
                    innerNavigationExpansionExpression.PendingSelector,
                    temporaryKey);
                innerNavigationExpansionExpression.ApplySelector(newSelector);
                outerKey = innerNavigationExpansionExpression;
            }
            else
            {
                outerKey = root.CreateKeyValuesExpression(
                    onDependent ? foreignKey.Properties : foreignKey.PrincipalKey.Properties, makeNullable: true);
            }

            var innerKey = innerParameter.CreateKeyValuesExpression(
                onDependent ? foreignKey.PrincipalKey.Properties : foreignKey.Properties, makeNullable: true);

            if (outerKey.Type != innerKey.Type)
            {
                if (!outerKey.Type.IsNullableType())
                {
                    outerKey = Expression.Convert(outerKey, outerKey.Type.MakeNullable());
                }

                if (!innerKey.Type.IsNullableType())
                {
                    innerKey = Expression.Convert(innerKey, innerKey.Type.MakeNullable());
                }
            }

            if (collection)
            {
                // This is intentionally deferred to be applied to innerSource.Source
                // Since outerKey's reference could change if a reference navigation is expanded afterwards
                var predicateBody = Expression.AndAlso(
                    outerKey is NewArrayExpression newArrayExpression
                        ? newArrayExpression.Expressions
                            .Select(
                                e =>
                                {
                                    var left = (e as UnaryExpression)?.Operand ?? e;

                                    return Expression.NotEqual(left, Expression.Constant(null, left.Type));
                                })
                            .Aggregate((l, r) => Expression.AndAlso(l, r))
                        : Expression.NotEqual(outerKey, Expression.Constant(null, outerKey.Type)),
                    ExpressionExtensions.CreateEqualsExpression(outerKey, innerKey));

                // Caller should take care of wrapping MaterializeCollectionNavigation
                return Expression.Call(
                    QueryableMethods.Where.MakeGenericMethod(innerSourceSequenceType),
                    innerSource,
                    Expression.Quote(
                        Expression.Lambda(
                            predicateBody, innerParameter)));
            }

            var outerKeySelector = _navigationExpandingExpressionVisitor.GenerateLambda(
                outerKey, _source.CurrentParameter);
            var innerKeySelector = _navigationExpandingExpressionVisitor.ProcessLambdaExpression(
                innerSource, Expression.Lambda(innerKey, innerParameter));

            var resultSelectorOuterParameter = Expression.Parameter(_source.SourceElementType, "o");
            var resultSelectorInnerParameter = Expression.Parameter(innerSource.SourceElementType, "i");
            var resultType = TransparentIdentifierFactory.Create(_source.SourceElementType, innerSource.SourceElementType);

            var transparentIdentifierOuterMemberInfo = resultType.GetTypeInfo().GetDeclaredField("Outer")!;
            var transparentIdentifierInnerMemberInfo = resultType.GetTypeInfo().GetDeclaredField("Inner")!;

            var resultSelector = Expression.Lambda(
                Expression.New(
                    resultType.GetConstructors().Single(),
                    new[] { resultSelectorOuterParameter, resultSelectorInnerParameter },
                    transparentIdentifierOuterMemberInfo,
                    transparentIdentifierInnerMemberInfo),
                resultSelectorOuterParameter,
                resultSelectorInnerParameter);

            var innerJoin = !entityReference.IsOptional
                && !derivedTypeConversion
                && onDependent
                && foreignKey.IsRequired;

            if (!innerJoin)
            {
                innerEntityReference.MarkAsOptional();
            }

            _source.UpdateSource(
                Expression.Call(
                    (innerJoin
                        ? QueryableMethods.Join
                        : QueryableExtensions.LeftJoinMethodInfo).MakeGenericMethod(
                        _source.SourceElementType,
                        innerSource.SourceElementType,
                        outerKeySelector.ReturnType,
                        resultSelector.ReturnType),
                    _source.Source,
                    innerSource.Source,
                    Expression.Quote(outerKeySelector),
                    Expression.Quote(innerKeySelector),
                    Expression.Quote(resultSelector)));

            entityReference.ForeignKeyExpansionMap[(foreignKey, onDependent)] = innerSource.PendingSelector;

            _source.UpdateCurrentTree(new NavigationTreeNode(_source.CurrentTree, innerSource.CurrentTree));

            return innerSource.PendingSelector;
        }
    }

    /// <summary>
    ///     Expands an include tree. This is separate and needed because we may need to reconstruct parts of
    ///     <see cref="NewExpression" /> to apply includes.
    /// </summary>
    private sealed class IncludeExpandingExpressionVisitor : ExpandingExpressionVisitor
    {
        private static readonly MethodInfo FetchJoinEntityMethodInfo =
            typeof(IncludeExpandingExpressionVisitor).GetTypeInfo().GetDeclaredMethod(nameof(FetchJoinEntity))!;

        private readonly bool _queryStateManager;
        private readonly bool _ignoreAutoIncludes;
        private readonly IDiagnosticsLogger<DbLoggerCategory.Query> _logger;

        public IncludeExpandingExpressionVisitor(
            NavigationExpandingExpressionVisitor navigationExpandingExpressionVisitor,
            NavigationExpansionExpression source,
            INavigationExpansionExtensibilityHelper extensibilityHelper)
            : base(navigationExpandingExpressionVisitor, source, extensibilityHelper)
        {
            _logger = navigationExpandingExpressionVisitor._queryCompilationContext.Logger;
            _queryStateManager = navigationExpandingExpressionVisitor._queryCompilationContext.QueryTrackingBehavior
                == QueryTrackingBehavior.TrackAll
                || navigationExpandingExpressionVisitor._queryCompilationContext.QueryTrackingBehavior
                == QueryTrackingBehavior.NoTrackingWithIdentityResolution;
            _ignoreAutoIncludes = navigationExpandingExpressionVisitor._queryCompilationContext.IgnoreAutoIncludes;
        }

        protected override Expression VisitBinary(BinaryExpression binaryExpression)
        {
            if (binaryExpression.NodeType == ExpressionType.Equal
                || binaryExpression.NodeType == ExpressionType.NotEqual)
            {
                // This could be entity equality. We don't want to expand include nodes over them
                // as either they translate or throw.
                var leftEntityReference = IsEntityReference(binaryExpression.Left);
                var rightEntityReference = IsEntityReference(binaryExpression.Right);
                if (leftEntityReference || rightEntityReference)
                {
                    return binaryExpression;
                }
            }

            return base.VisitBinary(binaryExpression);

            bool IsEntityReference(Expression expression)
                => TryGetEntityType(expression) != null;
        }

        protected override Expression VisitExtension(Expression extensionExpression)
        {
            switch (extensionExpression)
            {
                case NavigationTreeExpression navigationTreeExpression:
                    if (navigationTreeExpression.Value is EntityReference entityReference)
                    {
                        return ExpandInclude(navigationTreeExpression, entityReference);
                    }

                    if (navigationTreeExpression.Value is NewExpression newExpression)
                    {
                        if (ReconstructAnonymousType(navigationTreeExpression, newExpression, out var replacement))
                        {
                            return replacement;
                        }
                    }

                    break;

                case OwnedNavigationReference ownedNavigationReference:
                    return ExpandInclude(ownedNavigationReference, ownedNavigationReference.EntityReference);

                case MaterializeCollectionNavigationExpression:
                case IncludeExpression:
                    return extensionExpression;
            }

            return base.VisitExtension(extensionExpression);
        }

        protected override Expression VisitMember(MemberExpression memberExpression)
        {
            if (memberExpression.Expression != null)
            {
                // If it is mapped property then, it would get converted to a column so we don't need to expand includes.
                var entityType = TryGetEntityType(memberExpression.Expression);
                var property = entityType?.FindProperty(memberExpression.Member);
                if (property != null)
                {
                    return memberExpression;
                }
            }

            return base.VisitMember(memberExpression);
        }

        protected override Expression VisitMethodCall(MethodCallExpression methodCallExpression)
        {
            if (methodCallExpression.TryGetEFPropertyArguments(out _, out _))
            {
                // If it is EF.Property then, it would get converted to a column or throw
                // so we don't need to expand includes.
                return methodCallExpression;
            }

            if (methodCallExpression.TryGetIndexerArguments(Model, out var source, out var propertyName))
            {
                // If it is mapped property then, it would get converted to a column so we don't need to expand includes.
                var entityType = TryGetEntityType(source);
                var property = entityType?.FindProperty(propertyName);
                if (property != null)
                {
                    return methodCallExpression;
                }
            }

            return base.VisitMethodCall(methodCallExpression);
        }

        protected override Expression VisitNew(NewExpression newExpression)
        {
            var arguments = new Expression[newExpression.Arguments.Count];
            for (var i = 0; i < newExpression.Arguments.Count; i++)
            {
                var argument = newExpression.Arguments[i];
                arguments[i] = argument is EntityReference entityReference
                    ? ExpandInclude(argument, entityReference)
                    : Visit(argument);
            }

            return newExpression.Update(arguments);
        }

        protected override Expression VisitTypeBinary(TypeBinaryExpression typeBinaryExpression)
            => typeBinaryExpression;

        private static IEntityType? TryGetEntityType(Expression expression)
        {
            var innerExpression = expression.UnwrapTypeConversion(out var convertedType);
            if (UnwrapEntityReference(innerExpression) is EntityReference entityReference)
            {
                var entityType = entityReference.EntityType;
                if (convertedType != null)
                {
                    entityType = entityType.GetAllBaseTypes().Concat(entityType.GetDerivedTypesInclusive())
                        .FirstOrDefault(et => et.ClrType == convertedType);
                    if (entityType == null)
                    {
                        return null;
                    }
                }

                return entityType;
            }

            return null;
        }

        private bool ReconstructAnonymousType(
            Expression currentRoot,
            NewExpression newExpression,
            [NotNullWhen(true)] out Expression? replacement)
        {
            replacement = null;
            var changed = false;
            if (newExpression.Arguments.Count > 0
                && newExpression.Members == null)
            {
                return changed;
            }

            var arguments = new Expression[newExpression.Arguments.Count];
            for (var i = 0; i < newExpression.Arguments.Count; i++)
            {
                var argument = newExpression.Arguments[i];
                var newRoot = Expression.MakeMemberAccess(currentRoot, newExpression.Members![i]);
                if (argument is EntityReference entityReference)
                {
                    changed = true;
                    arguments[i] = ExpandInclude(newRoot, entityReference);
                }
                else if (argument is NewExpression innerNewExpression)
                {
                    if (ReconstructAnonymousType(newRoot, innerNewExpression, out var innerReplacement))
                    {
                        changed = true;
                        arguments[i] = innerReplacement;
                    }
                    else
                    {
                        arguments[i] = newRoot;
                    }
                }
                else
                {
                    arguments[i] = newRoot;
                }
            }

            if (changed)
            {
                replacement = newExpression.Update(arguments);
            }

            return changed;
        }

        private Expression ExpandInclude(Expression root, EntityReference entityReference)
        {
            if (!_queryStateManager)
            {
                VerifyNoCycles(entityReference.IncludePaths);
            }

            return ExpandIncludesHelper(root, entityReference, previousNavigation: null);
        }

        private static void VerifyNoCycles(IncludeTreeNode includeTreeNode)
        {
            foreach (var (navigation, referenceIncludeTreeNode) in includeTreeNode)
            {
                var inverseNavigation = navigation.Inverse;
                if (inverseNavigation != null
                    && referenceIncludeTreeNode.ContainsKey(inverseNavigation))
                {
                    throw new InvalidOperationException(CoreStrings.IncludeWithCycle(navigation.Name, inverseNavigation.Name));
                }

                VerifyNoCycles(referenceIncludeTreeNode);
            }
        }

        private Expression ExpandIncludesHelper(Expression root, EntityReference entityReference, INavigationBase? previousNavigation)
        {
            var result = root;
            var convertedRoot = root;
            foreach (var (navigationBase, includeTreeNode) in entityReference.IncludePaths)
            {
                if (!navigationBase.IsCollection
                    && previousNavigation?.Inverse == navigationBase)
                {
                    // This skips one-to-one navigations which are pointing to each other.
                    if (!navigationBase.IsEagerLoaded)
                    {
                        _logger.NavigationBaseIncludeIgnored(navigationBase);
                    }

                    continue;
                }

                var converted = false;
                if (entityReference.EntityType != navigationBase.DeclaringEntityType
                    && entityReference.EntityType.IsAssignableFrom(navigationBase.DeclaringEntityType))
                {
                    converted = true;
                    convertedRoot = Expression.Convert(root, navigationBase.DeclaringEntityType.ClrType);
                }

                var included = navigationBase switch
                {
                    INavigation navigation => ExpandNavigation(convertedRoot, entityReference, navigation, converted),
                    ISkipNavigation skipNavigation => ExpandSkipNavigation(convertedRoot, entityReference, skipNavigation, converted),
                    _ => throw new InvalidOperationException(CoreStrings.UnhandledNavigationBase(navigationBase.GetType()))
                };

                _logger.NavigationBaseIncluded(navigationBase);

                // Collection will expand it's includes when reducing the navigationExpansionExpression
                if (!navigationBase.IsCollection)
                {
                    // Value known to be non-null
                    included = ExpandIncludesHelper(included, UnwrapEntityReference(included)!, navigationBase);
                }
                else
                {
                    var materializeCollectionNavigation = (MaterializeCollectionNavigationExpression)included;
                    var subquery = materializeCollectionNavigation.Subquery;
                    if (!_ignoreAutoIncludes
                        && navigationBase is INavigation
                        && navigationBase.Inverse is INavigation inverseNavigation
                        && subquery is MethodCallExpression subqueryMethodCallExpression
                        && subqueryMethodCallExpression.Method.IsGenericMethod)
                    {
                        EntityReference? innerEntityReference = null;
                        if (subqueryMethodCallExpression.Method.GetGenericMethodDefinition() == QueryableMethods.Where
                            && subqueryMethodCallExpression.Arguments[0] is NavigationExpansionExpression navigationExpansionExpression)
                        {
                            innerEntityReference = UnwrapEntityReference(navigationExpansionExpression.CurrentTree);
                        }
                        else if (subqueryMethodCallExpression.Method.GetGenericMethodDefinition() == QueryableMethods.AsQueryable)
                        {
                            innerEntityReference = UnwrapEntityReference(subqueryMethodCallExpression.Arguments[0]);
                        }

                        if (innerEntityReference != null)
                        {
                            // This skips inverse navigation of a collection navigation if they are pointing to each other.
                            // Not a skip navigation
                            if (innerEntityReference.IncludePaths.ContainsKey(inverseNavigation)
                                && !inverseNavigation.IsEagerLoaded)
                            {
                                _logger.NavigationBaseIncludeIgnored(inverseNavigation);
                            }

                            innerEntityReference.IncludePaths.Remove(inverseNavigation);
                        }
                    }

                    var filterExpression = entityReference.IncludePaths[navigationBase].FilterExpression;
                    if (_queryStateManager
                        && navigationBase is ISkipNavigation skipNavigation
                        && subquery is MethodCallExpression joinMethodCallExpression
                        && joinMethodCallExpression.Method.IsGenericMethod
                        && joinMethodCallExpression.Method.GetGenericMethodDefinition()
                        == (skipNavigation.Inverse.ForeignKey.IsRequired
                            ? QueryableMethods.Join
                            : QueryableExtensions.LeftJoinMethodInfo)
                        && joinMethodCallExpression.Arguments[4] is UnaryExpression unaryExpression
                        && unaryExpression.NodeType == ExpressionType.Quote
                        && unaryExpression.Operand is LambdaExpression resultSelectorLambda
                        && resultSelectorLambda.Body == resultSelectorLambda.Parameters[1])
                    {
                        var joinParameter = resultSelectorLambda.Parameters[0];
                        var targetParameter = resultSelectorLambda.Parameters[1];
                        if (filterExpression == null)
                        {
                            var newResultSelector = Expression.Quote(
                                Expression.Lambda(
                                    Expression.Call(
                                        FetchJoinEntityMethodInfo.MakeGenericMethod(joinParameter.Type, targetParameter.Type),
                                        joinParameter,
                                        targetParameter),
                                    joinParameter,
                                    targetParameter));

                            subquery = joinMethodCallExpression.Update(
                                null, joinMethodCallExpression.Arguments.Take(4).Append(newResultSelector));
                        }
                        else
                        {
                            var resultType = TransparentIdentifierFactory.Create(joinParameter.Type, targetParameter.Type);

                            var transparentIdentifierOuterMemberInfo = resultType.GetTypeInfo().GetDeclaredField("Outer")!;
                            var transparentIdentifierInnerMemberInfo = resultType.GetTypeInfo().GetDeclaredField("Inner")!;

                            var newResultSelector = Expression.Quote(
                                Expression.Lambda(
                                    Expression.New(
                                        resultType.GetConstructors().Single(),
                                        new[] { joinParameter, targetParameter },
                                        transparentIdentifierOuterMemberInfo,
                                        transparentIdentifierInnerMemberInfo),
                                    joinParameter,
                                    targetParameter));

                            var joinTypeParameters = joinMethodCallExpression.Method.GetGenericArguments();
                            joinTypeParameters[3] = resultType;
                            subquery = Expression.Call(
                                QueryableMethods.Join.MakeGenericMethod(joinTypeParameters),
                                joinMethodCallExpression.Arguments.Take(4).Append(newResultSelector));

                            var transparentIdentifierParameter = Expression.Parameter(resultType);
                            var transparentIdentifierInnerAccessor = Expression.MakeMemberAccess(
                                transparentIdentifierParameter, transparentIdentifierInnerMemberInfo);

                            subquery = RemapFilterExpressionForJoinEntity(
                                filterExpression.Parameters[0],
                                filterExpression.Body,
                                subquery,
                                transparentIdentifierParameter,
                                transparentIdentifierInnerAccessor);

                            var selector = Expression.Quote(
                                Expression.Lambda(
                                    Expression.Call(
                                        FetchJoinEntityMethodInfo.MakeGenericMethod(joinParameter.Type, targetParameter.Type),
                                        Expression.MakeMemberAccess(
                                            transparentIdentifierParameter, transparentIdentifierOuterMemberInfo),
                                        transparentIdentifierInnerAccessor),
                                    transparentIdentifierParameter));

                            subquery = Expression.Call(
                                QueryableMethods.Select.MakeGenericMethod(resultType, targetParameter.Type),
                                subquery,
                                selector);
                        }

                        included = materializeCollectionNavigation.Update(subquery);
                    }
                    else if (filterExpression != null)
                    {
                        subquery = ReplacingExpressionVisitor.Replace(filterExpression.Parameters[0], subquery, filterExpression.Body);
                        included = materializeCollectionNavigation.Update(subquery);
                    }
                }

                result = new IncludeExpression(result, included, navigationBase, includeTreeNode.SetLoaded);
            }

            return result;
        }

#pragma warning disable IDE0060 // Remove unused parameter
        private static TTarget FetchJoinEntity<TJoin, TTarget>(TJoin joinEntity, TTarget targetEntity)
            => targetEntity;
#pragma warning restore IDE0060 // Remove unused parameter

        private static Expression RemapFilterExpressionForJoinEntity(
            ParameterExpression filterParameter,
            Expression filterExpressionBody,
            Expression subquery,
            ParameterExpression transparentIdentifierParameter,
            Expression transparentIdentifierInnerAccessor)
        {
            if (filterExpressionBody == filterParameter)
            {
                return subquery;
            }

            var methodCallExpression = (MethodCallExpression)filterExpressionBody;
            var arguments = methodCallExpression.Arguments.ToArray();
            arguments[0] = RemapFilterExpressionForJoinEntity(
                filterParameter, arguments[0], subquery, transparentIdentifierParameter, transparentIdentifierInnerAccessor);
            var genericParameters = methodCallExpression.Method.GetGenericArguments();
            genericParameters[0] = transparentIdentifierParameter.Type;
            var method = methodCallExpression.Method.GetGenericMethodDefinition().MakeGenericMethod(genericParameters);

            if (arguments.Length == 2
                && arguments[1].GetLambdaOrNull() is LambdaExpression lambdaExpression)
            {
                arguments[1] = Expression.Quote(
                    Expression.Lambda(
                        ReplacingExpressionVisitor.Replace(
                            lambdaExpression.Parameters[0], transparentIdentifierInnerAccessor, lambdaExpression.Body),
                        transparentIdentifierParameter));
            }

            return Expression.Call(method, arguments);
        }
    }

    /// <summary>
    ///     <see cref="NavigationExpansionExpression" /> remembers the pending selector so we don't expand
    ///     navigations unless we need to. This visitor applies them when we need to.
    /// </summary>
    private sealed class PendingSelectorExpandingExpressionVisitor : ExpressionVisitor
    {
        private readonly NavigationExpandingExpressionVisitor _visitor;
        private readonly bool _applyIncludes;
        private readonly INavigationExpansionExtensibilityHelper _extensibilityHelper;

        public PendingSelectorExpandingExpressionVisitor(
            NavigationExpandingExpressionVisitor visitor,
            INavigationExpansionExtensibilityHelper extensibilityHelper,
            bool applyIncludes = false)
        {
            _visitor = visitor;
            _extensibilityHelper = extensibilityHelper;
            _applyIncludes = applyIncludes;
        }

        [return: NotNullIfNotNull("expression")]
        public override Expression? Visit(Expression? expression)
        {
            if (expression is NavigationExpansionExpression navigationExpansionExpression)
            {
                _visitor.ApplyPendingOrderings(navigationExpansionExpression);

                var pendingSelector = new ExpandingExpressionVisitor(_visitor, navigationExpansionExpression, _extensibilityHelper)
                    .Expand(navigationExpansionExpression.PendingSelector, _applyIncludes);
                pendingSelector = _visitor._subqueryMemberPushdownExpressionVisitor.Visit(pendingSelector);
                pendingSelector = _visitor.Visit(pendingSelector);
                pendingSelector = Visit(pendingSelector);
                navigationExpansionExpression.ApplySelector(pendingSelector);

                return navigationExpansionExpression;
            }

            return base.Visit(expression);
        }
    }

    /// <summary>
    ///     Removes custom expressions from tree and converts it to LINQ again.
    /// </summary>
    private sealed class ReducingExpressionVisitor : ExpressionVisitor
    {
        [return: NotNullIfNotNull("expression")]
        public override Expression? Visit(Expression? expression)
        {
            switch (expression)
            {
                case NavigationTreeExpression navigationTreeExpression:
                    return navigationTreeExpression.GetExpression();

                case NavigationExpansionExpression navigationExpansionExpression:
                {
                    var pendingSelector = Visit(navigationExpansionExpression.PendingSelector);
                    Expression result;
                    var source = Visit(navigationExpansionExpression.Source);
                    if (pendingSelector == navigationExpansionExpression.CurrentParameter)
                    {
                        // identity projection
                        result = source;
                    }
                    else
                    {
                        var selectorLambda = Expression.Lambda(pendingSelector, navigationExpansionExpression.CurrentParameter);

                        result = Expression.Call(
                            QueryableMethods.Select.MakeGenericMethod(
                                navigationExpansionExpression.SourceElementType,
                                selectorLambda.ReturnType),
                            source,
                            Expression.Quote(selectorLambda));
                    }

                    if (navigationExpansionExpression.CardinalityReducingGenericMethodInfo != null)
                    {
                        result = Expression.Call(
                            navigationExpansionExpression.CardinalityReducingGenericMethodInfo.MakeGenericMethod(
                                result.Type.GetSequenceType()),
                            result);
                    }

                    return result;
                }

                case OwnedNavigationReference ownedNavigationReference:
                    return Visit(ownedNavigationReference.Parent).CreateEFPropertyExpression(ownedNavigationReference.Navigation);

                case IncludeExpression includeExpression:
                    var entityExpression = Visit(includeExpression.EntityExpression);
                    var navigationExpression = ReplacingExpressionVisitor.Replace(
                        includeExpression.EntityExpression,
                        entityExpression,
                        includeExpression.NavigationExpression);

                    navigationExpression = Visit(navigationExpression);

                    return includeExpression.Update(entityExpression, navigationExpression);

                default:
                    return base.Visit(expression);
            }
        }
    }

    /// <summary>
    ///     Marks <see cref="EntityReference" /> as nullable when coming from a left join.
    ///     Nullability is required to figure out if the navigation from this entity should be a left join or
    ///     an inner join.
    /// </summary>
    private sealed class EntityReferenceOptionalMarkingExpressionVisitor : ExpressionVisitor
    {
        [return: NotNullIfNotNull("expression")]
        public override Expression? Visit(Expression? expression)
        {
            if (expression is EntityReference entityReference)
            {
                entityReference.MarkAsOptional();

                return entityReference;
            }

            return base.Visit(expression);
        }
    }

    /// <summary>
    ///     Allows self reference of query root inside query filters/defining queries.
    /// </summary>
    private sealed class SelfReferenceEntityQueryableRewritingExpressionVisitor : ExpressionVisitor
    {
        private readonly NavigationExpandingExpressionVisitor _navigationExpandingExpressionVisitor;
        private readonly IEntityType _entityType;

        public SelfReferenceEntityQueryableRewritingExpressionVisitor(
            NavigationExpandingExpressionVisitor navigationExpandingExpressionVisitor,
            IEntityType entityType)
        {
            _navigationExpandingExpressionVisitor = navigationExpandingExpressionVisitor;
            _entityType = entityType;
        }

        protected override Expression VisitExtension(Expression extensionExpression)
            => extensionExpression is EntityQueryRootExpression entityQueryRootExpression
                && entityQueryRootExpression.EntityType == _entityType
                    ? _navigationExpandingExpressionVisitor.CreateNavigationExpansionExpression(entityQueryRootExpression, _entityType)
                    : base.VisitExtension(extensionExpression);
    }

    private sealed class CloningExpressionVisitor : ExpressionVisitor
    {
        private readonly Dictionary<NavigationTreeNode, NavigationTreeNode> _clonedMap = new(ReferenceEqualityComparer.Instance);

        public NavigationTreeNode Clone(NavigationTreeNode navigationTreeNode)
        {
            _clonedMap.Clear();

            return (NavigationTreeNode)Visit(navigationTreeNode);
        }

        public IReadOnlyDictionary<NavigationTreeNode, NavigationTreeNode> ClonedNodesMap
            => _clonedMap;

        [return: NotNullIfNotNull("expression")]
        public override Expression? Visit(Expression? expression)
        {
            switch (expression)
            {
                case EntityReference entityReference:
                    return entityReference.Snapshot();

                case NavigationTreeExpression navigationTreeExpression:
                    if (!_clonedMap.TryGetValue(navigationTreeExpression, out var clonedNavigationTreeExpression))
                    {
                        clonedNavigationTreeExpression = new NavigationTreeExpression(Visit(navigationTreeExpression.Value));
                        _clonedMap[navigationTreeExpression] = clonedNavigationTreeExpression;
                    }

                    return clonedNavigationTreeExpression;

                case NavigationTreeNode navigationTreeNode:
                    if (!_clonedMap.TryGetValue(navigationTreeNode, out var clonedNavigationTreeNode))
                    {
                        clonedNavigationTreeNode = new NavigationTreeNode(
                            (NavigationTreeNode)Visit(navigationTreeNode.Left!),
                            (NavigationTreeNode)Visit(navigationTreeNode.Right!));
                        _clonedMap[navigationTreeNode] = clonedNavigationTreeNode;
                    }

                    return clonedNavigationTreeNode;

                default:
                    return base.Visit(expression);
            }
        }
    }

    private sealed class GroupingElementReplacingExpressionVisitor : ExpressionVisitor
    {
        private readonly CloningExpressionVisitor _cloningExpressionVisitor;
        private readonly ParameterExpression _parameterExpression;
        private readonly NavigationExpansionExpression _navigationExpansionExpression;
        private readonly Expression? _keyAccessExpression;
        private readonly MemberInfo? _keyMemberInfo;

        public GroupingElementReplacingExpressionVisitor(
            ParameterExpression parameterExpression,
            GroupByNavigationExpansionExpression groupByNavigationExpansionExpression)
        {
            _parameterExpression = parameterExpression;
<<<<<<< HEAD
            _navigationExpansionExpression = (NavigationExpansionExpression)groupByNavigationExpansionExpression.GroupingEnumerable;
=======
            _navigationExpansionExpression = groupByNavigationExpansionExpression.GroupingEnumerable;
>>>>>>> 5d0d937a
            _keyAccessExpression = Expression.MakeMemberAccess(
                groupByNavigationExpansionExpression.CurrentParameter,
                groupByNavigationExpansionExpression.CurrentParameter.Type.GetTypeInfo().GetDeclaredProperty(
                    nameof(IGrouping<int, int>.Key))!);
            _keyMemberInfo = parameterExpression.Type.GetTypeInfo().GetDeclaredProperty(nameof(IGrouping<int, int>.Key))!;
            _cloningExpressionVisitor = new CloningExpressionVisitor();
        }

        public GroupingElementReplacingExpressionVisitor(
            ParameterExpression parameterExpression,
            NavigationExpansionExpression navigationExpansionExpression)
        {
            _parameterExpression = parameterExpression;
            _navigationExpansionExpression = navigationExpansionExpression;
            _cloningExpressionVisitor = new CloningExpressionVisitor();
        }

        public bool ContainsGrouping { get; private set; }

        [return: NotNullIfNotNull("expression")]
        public override Expression? Visit(Expression? expression)
        {
            if (expression == _parameterExpression)
            {
                ContainsGrouping = true;
            }

            return base.Visit(expression);
        }

        protected override Expression VisitMethodCall(MethodCallExpression methodCallExpression)
        {
            if (methodCallExpression.Method.IsGenericMethod
                && (methodCallExpression.Method.GetGenericMethodDefinition() == QueryableMethods.AsQueryable
                    || methodCallExpression.Method.GetGenericMethodDefinition() == EnumerableMethods.ToList
                    || methodCallExpression.Method.GetGenericMethodDefinition() == EnumerableMethods.ToArray)
                && methodCallExpression.Arguments[0] == _parameterExpression)
            {
                var currentTree = _cloningExpressionVisitor.Clone(_navigationExpansionExpression.CurrentTree);

                var navigationExpansionExpression = new NavigationExpansionExpression(
                    _navigationExpansionExpression.Source,
                    currentTree,
                    new ReplacingExpressionVisitor(
                            _cloningExpressionVisitor.ClonedNodesMap.Keys.ToList(),
                            _cloningExpressionVisitor.ClonedNodesMap.Values.ToList())
                        .Visit(_navigationExpansionExpression.PendingSelector),
                    _navigationExpansionExpression.CurrentParameter.Name!);

                return methodCallExpression.Update(null, new[] { navigationExpansionExpression });
            }

            return base.VisitMethodCall(methodCallExpression);
        }

        protected override Expression VisitMember(MemberExpression memberExpression)
            => memberExpression.Member == _keyMemberInfo
                && memberExpression.Expression == _parameterExpression
                    ? _keyAccessExpression!
                    : base.VisitMember(memberExpression);
    }

    private sealed class RemoveRedundantNavigationComparisonExpressionVisitor : ExpressionVisitor
    {
        private readonly IDiagnosticsLogger<DbLoggerCategory.Query> _logger;

        public RemoveRedundantNavigationComparisonExpressionVisitor(IDiagnosticsLogger<DbLoggerCategory.Query> logger)
        {
            _logger = logger;
        }

        protected override Expression VisitBinary(BinaryExpression binaryExpression)
            => (binaryExpression.NodeType == ExpressionType.Equal
                    || binaryExpression.NodeType == ExpressionType.NotEqual)
                && TryRemoveNavigationComparison(
                    binaryExpression.NodeType, binaryExpression.Left, binaryExpression.Right, out var result)
                    ? result
                    : base.VisitBinary(binaryExpression);

        protected override Expression VisitMethodCall(MethodCallExpression methodCallExpression)
        {
            var method = methodCallExpression.Method;
            if (method.Name == nameof(object.Equals)
                && methodCallExpression.Object != null
                && methodCallExpression.Arguments.Count == 1
                && TryRemoveNavigationComparison(
                    ExpressionType.Equal, methodCallExpression.Object, methodCallExpression.Arguments[0], out var result))
            {
                return result;
            }

            if (method.Name == nameof(object.Equals)
                && methodCallExpression.Object == null
                && methodCallExpression.Arguments.Count == 2
                && TryRemoveNavigationComparison(
                    ExpressionType.Equal, methodCallExpression.Arguments[0], methodCallExpression.Arguments[1], out result))
            {
                return result;
            }

            return base.VisitMethodCall(methodCallExpression);
        }

        private bool TryRemoveNavigationComparison(
            ExpressionType nodeType,
            Expression left,
            Expression right,
            [NotNullWhen(true)] out Expression? result)
        {
            result = null;
            var leftNavigationData = ProcessNavigationPath(left) as NavigationDataExpression;
            var rightNavigationData = ProcessNavigationPath(right) as NavigationDataExpression;

            if (leftNavigationData == null
                && rightNavigationData == null)
            {
                return false;
            }

            if (left.IsNullConstantExpression()
                || right.IsNullConstantExpression())
            {
                var nonNullNavigationData = left.IsNullConstantExpression()
                    ? rightNavigationData!
                    : leftNavigationData!;

                if (nonNullNavigationData.Navigation?.IsCollection == true)
                {
                    _logger.PossibleUnintendedCollectionNavigationNullComparisonWarning(nonNullNavigationData.Navigation);

                    // Inner would be non-null when navigation is non-null
                    result = Expression.MakeBinary(
                        nodeType, nonNullNavigationData.Inner!.Current, Expression.Constant(null, nonNullNavigationData.Inner.Type));

                    return true;
                }
            }
            else if (leftNavigationData != null
                     && rightNavigationData != null)
            {
                if (leftNavigationData.Navigation?.IsCollection == true)
                {
                    if (leftNavigationData.Navigation == rightNavigationData.Navigation)
                    {
                        _logger.PossibleUnintendedReferenceComparisonWarning(leftNavigationData.Current, rightNavigationData.Current);
                        // Inner would be non-null when navigation is non-null
                        result = Expression.MakeBinary(nodeType, leftNavigationData.Inner!.Current, rightNavigationData.Inner!.Current);
                    }
                    else
                    {
                        result = Expression.Constant(nodeType == ExpressionType.NotEqual);
                    }

                    return true;
                }
            }

            return false;
        }

        private static Expression ProcessNavigationPath(Expression expression)
        {
            switch (expression)
            {
                case MemberExpression memberExpression
                    when memberExpression.Expression != null:
                    var innerExpression = ProcessNavigationPath(memberExpression.Expression);
                    if (innerExpression is NavigationDataExpression navigationDataExpression
                        && navigationDataExpression.EntityType != null)
                    {
                        var navigation = navigationDataExpression.EntityType.FindNavigation(memberExpression.Member);
                        if (navigation != null)
                        {
                            return new NavigationDataExpression(expression, navigationDataExpression, navigation);
                        }
                    }

                    return expression;

                case MethodCallExpression methodCallExpression
                    when methodCallExpression.TryGetEFPropertyArguments(out _, out _):
                    return expression;

                default:
                    var convertlessExpression = expression.UnwrapTypeConversion(out var convertedType);
                    if (UnwrapEntityReference(convertlessExpression) is EntityReference entityReference)
                    {
                        var entityType = entityReference.EntityType;
                        if (convertedType != null)
                        {
                            entityType = entityType.GetAllBaseTypes().Concat(entityType.GetDerivedTypesInclusive())
                                .FirstOrDefault(et => et.ClrType == convertedType);
                            if (entityType == null)
                            {
                                return expression;
                            }
                        }

                        return new NavigationDataExpression(expression, entityType);
                    }

                    return expression;
            }
        }

        private sealed class NavigationDataExpression : Expression
        {
            public NavigationDataExpression(Expression current, IEntityType entityType)
            {
                Navigation = default;
                Current = current;
                EntityType = entityType;
            }

            public NavigationDataExpression(Expression current, NavigationDataExpression inner, INavigation navigation)
            {
                Current = current;
                Inner = inner;
                Navigation = navigation;
                if (!navigation.IsCollection)
                {
                    EntityType = navigation.TargetEntityType;
                }
            }

            public override Type Type
                => Current.Type;

            public override ExpressionType NodeType
                => ExpressionType.Extension;

            public INavigation? Navigation { get; }
            public Expression Current { get; }
            public NavigationDataExpression? Inner { get; }
            public IEntityType? EntityType { get; }
        }
    }
}<|MERGE_RESOLUTION|>--- conflicted
+++ resolved
@@ -1134,11 +1134,7 @@
             GroupByNavigationExpansionExpression groupByNavigationExpansionExpression)
         {
             _parameterExpression = parameterExpression;
-<<<<<<< HEAD
-            _navigationExpansionExpression = (NavigationExpansionExpression)groupByNavigationExpansionExpression.GroupingEnumerable;
-=======
             _navigationExpansionExpression = groupByNavigationExpansionExpression.GroupingEnumerable;
->>>>>>> 5d0d937a
             _keyAccessExpression = Expression.MakeMemberAccess(
                 groupByNavigationExpansionExpression.CurrentParameter,
                 groupByNavigationExpansionExpression.CurrentParameter.Type.GetTypeInfo().GetDeclaredProperty(
