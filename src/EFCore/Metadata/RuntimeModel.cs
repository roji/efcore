// Licensed to the .NET Foundation under one or more agreements.
// The .NET Foundation licenses this file to you under the MIT license.

using System.Collections.Concurrent;
using System.Diagnostics.CodeAnalysis;
using Microsoft.EntityFrameworkCore.Internal;
using Microsoft.EntityFrameworkCore.Metadata.Internal;

namespace Microsoft.EntityFrameworkCore.Metadata;

/// <summary>
///     Metadata about the shape of entities, the relationships between them, and how they map to
///     the database. A model is typically created by overriding the
///     <see cref="DbContext.OnModelCreating(ModelBuilder)" /> method on a derived
///     <see cref="DbContext" />.
/// </summary>
/// <remarks>
///     <para>
///         This is a light-weight implementation that is constructed from a built model and is not meant to be used at design-time.
///     </para>
///     <para>
///         The service lifetime is <see cref="ServiceLifetime.Scoped" />. This means that each
///         <see cref="DbContext" /> instance will use its own instance of this service.
///         The implementation may depend on other services registered with any lifetime.
///         The implementation does not need to be thread-safe.
///     </para>
///     <para>
///         See <see href="https://aka.ms/efcore-docs-modeling">Modeling entity types and relationships</see> for more information and
///         examples.
///     </para>
/// </remarks>
public class RuntimeModel : AnnotatableBase, IRuntimeModel
{
    private readonly SortedDictionary<string, RuntimeEntityType> _entityTypes = new(StringComparer.Ordinal);
    private readonly Dictionary<Type, SortedSet<RuntimeEntityType>> _sharedTypes = new();
    private readonly Dictionary<Type, RuntimeTypeMappingConfiguration> _typeConfigurations = new();
    private bool _skipDetectChanges;

    private readonly ConcurrentDictionary<Type, PropertyInfo?> _indexerPropertyInfoMap = new();
    private readonly ConcurrentDictionary<Type, string> _clrTypeNameMap = new();

    /// <summary>
    ///     Sets a value indicating whether <see cref="ChangeTracker.DetectChanges" /> should be called.
    /// </summary>
    public virtual void SetSkipDetectChanges(bool skipDetectChanges)
        => _skipDetectChanges = skipDetectChanges;

    /// <summary>
    ///     Adds an entity type with a defining navigation to the model.
    /// </summary>
    /// <param name="name">The name of the entity type to be added.</param>
    /// <param name="type">The CLR class that is used to represent instances of this type.</param>
    /// <param name="sharedClrType">Whether this entity type can share its ClrType with other entities.</param>
    /// <param name="baseType">The base type of this entity type.</param>
    /// <param name="discriminatorProperty">The name of the property that will be used for storing a discriminator value.</param>
    /// <param name="changeTrackingStrategy">The change tracking strategy for this entity type</param>
    /// <param name="indexerPropertyInfo">The <see cref="PropertyInfo" /> for the indexer on the associated CLR type if one exists.</param>
    /// <param name="propertyBag">
    ///     A value indicating whether this entity type has an indexer which is able to contain arbitrary properties
    ///     and a method that can be used to determine whether a given indexer property contains a value.
    /// </param>
    /// <param name="discriminatorValue">The discriminator value for this entity type.</param>
    /// <returns>The new entity type.</returns>
    public virtual RuntimeEntityType AddEntityType(
        string name,
        [DynamicallyAccessedMembers(IEntityType.DynamicallyAccessedMemberTypes)] Type type,
        RuntimeEntityType? baseType = null,
        bool sharedClrType = false,
        string? discriminatorProperty = null,
        ChangeTrackingStrategy changeTrackingStrategy = ChangeTrackingStrategy.Snapshot,
        PropertyInfo? indexerPropertyInfo = null,
        bool propertyBag = false,
        object? discriminatorValue = null)
    {
        var entityType = new RuntimeEntityType(
            name,
            type,
            sharedClrType,
            this,
            baseType,
            discriminatorProperty,
            changeTrackingStrategy,
            indexerPropertyInfo,
            propertyBag,
            discriminatorValue);

        if (sharedClrType)
        {
            if (_sharedTypes.TryGetValue(type, out var existingTypes))
            {
                existingTypes.Add(entityType);
            }
            else
            {
                var types = new SortedSet<RuntimeEntityType>(EntityTypeFullNameComparer.Instance) { entityType };
                _sharedTypes.Add(type, types);
            }
<<<<<<< HEAD
=======

            _entityTypes.Add(name, entityType);

            return entityType;
        }

        /// <summary>
        ///     Gets the entity type with the given name. Returns <see langword="null" /> if no entity type with the given name is found
        ///     or the given CLR type is being used by shared type entity type
        ///     or the entity type has a defining navigation.
        /// </summary>
        /// <param name="name">The name of the entity type to find.</param>
        /// <returns>The entity type, or <see langword="null" /> if none is found.</returns>
        public virtual RuntimeEntityType? FindEntityType(string name)
            => _entityTypes.TryGetValue(name, out var entityType)
                ? entityType
                : null;

        private RuntimeEntityType? FindEntityType(Type type)
            => FindEntityType(GetDisplayName(type));

        private RuntimeEntityType? FindEntityType(
            string name,
            string definingNavigationName,
            IReadOnlyEntityType definingEntityType)
            => FindEntityType(definingEntityType.GetOwnedName(name, definingNavigationName));

        private IEnumerable<RuntimeEntityType> FindEntityTypes(Type type)
        {
            var entityType = FindEntityType(GetDisplayName(type));
            var result = entityType == null
                ? Array.Empty<RuntimeEntityType>()
                : new[] { entityType };

            return _sharedTypes.TryGetValue(type, out var sharedTypes)
                ? result.Concat(sharedTypes)
                : result;
        }

        /// <summary>
        ///     This is an internal API that supports the Entity Framework Core infrastructure and not subject to
        ///     the same compatibility standards as public APIs. It may be changed or removed without notice in
        ///     any release. You should only use it directly in your code with extreme caution and knowing that
        ///     doing so can result in application failures when updating to a new Entity Framework Core release.
        /// </summary>
        [EntityFrameworkInternal]
        public virtual Guid ModelId { get; set; }

        /// <summary>
        ///     Adds configuration for a scalar type.
        /// </summary>
        /// <param name="clrType">The type of value the property will hold.</param>
        /// <param name="maxLength">The maximum length of data that is allowed in this property type.</param>
        /// <param name="unicode">A value indicating whether or not the property can persist Unicode characters.</param>
        /// <param name="precision">The precision of data that is allowed in this property type.</param>
        /// <param name="scale">The scale of data that is allowed in this property type.</param>
        /// <param name="providerPropertyType">
        ///     The type that the property value will be converted to before being sent to the database provider.
        /// </param>
        /// <param name="valueConverter">The custom <see cref="ValueConverter" /> for this type.</param>
        /// <returns>The newly created property.</returns>
        public virtual RuntimeTypeMappingConfiguration AddTypeMappingConfiguration(
            Type clrType,
            int? maxLength = null,
            bool? unicode = null,
            int? precision = null,
            int? scale = null,
            Type? providerPropertyType = null,
            ValueConverter? valueConverter = null)
        {
            var typeConfiguration = new RuntimeTypeMappingConfiguration(
                clrType,
                maxLength,
                unicode,
                precision,
                scale,
                providerPropertyType,
                valueConverter);

            _typeConfigurations.Add(clrType, typeConfiguration);

            return typeConfiguration;
        }

        private string GetDisplayName(Type type)
            => _clrTypeNameMap.GetOrAdd(type, t => t.DisplayName());

        private PropertyInfo? FindIndexerPropertyInfo(Type type)
            => _indexerPropertyInfoMap.GetOrAdd(type, type.FindIndexerProperty());

        /// <summary>
        ///     This is an internal API that supports the Entity Framework Core infrastructure and not subject to
        ///     the same compatibility standards as public APIs. It may be changed or removed without notice in
        ///     any release. You should only use it directly in your code with extreme caution and knowing that
        ///     doing so can result in application failures when updating to a new Entity Framework Core release.
        /// </summary>
        object? IRuntimeModel.RelationalModel
            => ((IAnnotatable)this).FindRuntimeAnnotationValue("Relational:RelationalModel");

        /// <summary>
        ///     This is an internal API that supports the Entity Framework Core infrastructure and not subject to
        ///     the same compatibility standards as public APIs. It may be changed or removed without notice in
        ///     any release. You should only use it directly in your code with extreme caution and knowing that
        ///     doing so can result in application failures when updating to a new Entity Framework Core release.
        /// </summary>
        [EntityFrameworkInternal]
        public virtual DebugView DebugView
            => new(
                () => ((IReadOnlyModel)this).ToDebugString(),
                () => ((IReadOnlyModel)this).ToDebugString(MetadataDebugStringOptions.LongDefault));

        /// <inheritdoc />
        bool IRuntimeModel.SkipDetectChanges
        {
            [DebuggerStepThrough]
            get => _skipDetectChanges;
>>>>>>> 4a81376b
        }

        _entityTypes.Add(name, entityType);

        return entityType;
    }

    /// <summary>
    ///     Gets the entity type with the given name. Returns <see langword="null" /> if no entity type with the given name is found
    ///     or the given CLR type is being used by shared type entity type
    ///     or the entity type has a defining navigation.
    /// </summary>
    /// <param name="name">The name of the entity type to find.</param>
    /// <returns>The entity type, or <see langword="null" /> if none is found.</returns>
    public virtual RuntimeEntityType? FindEntityType(string name)
        => _entityTypes.TryGetValue(name, out var entityType)
            ? entityType
            : null;

    private RuntimeEntityType? FindEntityType(Type type)
        => FindEntityType(GetDisplayName(type));

    private RuntimeEntityType? FindEntityType(
        string name,
        string definingNavigationName,
        IReadOnlyEntityType definingEntityType)
        => FindEntityType(definingEntityType.GetOwnedName(name, definingNavigationName));

    private IEnumerable<RuntimeEntityType> FindEntityTypes(Type type)
    {
        var entityType = FindEntityType(GetDisplayName(type));
        var result = entityType == null
            ? Enumerable.Empty<RuntimeEntityType>()
            : new[] { entityType };

        return _sharedTypes.TryGetValue(type, out var sharedTypes)
            ? result.Concat(sharedTypes)
            : result;
    }

    /// <summary>
    ///     Adds configuration for a scalar type.
    /// </summary>
    /// <param name="clrType">The type of value the property will hold.</param>
    /// <param name="maxLength">The maximum length of data that is allowed in this property type.</param>
    /// <param name="unicode">A value indicating whether or not the property can persist Unicode characters.</param>
    /// <param name="precision">The precision of data that is allowed in this property type.</param>
    /// <param name="scale">The scale of data that is allowed in this property type.</param>
    /// <param name="providerPropertyType">
    ///     The type that the property value will be converted to before being sent to the database provider.
    /// </param>
    /// <param name="valueConverter">The custom <see cref="ValueConverter" /> for this type.</param>
    /// <returns>The newly created property.</returns>
    public virtual RuntimeTypeMappingConfiguration AddTypeMappingConfiguration(
        Type clrType,
        int? maxLength = null,
        bool? unicode = null,
        int? precision = null,
        int? scale = null,
        Type? providerPropertyType = null,
        ValueConverter? valueConverter = null)
    {
        var typeConfiguration = new RuntimeTypeMappingConfiguration(
            clrType,
            maxLength,
            unicode,
            precision,
            scale,
            providerPropertyType,
            valueConverter);

        _typeConfigurations.Add(clrType, typeConfiguration);

        return typeConfiguration;
    }

    private string GetDisplayName(Type type)
        => _clrTypeNameMap.GetOrAdd(type, t => t.DisplayName());

    private PropertyInfo? FindIndexerPropertyInfo([DynamicallyAccessedMembers(IEntityType.DynamicallyAccessedMemberTypes)] Type type)
        => _indexerPropertyInfoMap.GetOrAdd(type, type.FindIndexerProperty());

    /// <summary>
    ///     This is an internal API that supports the Entity Framework Core infrastructure and not subject to
    ///     the same compatibility standards as public APIs. It may be changed or removed without notice in
    ///     any release. You should only use it directly in your code with extreme caution and knowing that
    ///     doing so can result in application failures when updating to a new Entity Framework Core release.
    /// </summary>
    object? IRuntimeModel.RelationalModel
        => ((IAnnotatable)this).FindRuntimeAnnotationValue("Relational:RelationalModel");

    /// <summary>
    ///     This is an internal API that supports the Entity Framework Core infrastructure and not subject to
    ///     the same compatibility standards as public APIs. It may be changed or removed without notice in
    ///     any release. You should only use it directly in your code with extreme caution and knowing that
    ///     doing so can result in application failures when updating to a new Entity Framework Core release.
    /// </summary>
    [EntityFrameworkInternal]
    public virtual DebugView DebugView
        => new(
            () => ((IReadOnlyModel)this).ToDebugString(),
            () => ((IReadOnlyModel)this).ToDebugString(MetadataDebugStringOptions.LongDefault));

    /// <inheritdoc />
    bool IRuntimeModel.SkipDetectChanges
    {
        [DebuggerStepThrough]
<<<<<<< HEAD
        get => _skipDetectChanges;
=======
        bool IReadOnlyModel.IsShared(Type type)
            => _sharedTypes.ContainsKey(type);

        /// <inheritdoc />
        IEnumerable<ITypeMappingConfiguration> IModel.GetTypeMappingConfigurations()
            => _typeConfigurations.Values;

        /// <inheritdoc />
        ITypeMappingConfiguration? IModel.FindTypeMappingConfiguration(Type propertyType)
            => _typeConfigurations.Count == 0
                ? null
                : _typeConfigurations.GetValueOrDefault(propertyType);

        /// <inheritdoc />
        Guid IReadOnlyModel.ModelId
            => ModelId;
>>>>>>> 4a81376b
    }

    /// <inheritdoc />
    [DebuggerStepThrough]
    PropertyAccessMode IReadOnlyModel.GetPropertyAccessMode()
        => throw new InvalidOperationException(CoreStrings.RuntimeModelMissingData);

    /// <inheritdoc />
    [DebuggerStepThrough]
    ChangeTrackingStrategy IReadOnlyModel.GetChangeTrackingStrategy()
        => throw new InvalidOperationException(CoreStrings.RuntimeModelMissingData);

    /// <inheritdoc />
    [DebuggerStepThrough]
    bool IModel.IsIndexerMethod(MethodInfo methodInfo)
        => !methodInfo.IsStatic
            && methodInfo.IsSpecialName
            && methodInfo.DeclaringType != null
            && FindIndexerPropertyInfo(methodInfo.DeclaringType) is PropertyInfo indexerProperty
            && (methodInfo == indexerProperty.GetMethod || methodInfo == indexerProperty.SetMethod);

    /// <inheritdoc />
    [DebuggerStepThrough]
    IReadOnlyEntityType? IReadOnlyModel.FindEntityType(string name)
        => FindEntityType(name);

    /// <inheritdoc />
    [DebuggerStepThrough]
    IEntityType? IModel.FindEntityType(string name)
        => FindEntityType(name);

    /// <inheritdoc />
    [DebuggerStepThrough]
    IReadOnlyEntityType? IReadOnlyModel.FindEntityType(Type type)
        => FindEntityType(type);

    /// <inheritdoc />
    [DebuggerStepThrough]
    IEntityType? IModel.FindEntityType([DynamicallyAccessedMembers(IEntityType.DynamicallyAccessedMemberTypes)] Type type)
        => FindEntityType(type);

    /// <inheritdoc />
    [DebuggerStepThrough]
    IReadOnlyEntityType? IReadOnlyModel.FindEntityType(
        string name,
        string definingNavigationName,
        IReadOnlyEntityType definingEntityType)
        => FindEntityType(name, definingNavigationName, (RuntimeEntityType)definingEntityType);

    /// <inheritdoc />
    [DebuggerStepThrough]
    IEntityType? IModel.FindEntityType(
        string name,
        string definingNavigationName,
        IEntityType definingEntityType)
        => FindEntityType(name, definingNavigationName, (RuntimeEntityType)definingEntityType);

    /// <inheritdoc />
    [DebuggerStepThrough]
    IReadOnlyEntityType? IReadOnlyModel.FindEntityType(
        Type type,
        string definingNavigationName,
        IReadOnlyEntityType definingEntityType)
        => FindEntityType(type.ShortDisplayName(), definingNavigationName, definingEntityType);

    /// <inheritdoc />
    [DebuggerStepThrough]
    IEnumerable<IReadOnlyEntityType> IReadOnlyModel.GetEntityTypes()
        => _entityTypes.Values;

    /// <inheritdoc />
    [DebuggerStepThrough]
    IEnumerable<IEntityType> IModel.GetEntityTypes()
        => _entityTypes.Values;

    /// <inheritdoc />
    [DebuggerStepThrough]
    IEnumerable<IReadOnlyEntityType> IReadOnlyModel.FindEntityTypes(Type type)
        => FindEntityTypes(type);

    /// <inheritdoc />
    [DebuggerStepThrough]
    IEnumerable<IEntityType> IModel.FindEntityTypes(Type type)
        => FindEntityTypes(type);

    /// <inheritdoc />
    [DebuggerStepThrough]
    bool IReadOnlyModel.IsShared([DynamicallyAccessedMembers(DynamicallyAccessedMemberTypes.Interfaces)] Type type)
        => _sharedTypes.ContainsKey(type);

    /// <inheritdoc />
    IEnumerable<ITypeMappingConfiguration> IModel.GetTypeMappingConfigurations()
        => _typeConfigurations.Values;

    /// <inheritdoc />
    ITypeMappingConfiguration? IModel.FindTypeMappingConfiguration(Type propertyType)
        => _typeConfigurations.Count == 0
            ? null
            : _typeConfigurations.GetValueOrDefault(propertyType);
}<|MERGE_RESOLUTION|>--- conflicted
+++ resolved
@@ -95,48 +95,47 @@
                 var types = new SortedSet<RuntimeEntityType>(EntityTypeFullNameComparer.Instance) { entityType };
                 _sharedTypes.Add(type, types);
             }
-<<<<<<< HEAD
-=======
-
-            _entityTypes.Add(name, entityType);
-
-            return entityType;
         }
 
-        /// <summary>
-        ///     Gets the entity type with the given name. Returns <see langword="null" /> if no entity type with the given name is found
-        ///     or the given CLR type is being used by shared type entity type
-        ///     or the entity type has a defining navigation.
-        /// </summary>
-        /// <param name="name">The name of the entity type to find.</param>
-        /// <returns>The entity type, or <see langword="null" /> if none is found.</returns>
-        public virtual RuntimeEntityType? FindEntityType(string name)
-            => _entityTypes.TryGetValue(name, out var entityType)
-                ? entityType
-                : null;
-
-        private RuntimeEntityType? FindEntityType(Type type)
-            => FindEntityType(GetDisplayName(type));
-
-        private RuntimeEntityType? FindEntityType(
-            string name,
-            string definingNavigationName,
-            IReadOnlyEntityType definingEntityType)
-            => FindEntityType(definingEntityType.GetOwnedName(name, definingNavigationName));
-
-        private IEnumerable<RuntimeEntityType> FindEntityTypes(Type type)
-        {
-            var entityType = FindEntityType(GetDisplayName(type));
-            var result = entityType == null
-                ? Array.Empty<RuntimeEntityType>()
-                : new[] { entityType };
-
-            return _sharedTypes.TryGetValue(type, out var sharedTypes)
-                ? result.Concat(sharedTypes)
-                : result;
-        }
-
-        /// <summary>
+        _entityTypes.Add(name, entityType);
+
+        return entityType;
+    }
+
+    /// <summary>
+    ///     Gets the entity type with the given name. Returns <see langword="null" /> if no entity type with the given name is found
+    ///     or the given CLR type is being used by shared type entity type
+    ///     or the entity type has a defining navigation.
+    /// </summary>
+    /// <param name="name">The name of the entity type to find.</param>
+    /// <returns>The entity type, or <see langword="null" /> if none is found.</returns>
+    public virtual RuntimeEntityType? FindEntityType(string name)
+        => _entityTypes.TryGetValue(name, out var entityType)
+            ? entityType
+            : null;
+
+    private RuntimeEntityType? FindEntityType(Type type)
+        => FindEntityType(GetDisplayName(type));
+
+    private RuntimeEntityType? FindEntityType(
+        string name,
+        string definingNavigationName,
+        IReadOnlyEntityType definingEntityType)
+        => FindEntityType(definingEntityType.GetOwnedName(name, definingNavigationName));
+
+    private IEnumerable<RuntimeEntityType> FindEntityTypes(Type type)
+    {
+        var entityType = FindEntityType(GetDisplayName(type));
+        var result = entityType == null
+            ? Enumerable.Empty<RuntimeEntityType>()
+            : new[] { entityType };
+
+        return _sharedTypes.TryGetValue(type, out var sharedTypes)
+            ? result.Concat(sharedTypes)
+            : result;
+    }
+
+    /// <summary>
         ///     This is an internal API that supports the Entity Framework Core infrastructure and not subject to
         ///     the same compatibility standards as public APIs. It may be changed or removed without notice in
         ///     any release. You should only use it directly in your code with extreme caution and knowing that
@@ -146,115 +145,6 @@
         public virtual Guid ModelId { get; set; }
 
         /// <summary>
-        ///     Adds configuration for a scalar type.
-        /// </summary>
-        /// <param name="clrType">The type of value the property will hold.</param>
-        /// <param name="maxLength">The maximum length of data that is allowed in this property type.</param>
-        /// <param name="unicode">A value indicating whether or not the property can persist Unicode characters.</param>
-        /// <param name="precision">The precision of data that is allowed in this property type.</param>
-        /// <param name="scale">The scale of data that is allowed in this property type.</param>
-        /// <param name="providerPropertyType">
-        ///     The type that the property value will be converted to before being sent to the database provider.
-        /// </param>
-        /// <param name="valueConverter">The custom <see cref="ValueConverter" /> for this type.</param>
-        /// <returns>The newly created property.</returns>
-        public virtual RuntimeTypeMappingConfiguration AddTypeMappingConfiguration(
-            Type clrType,
-            int? maxLength = null,
-            bool? unicode = null,
-            int? precision = null,
-            int? scale = null,
-            Type? providerPropertyType = null,
-            ValueConverter? valueConverter = null)
-        {
-            var typeConfiguration = new RuntimeTypeMappingConfiguration(
-                clrType,
-                maxLength,
-                unicode,
-                precision,
-                scale,
-                providerPropertyType,
-                valueConverter);
-
-            _typeConfigurations.Add(clrType, typeConfiguration);
-
-            return typeConfiguration;
-        }
-
-        private string GetDisplayName(Type type)
-            => _clrTypeNameMap.GetOrAdd(type, t => t.DisplayName());
-
-        private PropertyInfo? FindIndexerPropertyInfo(Type type)
-            => _indexerPropertyInfoMap.GetOrAdd(type, type.FindIndexerProperty());
-
-        /// <summary>
-        ///     This is an internal API that supports the Entity Framework Core infrastructure and not subject to
-        ///     the same compatibility standards as public APIs. It may be changed or removed without notice in
-        ///     any release. You should only use it directly in your code with extreme caution and knowing that
-        ///     doing so can result in application failures when updating to a new Entity Framework Core release.
-        /// </summary>
-        object? IRuntimeModel.RelationalModel
-            => ((IAnnotatable)this).FindRuntimeAnnotationValue("Relational:RelationalModel");
-
-        /// <summary>
-        ///     This is an internal API that supports the Entity Framework Core infrastructure and not subject to
-        ///     the same compatibility standards as public APIs. It may be changed or removed without notice in
-        ///     any release. You should only use it directly in your code with extreme caution and knowing that
-        ///     doing so can result in application failures when updating to a new Entity Framework Core release.
-        /// </summary>
-        [EntityFrameworkInternal]
-        public virtual DebugView DebugView
-            => new(
-                () => ((IReadOnlyModel)this).ToDebugString(),
-                () => ((IReadOnlyModel)this).ToDebugString(MetadataDebugStringOptions.LongDefault));
-
-        /// <inheritdoc />
-        bool IRuntimeModel.SkipDetectChanges
-        {
-            [DebuggerStepThrough]
-            get => _skipDetectChanges;
->>>>>>> 4a81376b
-        }
-
-        _entityTypes.Add(name, entityType);
-
-        return entityType;
-    }
-
-    /// <summary>
-    ///     Gets the entity type with the given name. Returns <see langword="null" /> if no entity type with the given name is found
-    ///     or the given CLR type is being used by shared type entity type
-    ///     or the entity type has a defining navigation.
-    /// </summary>
-    /// <param name="name">The name of the entity type to find.</param>
-    /// <returns>The entity type, or <see langword="null" /> if none is found.</returns>
-    public virtual RuntimeEntityType? FindEntityType(string name)
-        => _entityTypes.TryGetValue(name, out var entityType)
-            ? entityType
-            : null;
-
-    private RuntimeEntityType? FindEntityType(Type type)
-        => FindEntityType(GetDisplayName(type));
-
-    private RuntimeEntityType? FindEntityType(
-        string name,
-        string definingNavigationName,
-        IReadOnlyEntityType definingEntityType)
-        => FindEntityType(definingEntityType.GetOwnedName(name, definingNavigationName));
-
-    private IEnumerable<RuntimeEntityType> FindEntityTypes(Type type)
-    {
-        var entityType = FindEntityType(GetDisplayName(type));
-        var result = entityType == null
-            ? Enumerable.Empty<RuntimeEntityType>()
-            : new[] { entityType };
-
-        return _sharedTypes.TryGetValue(type, out var sharedTypes)
-            ? result.Concat(sharedTypes)
-            : result;
-    }
-
-    /// <summary>
     ///     Adds configuration for a scalar type.
     /// </summary>
     /// <param name="clrType">The type of value the property will hold.</param>
@@ -321,26 +211,7 @@
     bool IRuntimeModel.SkipDetectChanges
     {
         [DebuggerStepThrough]
-<<<<<<< HEAD
         get => _skipDetectChanges;
-=======
-        bool IReadOnlyModel.IsShared(Type type)
-            => _sharedTypes.ContainsKey(type);
-
-        /// <inheritdoc />
-        IEnumerable<ITypeMappingConfiguration> IModel.GetTypeMappingConfigurations()
-            => _typeConfigurations.Values;
-
-        /// <inheritdoc />
-        ITypeMappingConfiguration? IModel.FindTypeMappingConfiguration(Type propertyType)
-            => _typeConfigurations.Count == 0
-                ? null
-                : _typeConfigurations.GetValueOrDefault(propertyType);
-
-        /// <inheritdoc />
-        Guid IReadOnlyModel.ModelId
-            => ModelId;
->>>>>>> 4a81376b
     }
 
     /// <inheritdoc />
@@ -440,4 +311,14 @@
         => _typeConfigurations.Count == 0
             ? null
             : _typeConfigurations.GetValueOrDefault(propertyType);
+        /// <inheritdoc />
+        ITypeMappingConfiguration? IModel.FindTypeMappingConfiguration(Type propertyType)
+            => _typeConfigurations.Count == 0
+                ? null
+                : _typeConfigurations.GetValueOrDefault(propertyType);
+
+        /// <inheritdoc />
+        Guid IReadOnlyModel.ModelId
+            => ModelId;
+    }
 }