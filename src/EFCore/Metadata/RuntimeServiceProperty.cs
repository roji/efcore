// Licensed to the .NET Foundation under one or more agreements.
// The .NET Foundation licenses this file to you under the MIT license.

<<<<<<< HEAD
=======
using System.Diagnostics.CodeAnalysis;
>>>>>>> 5d0d937a
using Microsoft.EntityFrameworkCore.Internal;

namespace Microsoft.EntityFrameworkCore.Metadata;

/// <summary>
///     Represents a property on an entity type that represents an
///     injected service from the <see cref="DbContext" />.
/// </summary>
/// <remarks>
///     See <see href="https://aka.ms/efcore-docs-modeling">Modeling entity types and relationships</see> for more information and examples.
/// </remarks>
public class RuntimeServiceProperty : RuntimePropertyBase, IServiceProperty
{
    private ServiceParameterBinding? _parameterBinding;

    /// <summary>
    ///     This is an internal API that supports the Entity Framework Core infrastructure and not subject to
    ///     the same compatibility standards as public APIs. It may be changed or removed without notice in
    ///     any release. You should only use it directly in your code with extreme caution and knowing that
    ///     doing so can result in application failures when updating to a new Entity Framework Core release.
    /// </summary>
    [EntityFrameworkInternal]
    public RuntimeServiceProperty(
        string name,
        PropertyInfo? propertyInfo,
        FieldInfo? fieldInfo,
        RuntimeEntityType declaringEntityType,
        PropertyAccessMode propertyAccessMode)
        : base(name, propertyInfo, fieldInfo, propertyAccessMode)
    {
        Check.NotNull(declaringEntityType, nameof(declaringEntityType));

        DeclaringEntityType = declaringEntityType;
        ClrType = (propertyInfo?.PropertyType ?? fieldInfo?.FieldType)!;
    }

    /// <summary>
    ///     Gets the type that this property-like object belongs to.
    /// </summary>
    public override RuntimeEntityType DeclaringEntityType { get; }

    /// <summary>
    ///     Gets the type of value that this property-like object holds.
    /// </summary>
<<<<<<< HEAD
=======
    [DynamicallyAccessedMembers(IProperty.DynamicallyAccessedMemberTypes)]
>>>>>>> 5d0d937a
    protected override Type ClrType { get; }

    /// <summary>
    ///     The <see cref="ServiceParameterBinding" /> for this property.
    /// </summary>
    public virtual ServiceParameterBinding ParameterBinding
    {
        get => NonCapturingLazyInitializer.EnsureInitialized(
            ref _parameterBinding, (IServiceProperty)this, static property =>
            {
                var entityType = property.DeclaringEntityType;
                var factory = entityType.Model.GetModelDependencies().ParameterBindingFactories
                    .FindFactory(property.ClrType, property.Name)!;
                return (ServiceParameterBinding)factory.Bind(entityType, property.ClrType, property.Name);
            });

        [DebuggerStepThrough]
        set => _parameterBinding = value;
    }

    /// <summary>
    ///     Returns a string that represents the current object.
    /// </summary>
    /// <returns>A string that represents the current object.</returns>
    public override string ToString()
        => ((IServiceProperty)this).ToDebugString(MetadataDebugStringOptions.SingleLineDefault);

    /// <summary>
    ///     This is an internal API that supports the Entity Framework Core infrastructure and not subject to
    ///     the same compatibility standards as public APIs. It may be changed or removed without notice in
    ///     any release. You should only use it directly in your code with extreme caution and knowing that
    ///     doing so can result in application failures when updating to a new Entity Framework Core release.
    /// </summary>
    [EntityFrameworkInternal]
    public virtual DebugView DebugView
        => new(
            () => ((IServiceProperty)this).ToDebugString(),
            () => ((IServiceProperty)this).ToDebugString(MetadataDebugStringOptions.LongDefault));

    /// <inheritdoc />
    IReadOnlyEntityType IReadOnlyServiceProperty.DeclaringEntityType
    {
        [DebuggerStepThrough]
        get => DeclaringEntityType;
    }

    /// <inheritdoc />
    IEntityType IServiceProperty.DeclaringEntityType
    {
        [DebuggerStepThrough]
        get => DeclaringEntityType;
    }
}<|MERGE_RESOLUTION|>--- conflicted
+++ resolved
@@ -1,10 +1,7 @@
 // Licensed to the .NET Foundation under one or more agreements.
 // The .NET Foundation licenses this file to you under the MIT license.
 
-<<<<<<< HEAD
-=======
 using System.Diagnostics.CodeAnalysis;
->>>>>>> 5d0d937a
 using Microsoft.EntityFrameworkCore.Internal;
 
 namespace Microsoft.EntityFrameworkCore.Metadata;
@@ -49,10 +46,7 @@
     /// <summary>
     ///     Gets the type of value that this property-like object holds.
     /// </summary>
-<<<<<<< HEAD
-=======
     [DynamicallyAccessedMembers(IProperty.DynamicallyAccessedMemberTypes)]
->>>>>>> 5d0d937a
     protected override Type ClrType { get; }
 
     /// <summary>
