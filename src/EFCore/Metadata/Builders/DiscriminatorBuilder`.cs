// Licensed to the .NET Foundation under one or more agreements.
// The .NET Foundation licenses this file to you under the MIT license.

<<<<<<< HEAD
namespace Microsoft.EntityFrameworkCore.Metadata.Builders;

=======
using System.Diagnostics.CodeAnalysis;

namespace Microsoft.EntityFrameworkCore.Metadata.Builders;

>>>>>>> 5d0d937a
/// <summary>
///     Provides a simple API surface for setting discriminator values.
/// </summary>
/// <remarks>
///     See <see href="https://aka.ms/efcore-docs-modeling">Modeling entity types and relationships</see> for more information and examples.
/// </remarks>
/// <typeparam name="TDiscriminator">The type of the discriminator property.</typeparam>
public class DiscriminatorBuilder<TDiscriminator>
{
    /// <summary>
    ///     This is an internal API that supports the Entity Framework Core infrastructure and not subject to
    ///     the same compatibility standards as public APIs. It may be changed or removed without notice in
    ///     any release. You should only use it directly in your code with extreme caution and knowing that
    ///     doing so can result in application failures when updating to a new Entity Framework Core release.
    /// </summary>
    [EntityFrameworkInternal]
    public DiscriminatorBuilder(DiscriminatorBuilder builder)
    {
        Builder = builder;
    }

    private DiscriminatorBuilder Builder { get; }

    /// <summary>
    ///     Configures if the discriminator mapping is complete.
    /// </summary>
    /// <param name="complete">The value indicating if this discriminator mapping is complete.</param>
    /// <returns>The same builder so that multiple calls can be chained.</returns>
    public virtual DiscriminatorBuilder<TDiscriminator> IsComplete(bool complete = true)
        => new(Builder.IsComplete(complete));

    /// <summary>
    ///     Configures the default discriminator value to use.
    /// </summary>
    /// <param name="value">The discriminator value.</param>
    /// <returns>The same builder so that multiple calls can be chained.</returns>
    public virtual DiscriminatorBuilder<TDiscriminator> HasValue(TDiscriminator value)
        => new(Builder.HasValue(value));

    /// <summary>
    ///     Configures the discriminator value to use for entities of the given generic type.
    /// </summary>
    /// <typeparam name="TEntity">The entity type for which a discriminator value is being set.</typeparam>
    /// <param name="value">The discriminator value.</param>
    /// <returns>The same builder so that multiple calls can be chained.</returns>
<<<<<<< HEAD
    public virtual DiscriminatorBuilder<TDiscriminator> HasValue<TEntity>(TDiscriminator value)
=======
    public virtual DiscriminatorBuilder<TDiscriminator> HasValue
        <[DynamicallyAccessedMembers(IEntityType.DynamicallyAccessedMemberTypes)] TEntity>(TDiscriminator value)
>>>>>>> 5d0d937a
        => HasValue(typeof(TEntity), value);

    /// <summary>
    ///     Configures the discriminator value to use for entities of the given type.
    /// </summary>
    /// <param name="entityType">The entity type for which a discriminator value is being set.</param>
    /// <param name="value">The discriminator value.</param>
    /// <returns>The same builder so that multiple calls can be chained.</returns>
<<<<<<< HEAD
    public virtual DiscriminatorBuilder<TDiscriminator> HasValue(Type entityType, TDiscriminator value)
=======
    public virtual DiscriminatorBuilder<TDiscriminator> HasValue(
        [DynamicallyAccessedMembers(IEntityType.DynamicallyAccessedMemberTypes)] Type entityType,
        TDiscriminator value)
>>>>>>> 5d0d937a
        => new(Builder.HasValue(entityType, value));

    /// <summary>
    ///     Configures the discriminator value to use for entities of the given type.
    /// </summary>
    /// <param name="entityTypeName">The name of the entity type for which a discriminator value is being set.</param>
    /// <param name="value">The discriminator value.</param>
    /// <returns>The same builder so that multiple calls can be chained.</returns>
    public virtual DiscriminatorBuilder<TDiscriminator> HasValue(string entityTypeName, TDiscriminator value)
        => new(Builder.HasValue(entityTypeName, value));
}<|MERGE_RESOLUTION|>--- conflicted
+++ resolved
@@ -1,15 +1,10 @@
 // Licensed to the .NET Foundation under one or more agreements.
 // The .NET Foundation licenses this file to you under the MIT license.
 
-<<<<<<< HEAD
-namespace Microsoft.EntityFrameworkCore.Metadata.Builders;
-
-=======
 using System.Diagnostics.CodeAnalysis;
 
 namespace Microsoft.EntityFrameworkCore.Metadata.Builders;
 
->>>>>>> 5d0d937a
 /// <summary>
 ///     Provides a simple API surface for setting discriminator values.
 /// </summary>
@@ -55,12 +50,8 @@
     /// <typeparam name="TEntity">The entity type for which a discriminator value is being set.</typeparam>
     /// <param name="value">The discriminator value.</param>
     /// <returns>The same builder so that multiple calls can be chained.</returns>
-<<<<<<< HEAD
-    public virtual DiscriminatorBuilder<TDiscriminator> HasValue<TEntity>(TDiscriminator value)
-=======
     public virtual DiscriminatorBuilder<TDiscriminator> HasValue
         <[DynamicallyAccessedMembers(IEntityType.DynamicallyAccessedMemberTypes)] TEntity>(TDiscriminator value)
->>>>>>> 5d0d937a
         => HasValue(typeof(TEntity), value);
 
     /// <summary>
@@ -69,13 +60,9 @@
     /// <param name="entityType">The entity type for which a discriminator value is being set.</param>
     /// <param name="value">The discriminator value.</param>
     /// <returns>The same builder so that multiple calls can be chained.</returns>
-<<<<<<< HEAD
-    public virtual DiscriminatorBuilder<TDiscriminator> HasValue(Type entityType, TDiscriminator value)
-=======
     public virtual DiscriminatorBuilder<TDiscriminator> HasValue(
         [DynamicallyAccessedMembers(IEntityType.DynamicallyAccessedMemberTypes)] Type entityType,
         TDiscriminator value)
->>>>>>> 5d0d937a
         => new(Builder.HasValue(entityType, value));
 
     /// <summary>
