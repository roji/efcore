--- conflicted
+++ resolved
@@ -1,10 +1,7 @@
 // Licensed to the .NET Foundation under one or more agreements.
 // The .NET Foundation licenses this file to you under the MIT license.
 
-<<<<<<< HEAD
-=======
 using System.Diagnostics.CodeAnalysis;
->>>>>>> 5d0d937a
 using Microsoft.EntityFrameworkCore.Metadata.Internal;
 
 namespace Microsoft.EntityFrameworkCore.Metadata.Builders;
@@ -15,13 +12,9 @@
 /// <remarks>
 ///     See <see href="https://aka.ms/efcore-docs-modeling">Modeling entity types and relationships</see> for more information and examples.
 /// </remarks>
-<<<<<<< HEAD
-public class OwnedNavigationBuilder<TOwnerEntity, TDependentEntity> : OwnedNavigationBuilder
-=======
 public class OwnedNavigationBuilder<
     [DynamicallyAccessedMembers(IEntityType.DynamicallyAccessedMemberTypes)] TOwnerEntity,
     [DynamicallyAccessedMembers(IEntityType.DynamicallyAccessedMemberTypes)] TDependentEntity> : OwnedNavigationBuilder
->>>>>>> 5d0d937a
     where TOwnerEntity : class
     where TDependentEntity : class
 {
@@ -243,7 +236,6 @@
                 referenceExpression?.GetMemberAccess(),
                 pointsToPrincipal: true,
                 ConfigurationSource.Explicit)!.Metadata);
-<<<<<<< HEAD
 
     /// <summary>
     ///     Configures a relationship where the target entity is owned by (or part of) this entity.
@@ -268,8 +260,8 @@
     ///     The name of the reference navigation property on this entity type that represents the relationship.
     /// </param>
     /// <returns>An object that can be used to configure the entity type.</returns>
-    public virtual OwnedNavigationBuilder<TDependentEntity, TNewDependentEntity> OwnsOne<TNewDependentEntity>(
-        string navigationName)
+    public virtual OwnedNavigationBuilder<TDependentEntity, TNewDependentEntity> OwnsOne
+        <[DynamicallyAccessedMembers(IEntityType.DynamicallyAccessedMemberTypes)] TNewDependentEntity>(string navigationName)
         where TNewDependentEntity : class
         => OwnsOneBuilder<TNewDependentEntity>(
             new TypeIdentity(typeof(TNewDependentEntity), (Model)Metadata.DeclaringEntityType.Model),
@@ -299,7 +291,8 @@
     ///     The name of the reference navigation property on this entity type that represents the relationship.
     /// </param>
     /// <returns>An object that can be used to configure the entity type.</returns>
-    public virtual OwnedNavigationBuilder<TDependentEntity, TNewDependentEntity> OwnsOne<TNewDependentEntity>(
+    public virtual OwnedNavigationBuilder<TDependentEntity, TNewDependentEntity> OwnsOne
+        <[DynamicallyAccessedMembers(IEntityType.DynamicallyAccessedMemberTypes)] TNewDependentEntity>(
         string ownedTypeName,
         string navigationName)
         where TNewDependentEntity : class
@@ -331,14 +324,13 @@
     ///     the relationship (<c>customer => customer.Address</c>).
     /// </param>
     /// <returns>An object that can be used to configure the entity type.</returns>
-    public virtual OwnedNavigationBuilder<TDependentEntity, TNewDependentEntity> OwnsOne<TNewDependentEntity>(
-        Expression<Func<TDependentEntity, TNewDependentEntity?>> navigationExpression)
+    public virtual OwnedNavigationBuilder<TDependentEntity, TNewDependentEntity> OwnsOne
+        <[DynamicallyAccessedMembers(IEntityType.DynamicallyAccessedMemberTypes)] TNewDependentEntity>(
+            Expression<Func<TDependentEntity, TNewDependentEntity?>> navigationExpression)
         where TNewDependentEntity : class
         => OwnsOneBuilder<TNewDependentEntity>(
             new TypeIdentity(typeof(TNewDependentEntity), (Model)Metadata.DeclaringEntityType.Model),
             new MemberIdentity(Check.NotNull(navigationExpression, nameof(navigationExpression)).GetMemberAccess()));
-=======
->>>>>>> 5d0d937a
 
     /// <summary>
     ///     Configures a relationship where the target entity is owned by (or part of) this entity.
@@ -359,14 +351,14 @@
     ///     </para>
     /// </remarks>
     /// <typeparam name="TNewDependentEntity">The entity type that this relationship targets.</typeparam>
-<<<<<<< HEAD
     /// <param name="ownedTypeName">The name of the entity type that this relationship targets.</param>
     /// <param name="navigationExpression">
     ///     A lambda expression representing the reference navigation property on this entity type that represents
     ///     the relationship (<c>customer => customer.Address</c>).
     /// </param>
     /// <returns>An object that can be used to configure the entity type.</returns>
-    public virtual OwnedNavigationBuilder<TDependentEntity, TNewDependentEntity> OwnsOne<TNewDependentEntity>(
+    public virtual OwnedNavigationBuilder<TDependentEntity, TNewDependentEntity> OwnsOne
+        <[DynamicallyAccessedMembers(IEntityType.DynamicallyAccessedMemberTypes)] TNewDependentEntity>(
         string ownedTypeName,
         Expression<Func<TDependentEntity, TNewDependentEntity?>> navigationExpression)
         where TNewDependentEntity : class
@@ -398,9 +390,10 @@
     /// </param>
     /// <param name="buildAction">An action that performs configuration of the relationship.</param>
     /// <returns>An object that can be used to configure the entity type.</returns>
-    public virtual OwnedNavigationBuilder<TOwnerEntity, TDependentEntity> OwnsOne<TNewDependentEntity>(
-        string navigationName,
-        Action<OwnedNavigationBuilder<TDependentEntity, TNewDependentEntity>> buildAction)
+    public virtual OwnedNavigationBuilder<TOwnerEntity, TDependentEntity> OwnsOne
+        <[DynamicallyAccessedMembers(IEntityType.DynamicallyAccessedMemberTypes)] TNewDependentEntity>(
+            string navigationName,
+            Action<OwnedNavigationBuilder<TDependentEntity, TNewDependentEntity>> buildAction)
         where TNewDependentEntity : class
     {
         Check.NotEmpty(navigationName, nameof(navigationName));
@@ -442,18 +435,6 @@
         string navigationName,
         Action<OwnedNavigationBuilder> buildAction)
         => (OwnedNavigationBuilder<TOwnerEntity, TDependentEntity>)base.OwnsOne(ownedTypeName, navigationName, buildAction);
-=======
-    /// <param name="navigationName">
-    ///     The name of the reference navigation property on this entity type that represents the relationship.
-    /// </param>
-    /// <returns>An object that can be used to configure the entity type.</returns>
-    public virtual OwnedNavigationBuilder<TDependentEntity, TNewDependentEntity> OwnsOne
-        <[DynamicallyAccessedMembers(IEntityType.DynamicallyAccessedMemberTypes)] TNewDependentEntity>(string navigationName)
-        where TNewDependentEntity : class
-        => OwnsOneBuilder<TNewDependentEntity>(
-            new TypeIdentity(typeof(TNewDependentEntity), (Model)Metadata.DeclaringEntityType.Model),
-            new MemberIdentity(Check.NotEmpty(navigationName, nameof(navigationName))));
->>>>>>> 5d0d937a
 
     /// <summary>
     ///     Configures a relationship where the target entity is owned by (or part of) this entity.
@@ -473,7 +454,6 @@
     ///         <see cref="O:WithOwner" /> to fully configure the relationship.
     ///     </para>
     /// </remarks>
-<<<<<<< HEAD
     /// <param name="ownedTypeName">The name of the entity type that this relationship targets.</param>
     /// <param name="ownedType">The CLR type of the entity type that this relationship targets.</param>
     /// <param name="navigationName">
@@ -483,7 +463,7 @@
     /// <returns>An object that can be used to configure the entity type.</returns>
     public new virtual OwnedNavigationBuilder<TOwnerEntity, TDependentEntity> OwnsOne(
         string ownedTypeName,
-        Type ownedType,
+        [DynamicallyAccessedMembers(IEntityType.DynamicallyAccessedMemberTypes)] Type ownedType,
         string navigationName,
         Action<OwnedNavigationBuilder> buildAction)
         => (OwnedNavigationBuilder<TOwnerEntity, TDependentEntity>)base.OwnsOne(ownedTypeName, ownedType, navigationName, buildAction);
@@ -513,57 +493,41 @@
     /// <param name="buildAction">An action that performs configuration of the relationship.</param>
     /// <returns>An object that can be used to configure the entity type.</returns>
     public new virtual OwnedNavigationBuilder<TOwnerEntity, TDependentEntity> OwnsOne(
-        Type ownedType,
+        [DynamicallyAccessedMembers(IEntityType.DynamicallyAccessedMemberTypes)] Type ownedType,
         string navigationName,
         Action<OwnedNavigationBuilder> buildAction)
         => (OwnedNavigationBuilder<TOwnerEntity, TDependentEntity>)base.OwnsOne(ownedType, navigationName, buildAction);
-=======
+
+    /// <summary>
+    ///     Configures a relationship where the target entity is owned by (or part of) this entity.
+    ///     The target entity key value is always propagated from the entity it belongs to.
+    /// </summary>
+    /// <remarks>
+    ///     <para>
+    ///         The target entity type for each ownership relationship is treated as a different entity type
+    ///         even if the navigation is of the same type. Configuration of the target entity type
+    ///         isn't applied to the target entity type of other ownership relationships.
+    ///     </para>
+    ///     <para>
+    ///         Most operations on an owned entity require accessing it through the owner entity using the corresponding navigation.
+    ///     </para>
+    ///     <para>
+    ///         After calling this method, you should chain a call to
+    ///         <see cref="O:WithOwner" /> to fully configure the relationship.
+    ///     </para>
+    /// </remarks>
     /// <typeparam name="TNewDependentEntity">The entity type that this relationship targets.</typeparam>
     /// <param name="ownedTypeName">The name of the entity type that this relationship targets.</param>
     /// <param name="navigationName">
     ///     The name of the reference navigation property on this entity type that represents the relationship.
     /// </param>
-    /// <returns>An object that can be used to configure the entity type.</returns>
-    public virtual OwnedNavigationBuilder<TDependentEntity, TNewDependentEntity> OwnsOne
-        <[DynamicallyAccessedMembers(IEntityType.DynamicallyAccessedMemberTypes)] TNewDependentEntity>(
-        string ownedTypeName,
-        string navigationName)
-        where TNewDependentEntity : class
-        => OwnsOneBuilder<TNewDependentEntity>(
-            new TypeIdentity(Check.NotEmpty(ownedTypeName, nameof(ownedTypeName)), typeof(TNewDependentEntity)),
-            new MemberIdentity(Check.NotEmpty(navigationName, nameof(navigationName))));
->>>>>>> 5d0d937a
-
-    /// <summary>
-    ///     Configures a relationship where the target entity is owned by (or part of) this entity.
-    ///     The target entity key value is always propagated from the entity it belongs to.
-    /// </summary>
-    /// <remarks>
-    ///     <para>
-    ///         The target entity type for each ownership relationship is treated as a different entity type
-    ///         even if the navigation is of the same type. Configuration of the target entity type
-    ///         isn't applied to the target entity type of other ownership relationships.
-    ///     </para>
-    ///     <para>
-    ///         Most operations on an owned entity require accessing it through the owner entity using the corresponding navigation.
-    ///     </para>
-    ///     <para>
-    ///         After calling this method, you should chain a call to
-    ///         <see cref="O:WithOwner" /> to fully configure the relationship.
-    ///     </para>
-    /// </remarks>
-    /// <typeparam name="TNewDependentEntity">The entity type that this relationship targets.</typeparam>
-<<<<<<< HEAD
-    /// <param name="ownedTypeName">The name of the entity type that this relationship targets.</param>
-    /// <param name="navigationName">
-    ///     The name of the reference navigation property on this entity type that represents the relationship.
-    /// </param>
     /// <param name="buildAction">An action that performs configuration of the relationship.</param>
     /// <returns>An object that can be used to configure the entity type.</returns>
-    public virtual OwnedNavigationBuilder<TOwnerEntity, TDependentEntity> OwnsOne<TNewDependentEntity>(
-        string ownedTypeName,
-        string navigationName,
-        Action<OwnedNavigationBuilder<TDependentEntity, TNewDependentEntity>> buildAction)
+    public virtual OwnedNavigationBuilder<TOwnerEntity, TDependentEntity> OwnsOne
+        <[DynamicallyAccessedMembers(IEntityType.DynamicallyAccessedMemberTypes)] TNewDependentEntity>(
+            string ownedTypeName,
+            string navigationName,
+            Action<OwnedNavigationBuilder<TDependentEntity, TNewDependentEntity>> buildAction)
         where TNewDependentEntity : class
     {
         Check.NotEmpty(ownedTypeName, nameof(ownedTypeName));
@@ -575,54 +539,36 @@
                 new TypeIdentity(ownedTypeName, typeof(TNewDependentEntity)), new MemberIdentity(navigationName)));
         return this;
     }
-=======
+
+    /// <summary>
+    ///     Configures a relationship where the target entity is owned by (or part of) this entity.
+    ///     The target entity key value is always propagated from the entity it belongs to.
+    /// </summary>
+    /// <remarks>
+    ///     <para>
+    ///         The target entity type for each ownership relationship is treated as a different entity type
+    ///         even if the navigation is of the same type. Configuration of the target entity type
+    ///         isn't applied to the target entity type of other ownership relationships.
+    ///     </para>
+    ///     <para>
+    ///         Most operations on an owned entity require accessing it through the owner entity using the corresponding navigation.
+    ///     </para>
+    ///     <para>
+    ///         After calling this method, you should chain a call to
+    ///         <see cref="O:WithOwner" /> to fully configure the relationship.
+    ///     </para>
+    /// </remarks>
+    /// <typeparam name="TNewDependentEntity">The entity type that this relationship targets.</typeparam>
     /// <param name="navigationExpression">
     ///     A lambda expression representing the reference navigation property on this entity type that represents
     ///     the relationship (<c>customer => customer.Address</c>).
     /// </param>
-    /// <returns>An object that can be used to configure the entity type.</returns>
-    public virtual OwnedNavigationBuilder<TDependentEntity, TNewDependentEntity> OwnsOne
-        <[DynamicallyAccessedMembers(IEntityType.DynamicallyAccessedMemberTypes)] TNewDependentEntity>(
-            Expression<Func<TDependentEntity, TNewDependentEntity?>> navigationExpression)
-        where TNewDependentEntity : class
-        => OwnsOneBuilder<TNewDependentEntity>(
-            new TypeIdentity(typeof(TNewDependentEntity), (Model)Metadata.DeclaringEntityType.Model),
-            new MemberIdentity(Check.NotNull(navigationExpression, nameof(navigationExpression)).GetMemberAccess()));
->>>>>>> 5d0d937a
-
-    /// <summary>
-    ///     Configures a relationship where the target entity is owned by (or part of) this entity.
-    ///     The target entity key value is always propagated from the entity it belongs to.
-    /// </summary>
-    /// <remarks>
-    ///     <para>
-    ///         The target entity type for each ownership relationship is treated as a different entity type
-    ///         even if the navigation is of the same type. Configuration of the target entity type
-    ///         isn't applied to the target entity type of other ownership relationships.
-    ///     </para>
-    ///     <para>
-    ///         Most operations on an owned entity require accessing it through the owner entity using the corresponding navigation.
-    ///     </para>
-    ///     <para>
-    ///         After calling this method, you should chain a call to
-    ///         <see cref="O:WithOwner" /> to fully configure the relationship.
-    ///     </para>
-    /// </remarks>
-    /// <typeparam name="TNewDependentEntity">The entity type that this relationship targets.</typeparam>
-<<<<<<< HEAD
-=======
-    /// <param name="ownedTypeName">The name of the entity type that this relationship targets.</param>
->>>>>>> 5d0d937a
-    /// <param name="navigationExpression">
-    ///     A lambda expression representing the reference navigation property on this entity type that represents
-    ///     the relationship (<c>customer => customer.Address</c>).
-    /// </param>
-<<<<<<< HEAD
     /// <param name="buildAction">An action that performs configuration of the relationship.</param>
     /// <returns>An object that can be used to configure the entity type.</returns>
-    public virtual OwnedNavigationBuilder<TOwnerEntity, TDependentEntity> OwnsOne<TNewDependentEntity>(
-        Expression<Func<TDependentEntity, TNewDependentEntity?>> navigationExpression,
-        Action<OwnedNavigationBuilder<TDependentEntity, TNewDependentEntity>> buildAction)
+    public virtual OwnedNavigationBuilder<TOwnerEntity, TDependentEntity> OwnsOne
+        <[DynamicallyAccessedMembers(IEntityType.DynamicallyAccessedMemberTypes)] TNewDependentEntity>(
+            Expression<Func<TDependentEntity, TNewDependentEntity?>> navigationExpression,
+            Action<OwnedNavigationBuilder<TDependentEntity, TNewDependentEntity>> buildAction)
         where TNewDependentEntity : class
     {
         Check.NotNull(navigationExpression, nameof(navigationExpression));
@@ -634,17 +580,6 @@
                 new MemberIdentity(navigationExpression.GetMemberAccess())));
         return this;
     }
-=======
-    /// <returns>An object that can be used to configure the entity type.</returns>
-    public virtual OwnedNavigationBuilder<TDependentEntity, TNewDependentEntity> OwnsOne
-        <[DynamicallyAccessedMembers(IEntityType.DynamicallyAccessedMemberTypes)] TNewDependentEntity>(
-        string ownedTypeName,
-        Expression<Func<TDependentEntity, TNewDependentEntity?>> navigationExpression)
-        where TNewDependentEntity : class
-        => OwnsOneBuilder<TNewDependentEntity>(
-            new TypeIdentity(Check.NotEmpty(ownedTypeName, nameof(ownedTypeName)), typeof(TNewDependentEntity)),
-            new MemberIdentity(Check.NotNull(navigationExpression, nameof(navigationExpression)).GetMemberAccess()));
->>>>>>> 5d0d937a
 
     /// <summary>
     ///     Configures a relationship where the target entity is owned by (or part of) this entity.
@@ -665,7 +600,6 @@
     ///     </para>
     /// </remarks>
     /// <typeparam name="TNewDependentEntity">The entity type that this relationship targets.</typeparam>
-<<<<<<< HEAD
     /// <param name="ownedTypeName">The name of the entity type that this relationship targets.</param>
     /// <param name="navigationExpression">
     ///     A lambda expression representing the reference navigation property on this entity type that represents
@@ -673,10 +607,11 @@
     /// </param>
     /// <param name="buildAction">An action that performs configuration of the relationship.</param>
     /// <returns>An object that can be used to configure the entity type.</returns>
-    public virtual OwnedNavigationBuilder<TOwnerEntity, TDependentEntity> OwnsOne<TNewDependentEntity>(
-        string ownedTypeName,
-        Expression<Func<TDependentEntity, TNewDependentEntity?>> navigationExpression,
-        Action<OwnedNavigationBuilder<TDependentEntity, TNewDependentEntity>> buildAction)
+    public virtual OwnedNavigationBuilder<TOwnerEntity, TDependentEntity> OwnsOne
+        <[DynamicallyAccessedMembers(IEntityType.DynamicallyAccessedMemberTypes)] TNewDependentEntity>(
+            string ownedTypeName,
+            Expression<Func<TDependentEntity, TNewDependentEntity?>> navigationExpression,
+            Action<OwnedNavigationBuilder<TDependentEntity, TNewDependentEntity>> buildAction)
         where TNewDependentEntity : class
     {
         Check.NotEmpty(ownedTypeName, nameof(ownedTypeName));
@@ -690,7 +625,8 @@
         return this;
     }
 
-    private OwnedNavigationBuilder<TDependentEntity, TNewDependentEntity> OwnsOneBuilder<TNewDependentEntity>(
+    private OwnedNavigationBuilder<TDependentEntity, TNewDependentEntity> OwnsOneBuilder
+        <[DynamicallyAccessedMembers(IEntityType.DynamicallyAccessedMemberTypes)] TNewDependentEntity>(
         TypeIdentity ownedType,
         MemberIdentity navigation)
         where TNewDependentEntity : class
@@ -728,8 +664,8 @@
     ///     The name of the reference navigation property on this entity type that represents the relationship.
     /// </param>
     /// <returns>An object that can be used to configure the owned type and the relationship.</returns>
-    public virtual OwnedNavigationBuilder<TDependentEntity, TNewDependentEntity> OwnsMany<TNewDependentEntity>(
-        string navigationName)
+    public virtual OwnedNavigationBuilder<TDependentEntity, TNewDependentEntity> OwnsMany
+        <[DynamicallyAccessedMembers(IEntityType.DynamicallyAccessedMemberTypes)] TNewDependentEntity>(string navigationName)
         where TNewDependentEntity : class
         => OwnsManyBuilder<TNewDependentEntity>(
             new TypeIdentity(typeof(TNewDependentEntity), (Model)Metadata.DeclaringEntityType.Model),
@@ -758,7 +694,8 @@
     ///     The name of the reference navigation property on this entity type that represents the relationship.
     /// </param>
     /// <returns>An object that can be used to configure the owned type and the relationship.</returns>
-    public virtual OwnedNavigationBuilder<TDependentEntity, TNewDependentEntity> OwnsMany<TNewDependentEntity>(
+    public virtual OwnedNavigationBuilder<TDependentEntity, TNewDependentEntity> OwnsMany
+        <[DynamicallyAccessedMembers(IEntityType.DynamicallyAccessedMemberTypes)] TNewDependentEntity>(
         string ownedTypeName,
         string navigationName)
         where TNewDependentEntity : class
@@ -789,7 +726,8 @@
     ///     the relationship (<c>customer => customer.Address</c>).
     /// </param>
     /// <returns>An object that can be used to configure the owned type and the relationship.</returns>
-    public virtual OwnedNavigationBuilder<TDependentEntity, TNewDependentEntity> OwnsMany<TNewDependentEntity>(
+    public virtual OwnedNavigationBuilder<TDependentEntity, TNewDependentEntity> OwnsMany
+        <[DynamicallyAccessedMembers(IEntityType.DynamicallyAccessedMemberTypes)] TNewDependentEntity>(
         Expression<Func<TDependentEntity, IEnumerable<TNewDependentEntity>?>> navigationExpression)
         where TNewDependentEntity : class
         => OwnsManyBuilder<TNewDependentEntity>(
@@ -820,7 +758,8 @@
     ///     the relationship (<c>customer => customer.Address</c>).
     /// </param>
     /// <returns>An object that can be used to configure the owned type and the relationship.</returns>
-    public virtual OwnedNavigationBuilder<TDependentEntity, TNewDependentEntity> OwnsMany<TNewDependentEntity>(
+    public virtual OwnedNavigationBuilder<TDependentEntity, TNewDependentEntity> OwnsMany
+        <[DynamicallyAccessedMembers(IEntityType.DynamicallyAccessedMemberTypes)] TNewDependentEntity>(
         string ownedTypeName,
         Expression<Func<TDependentEntity, IEnumerable<TNewDependentEntity>?>> navigationExpression)
         where TNewDependentEntity : class
@@ -851,7 +790,8 @@
     /// </param>
     /// <param name="buildAction">An action that performs configuration of the owned type and the relationship.</param>
     /// <returns>An object that can be used to configure the entity type.</returns>
-    public virtual OwnedNavigationBuilder<TOwnerEntity, TDependentEntity> OwnsMany<TNewDependentEntity>(
+    public virtual OwnedNavigationBuilder<TOwnerEntity, TDependentEntity> OwnsMany
+        <[DynamicallyAccessedMembers(IEntityType.DynamicallyAccessedMemberTypes)] TNewDependentEntity>(
         string navigationName,
         Action<OwnedNavigationBuilder<TDependentEntity, TNewDependentEntity>> buildAction)
         where TNewDependentEntity : class
@@ -867,35 +807,10 @@
                     new MemberIdentity(navigationName)));
             return this;
         }
-=======
-    /// <param name="navigationName">
-    ///     The name of the reference navigation property on this entity type that represents the relationship.
-    /// </param>
-    /// <param name="buildAction">An action that performs configuration of the relationship.</param>
-    /// <returns>An object that can be used to configure the entity type.</returns>
-    public virtual OwnedNavigationBuilder<TOwnerEntity, TDependentEntity> OwnsOne
-        <[DynamicallyAccessedMembers(IEntityType.DynamicallyAccessedMemberTypes)] TNewDependentEntity>(
-            string navigationName,
-            Action<OwnedNavigationBuilder<TDependentEntity, TNewDependentEntity>> buildAction)
-        where TNewDependentEntity : class
-    {
-        Check.NotEmpty(navigationName, nameof(navigationName));
-        Check.NotNull(buildAction, nameof(buildAction));
-
-        buildAction(
-            OwnsOneBuilder<TNewDependentEntity>(
-                new TypeIdentity(typeof(TNewDependentEntity), (Model)Metadata.DeclaringEntityType.Model),
-                new MemberIdentity(navigationName)));
-        return this;
->>>>>>> 5d0d937a
-    }
-
-    /// <summary>
-    ///     Configures a relationship where the target entity is owned by (or part of) this entity.
-<<<<<<< HEAD
-=======
-    ///     The target entity key value is always propagated from the entity it belongs to.
->>>>>>> 5d0d937a
+    }
+
+    /// <summary>
+    ///     Configures a relationship where the target entity is owned by (or part of) this entity.
     /// </summary>
     /// <remarks>
     ///     <para>
@@ -915,7 +830,6 @@
     /// <param name="navigationName">
     ///     The name of the reference navigation property on this entity type that represents the relationship.
     /// </param>
-<<<<<<< HEAD
     /// <param name="buildAction">An action that performs configuration of the owned type and the relationship.</param>
     /// <returns>An object that can be used to configure the entity type.</returns>
     public new virtual OwnedNavigationBuilder<TOwnerEntity, TDependentEntity> OwnsMany(
@@ -926,35 +840,21 @@
 
     /// <summary>
     ///     Configures a relationship where the target entity is owned by (or part of) this entity.
-=======
-    /// <param name="buildAction">An action that performs configuration of the relationship.</param>
-    /// <returns>An object that can be used to configure the entity type.</returns>
-    public new virtual OwnedNavigationBuilder<TOwnerEntity, TDependentEntity> OwnsOne(
-        string ownedTypeName,
-        string navigationName,
-        Action<OwnedNavigationBuilder> buildAction)
-        => (OwnedNavigationBuilder<TOwnerEntity, TDependentEntity>)base.OwnsOne(ownedTypeName, navigationName, buildAction);
-
-    /// <summary>
-    ///     Configures a relationship where the target entity is owned by (or part of) this entity.
-    ///     The target entity key value is always propagated from the entity it belongs to.
->>>>>>> 5d0d937a
-    /// </summary>
-    /// <remarks>
-    ///     <para>
-    ///         The target entity type for each ownership relationship is treated as a different entity type
-    ///         even if the navigation is of the same type. Configuration of the target entity type
-    ///         isn't applied to the target entity type of other ownership relationships.
-    ///     </para>
-    ///     <para>
-    ///         Most operations on an owned entity require accessing it through the owner entity using the corresponding navigation.
-    ///     </para>
-    ///     <para>
-    ///         After calling this method, you should chain a call to
-    ///         <see cref="O:WithOwner" /> to fully configure the relationship.
-    ///     </para>
-    /// </remarks>
-<<<<<<< HEAD
+    /// </summary>
+    /// <remarks>
+    ///     <para>
+    ///         The target entity type for each ownership relationship is treated as a different entity type
+    ///         even if the navigation is of the same type. Configuration of the target entity type
+    ///         isn't applied to the target entity type of other ownership relationships.
+    ///     </para>
+    ///     <para>
+    ///         Most operations on an owned entity require accessing it through the owner entity using the corresponding navigation.
+    ///     </para>
+    ///     <para>
+    ///         After calling this method, you should chain a call to
+    ///         <see cref="O:WithOwner" /> to fully configure the relationship.
+    ///     </para>
+    /// </remarks>
     /// <param name="ownedType">The entity type that this relationship targets.</param>
     /// <param name="navigationName">
     ///     The name of the reference navigation property on this entity type that represents the relationship.
@@ -962,124 +862,77 @@
     /// <param name="buildAction">An action that performs configuration of the owned type and the relationship.</param>
     /// <returns>An object that can be used to configure the entity type.</returns>
     public new virtual OwnedNavigationBuilder<TOwnerEntity, TDependentEntity> OwnsMany(
-        Type ownedType,
+        [DynamicallyAccessedMembers(IEntityType.DynamicallyAccessedMemberTypes)] Type ownedType,
         string navigationName,
         Action<OwnedNavigationBuilder> buildAction)
         => (OwnedNavigationBuilder<TOwnerEntity, TDependentEntity>)base.OwnsMany(ownedType, navigationName, buildAction);
 
     /// <summary>
     ///     Configures a relationship where the target entity is owned by (or part of) this entity.
-=======
+    /// </summary>
+    /// <remarks>
+    ///     <para>
+    ///         The target entity type for each ownership relationship is treated as a different entity type
+    ///         even if the navigation is of the same type. Configuration of the target entity type
+    ///         isn't applied to the target entity type of other ownership relationships.
+    ///     </para>
+    ///     <para>
+    ///         Most operations on an owned entity require accessing it through the owner entity using the corresponding navigation.
+    ///     </para>
+    ///     <para>
+    ///         After calling this method, you should chain a call to
+    ///         <see cref="O:WithOwner" /> to fully configure the relationship.
+    ///     </para>
+    /// </remarks>
     /// <param name="ownedTypeName">The name of the entity type that this relationship targets.</param>
     /// <param name="ownedType">The CLR type of the entity type that this relationship targets.</param>
     /// <param name="navigationName">
     ///     The name of the reference navigation property on this entity type that represents the relationship.
     /// </param>
-    /// <param name="buildAction">An action that performs configuration of the relationship.</param>
-    /// <returns>An object that can be used to configure the entity type.</returns>
-    public new virtual OwnedNavigationBuilder<TOwnerEntity, TDependentEntity> OwnsOne(
+    /// <param name="buildAction">An action that performs configuration of the owned type and the relationship.</param>
+    /// <returns>An object that can be used to configure the entity type.</returns>
+    public new virtual OwnedNavigationBuilder<TOwnerEntity, TDependentEntity> OwnsMany(
         string ownedTypeName,
         [DynamicallyAccessedMembers(IEntityType.DynamicallyAccessedMemberTypes)] Type ownedType,
         string navigationName,
         Action<OwnedNavigationBuilder> buildAction)
-        => (OwnedNavigationBuilder<TOwnerEntity, TDependentEntity>)base.OwnsOne(ownedTypeName, ownedType, navigationName, buildAction);
-
-    /// <summary>
-    ///     Configures a relationship where the target entity is owned by (or part of) this entity.
-    ///     The target entity key value is always propagated from the entity it belongs to.
->>>>>>> 5d0d937a
-    /// </summary>
-    /// <remarks>
-    ///     <para>
-    ///         The target entity type for each ownership relationship is treated as a different entity type
-    ///         even if the navigation is of the same type. Configuration of the target entity type
-    ///         isn't applied to the target entity type of other ownership relationships.
-    ///     </para>
-    ///     <para>
-    ///         Most operations on an owned entity require accessing it through the owner entity using the corresponding navigation.
-    ///     </para>
-    ///     <para>
-    ///         After calling this method, you should chain a call to
-    ///         <see cref="O:WithOwner" /> to fully configure the relationship.
-    ///     </para>
-    /// </remarks>
-<<<<<<< HEAD
+        => (OwnedNavigationBuilder<TOwnerEntity, TDependentEntity>)base.OwnsMany(ownedTypeName, ownedType, navigationName, buildAction);
+
+    /// <summary>
+    ///     Configures a relationship where the target entity is owned by (or part of) this entity.
+    /// </summary>
+    /// <remarks>
+    ///     <para>
+    ///         The target entity type for each ownership relationship is treated as a different entity type
+    ///         even if the navigation is of the same type. Configuration of the target entity type
+    ///         isn't applied to the target entity type of other ownership relationships.
+    ///     </para>
+    ///     <para>
+    ///         Most operations on an owned entity require accessing it through the owner entity using the corresponding navigation.
+    ///     </para>
+    ///     <para>
+    ///         After calling this method, you should chain a call to
+    ///         <see cref="O:WithOwner" /> to fully configure the relationship.
+    ///     </para>
+    /// </remarks>
+    /// <typeparam name="TNewDependentEntity">The entity type that this relationship targets.</typeparam>
     /// <param name="ownedTypeName">The name of the entity type that this relationship targets.</param>
-    /// <param name="ownedType">The CLR type of the entity type that this relationship targets.</param>
     /// <param name="navigationName">
     ///     The name of the reference navigation property on this entity type that represents the relationship.
     /// </param>
     /// <param name="buildAction">An action that performs configuration of the owned type and the relationship.</param>
     /// <returns>An object that can be used to configure the entity type.</returns>
-    public new virtual OwnedNavigationBuilder<TOwnerEntity, TDependentEntity> OwnsMany(
-        string ownedTypeName,
-        Type ownedType,
-        string navigationName,
-        Action<OwnedNavigationBuilder> buildAction)
-        => (OwnedNavigationBuilder<TOwnerEntity, TDependentEntity>)base.OwnsMany(ownedTypeName, ownedType, navigationName, buildAction);
-
-    /// <summary>
-    ///     Configures a relationship where the target entity is owned by (or part of) this entity.
-=======
-    /// <param name="ownedType">The entity type that this relationship targets.</param>
-    /// <param name="navigationName">
-    ///     The name of the reference navigation property on this entity type that represents the relationship.
-    /// </param>
-    /// <param name="buildAction">An action that performs configuration of the relationship.</param>
-    /// <returns>An object that can be used to configure the entity type.</returns>
-    public new virtual OwnedNavigationBuilder<TOwnerEntity, TDependentEntity> OwnsOne(
-        [DynamicallyAccessedMembers(IEntityType.DynamicallyAccessedMemberTypes)] Type ownedType,
-        string navigationName,
-        Action<OwnedNavigationBuilder> buildAction)
-        => (OwnedNavigationBuilder<TOwnerEntity, TDependentEntity>)base.OwnsOne(ownedType, navigationName, buildAction);
-
-    /// <summary>
-    ///     Configures a relationship where the target entity is owned by (or part of) this entity.
-    ///     The target entity key value is always propagated from the entity it belongs to.
->>>>>>> 5d0d937a
-    /// </summary>
-    /// <remarks>
-    ///     <para>
-    ///         The target entity type for each ownership relationship is treated as a different entity type
-    ///         even if the navigation is of the same type. Configuration of the target entity type
-    ///         isn't applied to the target entity type of other ownership relationships.
-    ///     </para>
-    ///     <para>
-    ///         Most operations on an owned entity require accessing it through the owner entity using the corresponding navigation.
-    ///     </para>
-    ///     <para>
-    ///         After calling this method, you should chain a call to
-    ///         <see cref="O:WithOwner" /> to fully configure the relationship.
-    ///     </para>
-    /// </remarks>
-    /// <typeparam name="TNewDependentEntity">The entity type that this relationship targets.</typeparam>
-    /// <param name="ownedTypeName">The name of the entity type that this relationship targets.</param>
-    /// <param name="navigationName">
-    ///     The name of the reference navigation property on this entity type that represents the relationship.
-    /// </param>
-<<<<<<< HEAD
-    /// <param name="buildAction">An action that performs configuration of the owned type and the relationship.</param>
-    /// <returns>An object that can be used to configure the entity type.</returns>
-    public virtual OwnedNavigationBuilder<TOwnerEntity, TDependentEntity> OwnsMany<TNewDependentEntity>(
-        string ownedTypeName,
-        string navigationName,
-        Action<OwnedNavigationBuilder<TDependentEntity, TNewDependentEntity>> buildAction)
-=======
-    /// <param name="buildAction">An action that performs configuration of the relationship.</param>
-    /// <returns>An object that can be used to configure the entity type.</returns>
-    public virtual OwnedNavigationBuilder<TOwnerEntity, TDependentEntity> OwnsOne
+    public virtual OwnedNavigationBuilder<TOwnerEntity, TDependentEntity> OwnsMany
         <[DynamicallyAccessedMembers(IEntityType.DynamicallyAccessedMemberTypes)] TNewDependentEntity>(
             string ownedTypeName,
             string navigationName,
             Action<OwnedNavigationBuilder<TDependentEntity, TNewDependentEntity>> buildAction)
->>>>>>> 5d0d937a
         where TNewDependentEntity : class
     {
         Check.NotEmpty(ownedTypeName, nameof(ownedTypeName));
         Check.NotEmpty(navigationName, nameof(navigationName));
         Check.NotNull(buildAction, nameof(buildAction));
 
-<<<<<<< HEAD
         using (DependentEntityType.Model.DelayConventions())
         {
             buildAction(
@@ -1087,20 +940,10 @@
                     new TypeIdentity(ownedTypeName, typeof(TNewDependentEntity)), new MemberIdentity(navigationName)));
             return this;
         }
-=======
-        buildAction(
-            OwnsOneBuilder<TNewDependentEntity>(
-                new TypeIdentity(ownedTypeName, typeof(TNewDependentEntity)), new MemberIdentity(navigationName)));
-        return this;
->>>>>>> 5d0d937a
-    }
-
-    /// <summary>
-    ///     Configures a relationship where the target entity is owned by (or part of) this entity.
-<<<<<<< HEAD
-=======
-    ///     The target entity key value is always propagated from the entity it belongs to.
->>>>>>> 5d0d937a
+    }
+
+    /// <summary>
+    ///     Configures a relationship where the target entity is owned by (or part of) this entity.
     /// </summary>
     /// <remarks>
     ///     <para>
@@ -1121,26 +964,17 @@
     ///     A lambda expression representing the reference navigation property on this entity type that represents
     ///     the relationship (<c>customer => customer.Address</c>).
     /// </param>
-<<<<<<< HEAD
     /// <param name="buildAction">An action that performs configuration of the owned type and the relationship.</param>
     /// <returns>An object that can be used to configure the entity type.</returns>
-    public virtual OwnedNavigationBuilder<TOwnerEntity, TDependentEntity> OwnsMany<TNewDependentEntity>(
-        Expression<Func<TDependentEntity, IEnumerable<TNewDependentEntity>?>> navigationExpression,
-        Action<OwnedNavigationBuilder<TDependentEntity, TNewDependentEntity>> buildAction)
-=======
-    /// <param name="buildAction">An action that performs configuration of the relationship.</param>
-    /// <returns>An object that can be used to configure the entity type.</returns>
-    public virtual OwnedNavigationBuilder<TOwnerEntity, TDependentEntity> OwnsOne
-        <[DynamicallyAccessedMembers(IEntityType.DynamicallyAccessedMemberTypes)] TNewDependentEntity>(
-            Expression<Func<TDependentEntity, TNewDependentEntity?>> navigationExpression,
+    public virtual OwnedNavigationBuilder<TOwnerEntity, TDependentEntity> OwnsMany
+        <[DynamicallyAccessedMembers(IEntityType.DynamicallyAccessedMemberTypes)] TNewDependentEntity>(
+            Expression<Func<TDependentEntity, IEnumerable<TNewDependentEntity>?>> navigationExpression,
             Action<OwnedNavigationBuilder<TDependentEntity, TNewDependentEntity>> buildAction)
->>>>>>> 5d0d937a
         where TNewDependentEntity : class
     {
         Check.NotNull(navigationExpression, nameof(navigationExpression));
         Check.NotNull(buildAction, nameof(buildAction));
 
-<<<<<<< HEAD
         using (DependentEntityType.Model.DelayConventions())
         {
             buildAction(
@@ -1149,615 +983,6 @@
                     new MemberIdentity(navigationExpression.GetMemberAccess())));
             return this;
         }
-=======
-        buildAction(
-            OwnsOneBuilder<TNewDependentEntity>(
-                new TypeIdentity(typeof(TNewDependentEntity), (Model)Metadata.DeclaringEntityType.Model),
-                new MemberIdentity(navigationExpression.GetMemberAccess())));
-        return this;
->>>>>>> 5d0d937a
-    }
-
-    /// <summary>
-    ///     Configures a relationship where the target entity is owned by (or part of) this entity.
-<<<<<<< HEAD
-=======
-    ///     The target entity key value is always propagated from the entity it belongs to.
->>>>>>> 5d0d937a
-    /// </summary>
-    /// <remarks>
-    ///     <para>
-    ///         The target entity type for each ownership relationship is treated as a different entity type
-    ///         even if the navigation is of the same type. Configuration of the target entity type
-    ///         isn't applied to the target entity type of other ownership relationships.
-    ///     </para>
-    ///     <para>
-    ///         Most operations on an owned entity require accessing it through the owner entity using the corresponding navigation.
-    ///     </para>
-    ///     <para>
-    ///         After calling this method, you should chain a call to
-    ///         <see cref="O:WithOwner" /> to fully configure the relationship.
-    ///     </para>
-    /// </remarks>
-    /// <typeparam name="TNewDependentEntity">The entity type that this relationship targets.</typeparam>
-    /// <param name="ownedTypeName">The name of the entity type that this relationship targets.</param>
-    /// <param name="navigationExpression">
-    ///     A lambda expression representing the reference navigation property on this entity type that represents
-    ///     the relationship (<c>customer => customer.Address</c>).
-    /// </param>
-<<<<<<< HEAD
-    /// <param name="buildAction">An action that performs configuration of the owned type and the relationship.</param>
-    /// <returns>An object that can be used to configure the entity type.</returns>
-    public virtual OwnedNavigationBuilder<TOwnerEntity, TDependentEntity> OwnsMany<TNewDependentEntity>(
-        string ownedTypeName,
-        Expression<Func<TDependentEntity, IEnumerable<TNewDependentEntity>?>> navigationExpression,
-        Action<OwnedNavigationBuilder<TDependentEntity, TNewDependentEntity>> buildAction)
-=======
-    /// <param name="buildAction">An action that performs configuration of the relationship.</param>
-    /// <returns>An object that can be used to configure the entity type.</returns>
-    public virtual OwnedNavigationBuilder<TOwnerEntity, TDependentEntity> OwnsOne
-        <[DynamicallyAccessedMembers(IEntityType.DynamicallyAccessedMemberTypes)] TNewDependentEntity>(
-            string ownedTypeName,
-            Expression<Func<TDependentEntity, TNewDependentEntity?>> navigationExpression,
-            Action<OwnedNavigationBuilder<TDependentEntity, TNewDependentEntity>> buildAction)
->>>>>>> 5d0d937a
-        where TNewDependentEntity : class
-    {
-        Check.NotEmpty(ownedTypeName, nameof(ownedTypeName));
-        Check.NotNull(navigationExpression, nameof(navigationExpression));
-        Check.NotNull(buildAction, nameof(buildAction));
-<<<<<<< HEAD
-
-=======
-
-        buildAction(
-            OwnsOneBuilder<TNewDependentEntity>(
-                new TypeIdentity(ownedTypeName, typeof(TNewDependentEntity)),
-                new MemberIdentity(navigationExpression.GetMemberAccess())));
-        return this;
-    }
-
-    private OwnedNavigationBuilder<TDependentEntity, TNewDependentEntity> OwnsOneBuilder
-        <[DynamicallyAccessedMembers(IEntityType.DynamicallyAccessedMemberTypes)] TNewDependentEntity>(
-        TypeIdentity ownedType,
-        MemberIdentity navigation)
-        where TNewDependentEntity : class
-    {
-        InternalForeignKeyBuilder relationship;
-        using (var batch = DependentEntityType.Model.DelayConventions())
-        {
-            relationship = DependentEntityType.Builder.HasOwnership(ownedType, navigation, ConfigurationSource.Explicit)!;
-            relationship.IsUnique(true, ConfigurationSource.Explicit);
-            relationship = (InternalForeignKeyBuilder)batch.Run(relationship.Metadata)!.Builder;
-        }
-
-        return new OwnedNavigationBuilder<TDependentEntity, TNewDependentEntity>(relationship.Metadata);
-    }
-
-    /// <summary>
-    ///     Configures a relationship where the target entity is owned by (or part of) this entity.
-    /// </summary>
-    /// <remarks>
-    ///     <para>
-    ///         The target entity type for each ownership relationship is treated as a different entity type
-    ///         even if the navigation is of the same type. Configuration of the target entity type
-    ///         isn't applied to the target entity type of other ownership relationships.
-    ///     </para>
-    ///     <para>
-    ///         Most operations on an owned entity require accessing it through the owner entity using the corresponding navigation.
-    ///     </para>
-    ///     <para>
-    ///         After calling this method, you should chain a call to
-    ///         <see cref="O:WithOwner" /> to fully configure the relationship.
-    ///     </para>
-    /// </remarks>
-    /// <typeparam name="TNewDependentEntity">The entity type that this relationship targets.</typeparam>
-    /// <param name="navigationName">
-    ///     The name of the reference navigation property on this entity type that represents the relationship.
-    /// </param>
-    /// <returns>An object that can be used to configure the owned type and the relationship.</returns>
-    public virtual OwnedNavigationBuilder<TDependentEntity, TNewDependentEntity> OwnsMany
-        <[DynamicallyAccessedMembers(IEntityType.DynamicallyAccessedMemberTypes)] TNewDependentEntity>(string navigationName)
-        where TNewDependentEntity : class
-        => OwnsManyBuilder<TNewDependentEntity>(
-            new TypeIdentity(typeof(TNewDependentEntity), (Model)Metadata.DeclaringEntityType.Model),
-            new MemberIdentity(Check.NotEmpty(navigationName, nameof(navigationName))));
-
-    /// <summary>
-    ///     Configures a relationship where the target entity is owned by (or part of) this entity.
-    /// </summary>
-    /// <remarks>
-    ///     <para>
-    ///         The target entity type for each ownership relationship is treated as a different entity type
-    ///         even if the navigation is of the same type. Configuration of the target entity type
-    ///         isn't applied to the target entity type of other ownership relationships.
-    ///     </para>
-    ///     <para>
-    ///         Most operations on an owned entity require accessing it through the owner entity using the corresponding navigation.
-    ///     </para>
-    ///     <para>
-    ///         After calling this method, you should chain a call to
-    ///         <see cref="O:WithOwner" /> to fully configure the relationship.
-    ///     </para>
-    /// </remarks>
-    /// <typeparam name="TNewDependentEntity">The entity type that this relationship targets.</typeparam>
-    /// <param name="ownedTypeName">The name of the entity type that this relationship targets.</param>
-    /// <param name="navigationName">
-    ///     The name of the reference navigation property on this entity type that represents the relationship.
-    /// </param>
-    /// <returns>An object that can be used to configure the owned type and the relationship.</returns>
-    public virtual OwnedNavigationBuilder<TDependentEntity, TNewDependentEntity> OwnsMany
-        <[DynamicallyAccessedMembers(IEntityType.DynamicallyAccessedMemberTypes)] TNewDependentEntity>(
-        string ownedTypeName,
-        string navigationName)
-        where TNewDependentEntity : class
-        => OwnsManyBuilder<TNewDependentEntity>(
-            new TypeIdentity(Check.NotEmpty(ownedTypeName, nameof(ownedTypeName)), typeof(TNewDependentEntity)),
-            new MemberIdentity(Check.NotEmpty(navigationName, nameof(navigationName))));
-
-    /// <summary>
-    ///     Configures a relationship where the target entity is owned by (or part of) this entity.
-    /// </summary>
-    /// <remarks>
-    ///     <para>
-    ///         The target entity type for each ownership relationship is treated as a different entity type
-    ///         even if the navigation is of the same type. Configuration of the target entity type
-    ///         isn't applied to the target entity type of other ownership relationships.
-    ///     </para>
-    ///     <para>
-    ///         Most operations on an owned entity require accessing it through the owner entity using the corresponding navigation.
-    ///     </para>
-    ///     <para>
-    ///         After calling this method, you should chain a call to
-    ///         <see cref="O:WithOwner" /> to fully configure the relationship.
-    ///     </para>
-    /// </remarks>
-    /// <typeparam name="TNewDependentEntity">The entity type that this relationship targets.</typeparam>
-    /// <param name="navigationExpression">
-    ///     A lambda expression representing the reference navigation property on this entity type that represents
-    ///     the relationship (<c>customer => customer.Address</c>).
-    /// </param>
-    /// <returns>An object that can be used to configure the owned type and the relationship.</returns>
-    public virtual OwnedNavigationBuilder<TDependentEntity, TNewDependentEntity> OwnsMany
-        <[DynamicallyAccessedMembers(IEntityType.DynamicallyAccessedMemberTypes)] TNewDependentEntity>(
-        Expression<Func<TDependentEntity, IEnumerable<TNewDependentEntity>?>> navigationExpression)
-        where TNewDependentEntity : class
-        => OwnsManyBuilder<TNewDependentEntity>(
-            new TypeIdentity(typeof(TNewDependentEntity), (Model)Metadata.DeclaringEntityType.Model),
-            new MemberIdentity(Check.NotNull(navigationExpression, nameof(navigationExpression)).GetMemberAccess()));
-
-    /// <summary>
-    ///     Configures a relationship where the target entity is owned by (or part of) this entity.
-    /// </summary>
-    /// <remarks>
-    ///     <para>
-    ///         The target entity type for each ownership relationship is treated as a different entity type
-    ///         even if the navigation is of the same type. Configuration of the target entity type
-    ///         isn't applied to the target entity type of other ownership relationships.
-    ///     </para>
-    ///     <para>
-    ///         Most operations on an owned entity require accessing it through the owner entity using the corresponding navigation.
-    ///     </para>
-    ///     <para>
-    ///         After calling this method, you should chain a call to
-    ///         <see cref="O:WithOwner" /> to fully configure the relationship.
-    ///     </para>
-    /// </remarks>
-    /// <typeparam name="TNewDependentEntity">The entity type that this relationship targets.</typeparam>
-    /// <param name="ownedTypeName">The name of the entity type that this relationship targets.</param>
-    /// <param name="navigationExpression">
-    ///     A lambda expression representing the reference navigation property on this entity type that represents
-    ///     the relationship (<c>customer => customer.Address</c>).
-    /// </param>
-    /// <returns>An object that can be used to configure the owned type and the relationship.</returns>
-    public virtual OwnedNavigationBuilder<TDependentEntity, TNewDependentEntity> OwnsMany
-        <[DynamicallyAccessedMembers(IEntityType.DynamicallyAccessedMemberTypes)] TNewDependentEntity>(
-        string ownedTypeName,
-        Expression<Func<TDependentEntity, IEnumerable<TNewDependentEntity>?>> navigationExpression)
-        where TNewDependentEntity : class
-        => OwnsManyBuilder<TNewDependentEntity>(
-            new TypeIdentity(Check.NotEmpty(ownedTypeName, nameof(ownedTypeName)), typeof(TNewDependentEntity)),
-            new MemberIdentity(Check.NotNull(navigationExpression, nameof(navigationExpression)).GetMemberAccess()));
-
-    /// <summary>
-    ///     Configures a relationship where the target entity is owned by (or part of) this entity.
-    /// </summary>
-    /// <remarks>
-    ///     <para>
-    ///         The target entity type for each ownership relationship is treated as a different entity type
-    ///         even if the navigation is of the same type. Configuration of the target entity type
-    ///         isn't applied to the target entity type of other ownership relationships.
-    ///     </para>
-    ///     <para>
-    ///         Most operations on an owned entity require accessing it through the owner entity using the corresponding navigation.
-    ///     </para>
-    ///     <para>
-    ///         After calling this method, you should chain a call to
-    ///         <see cref="O:WithOwner" /> to fully configure the relationship.
-    ///     </para>
-    /// </remarks>
-    /// <typeparam name="TNewDependentEntity">The entity type that this relationship targets.</typeparam>
-    /// <param name="navigationName">
-    ///     The name of the reference navigation property on this entity type that represents the relationship.
-    /// </param>
-    /// <param name="buildAction">An action that performs configuration of the owned type and the relationship.</param>
-    /// <returns>An object that can be used to configure the entity type.</returns>
-    public virtual OwnedNavigationBuilder<TOwnerEntity, TDependentEntity> OwnsMany
-        <[DynamicallyAccessedMembers(IEntityType.DynamicallyAccessedMemberTypes)] TNewDependentEntity>(
-        string navigationName,
-        Action<OwnedNavigationBuilder<TDependentEntity, TNewDependentEntity>> buildAction)
-        where TNewDependentEntity : class
-    {
-        Check.NotEmpty(navigationName, nameof(navigationName));
-        Check.NotNull(buildAction, nameof(buildAction));
-
->>>>>>> 5d0d937a
-        using (DependentEntityType.Model.DelayConventions())
-        {
-            buildAction(
-                OwnsManyBuilder<TNewDependentEntity>(
-<<<<<<< HEAD
-                    new TypeIdentity(ownedTypeName, typeof(TNewDependentEntity)),
-                    new MemberIdentity(navigationExpression.GetMemberAccess())));
-=======
-                    new TypeIdentity(typeof(TNewDependentEntity), (Model)Metadata.DeclaringEntityType.Model),
-                    new MemberIdentity(navigationName)));
->>>>>>> 5d0d937a
-            return this;
-        }
-    }
-
-<<<<<<< HEAD
-    private OwnedNavigationBuilder<TDependentEntity, TNewRelatedEntity> OwnsManyBuilder<TNewRelatedEntity>(
-        TypeIdentity ownedType,
-        MemberIdentity navigation)
-        where TNewRelatedEntity : class
-    {
-        InternalForeignKeyBuilder relationship;
-        using (var batch = DependentEntityType.Model.DelayConventions())
-        {
-            relationship = DependentEntityType.Builder.HasOwnership(ownedType, navigation, ConfigurationSource.Explicit)!;
-            relationship.IsUnique(false, ConfigurationSource.Explicit);
-            relationship = (InternalForeignKeyBuilder)batch.Run(relationship.Metadata)!.Builder;
-=======
-    /// <summary>
-    ///     Configures a relationship where the target entity is owned by (or part of) this entity.
-    /// </summary>
-    /// <remarks>
-    ///     <para>
-    ///         The target entity type for each ownership relationship is treated as a different entity type
-    ///         even if the navigation is of the same type. Configuration of the target entity type
-    ///         isn't applied to the target entity type of other ownership relationships.
-    ///     </para>
-    ///     <para>
-    ///         Most operations on an owned entity require accessing it through the owner entity using the corresponding navigation.
-    ///     </para>
-    ///     <para>
-    ///         After calling this method, you should chain a call to
-    ///         <see cref="O:WithOwner" /> to fully configure the relationship.
-    ///     </para>
-    /// </remarks>
-    /// <param name="ownedTypeName">The name of the entity type that this relationship targets.</param>
-    /// <param name="navigationName">
-    ///     The name of the reference navigation property on this entity type that represents the relationship.
-    /// </param>
-    /// <param name="buildAction">An action that performs configuration of the owned type and the relationship.</param>
-    /// <returns>An object that can be used to configure the entity type.</returns>
-    public new virtual OwnedNavigationBuilder<TOwnerEntity, TDependentEntity> OwnsMany(
-        string ownedTypeName,
-        string navigationName,
-        Action<OwnedNavigationBuilder> buildAction)
-        => (OwnedNavigationBuilder<TOwnerEntity, TDependentEntity>)base.OwnsMany(ownedTypeName, navigationName, buildAction);
-
-    /// <summary>
-    ///     Configures a relationship where the target entity is owned by (or part of) this entity.
-    /// </summary>
-    /// <remarks>
-    ///     <para>
-    ///         The target entity type for each ownership relationship is treated as a different entity type
-    ///         even if the navigation is of the same type. Configuration of the target entity type
-    ///         isn't applied to the target entity type of other ownership relationships.
-    ///     </para>
-    ///     <para>
-    ///         Most operations on an owned entity require accessing it through the owner entity using the corresponding navigation.
-    ///     </para>
-    ///     <para>
-    ///         After calling this method, you should chain a call to
-    ///         <see cref="O:WithOwner" /> to fully configure the relationship.
-    ///     </para>
-    /// </remarks>
-    /// <param name="ownedType">The entity type that this relationship targets.</param>
-    /// <param name="navigationName">
-    ///     The name of the reference navigation property on this entity type that represents the relationship.
-    /// </param>
-    /// <param name="buildAction">An action that performs configuration of the owned type and the relationship.</param>
-    /// <returns>An object that can be used to configure the entity type.</returns>
-    public new virtual OwnedNavigationBuilder<TOwnerEntity, TDependentEntity> OwnsMany(
-        [DynamicallyAccessedMembers(IEntityType.DynamicallyAccessedMemberTypes)] Type ownedType,
-        string navigationName,
-        Action<OwnedNavigationBuilder> buildAction)
-        => (OwnedNavigationBuilder<TOwnerEntity, TDependentEntity>)base.OwnsMany(ownedType, navigationName, buildAction);
-
-    /// <summary>
-    ///     Configures a relationship where the target entity is owned by (or part of) this entity.
-    /// </summary>
-    /// <remarks>
-    ///     <para>
-    ///         The target entity type for each ownership relationship is treated as a different entity type
-    ///         even if the navigation is of the same type. Configuration of the target entity type
-    ///         isn't applied to the target entity type of other ownership relationships.
-    ///     </para>
-    ///     <para>
-    ///         Most operations on an owned entity require accessing it through the owner entity using the corresponding navigation.
-    ///     </para>
-    ///     <para>
-    ///         After calling this method, you should chain a call to
-    ///         <see cref="O:WithOwner" /> to fully configure the relationship.
-    ///     </para>
-    /// </remarks>
-    /// <param name="ownedTypeName">The name of the entity type that this relationship targets.</param>
-    /// <param name="ownedType">The CLR type of the entity type that this relationship targets.</param>
-    /// <param name="navigationName">
-    ///     The name of the reference navigation property on this entity type that represents the relationship.
-    /// </param>
-    /// <param name="buildAction">An action that performs configuration of the owned type and the relationship.</param>
-    /// <returns>An object that can be used to configure the entity type.</returns>
-    public new virtual OwnedNavigationBuilder<TOwnerEntity, TDependentEntity> OwnsMany(
-        string ownedTypeName,
-        [DynamicallyAccessedMembers(IEntityType.DynamicallyAccessedMemberTypes)] Type ownedType,
-        string navigationName,
-        Action<OwnedNavigationBuilder> buildAction)
-        => (OwnedNavigationBuilder<TOwnerEntity, TDependentEntity>)base.OwnsMany(ownedTypeName, ownedType, navigationName, buildAction);
-
-    /// <summary>
-    ///     Configures a relationship where the target entity is owned by (or part of) this entity.
-    /// </summary>
-    /// <remarks>
-    ///     <para>
-    ///         The target entity type for each ownership relationship is treated as a different entity type
-    ///         even if the navigation is of the same type. Configuration of the target entity type
-    ///         isn't applied to the target entity type of other ownership relationships.
-    ///     </para>
-    ///     <para>
-    ///         Most operations on an owned entity require accessing it through the owner entity using the corresponding navigation.
-    ///     </para>
-    ///     <para>
-    ///         After calling this method, you should chain a call to
-    ///         <see cref="O:WithOwner" /> to fully configure the relationship.
-    ///     </para>
-    /// </remarks>
-    /// <typeparam name="TNewDependentEntity">The entity type that this relationship targets.</typeparam>
-    /// <param name="ownedTypeName">The name of the entity type that this relationship targets.</param>
-    /// <param name="navigationName">
-    ///     The name of the reference navigation property on this entity type that represents the relationship.
-    /// </param>
-    /// <param name="buildAction">An action that performs configuration of the owned type and the relationship.</param>
-    /// <returns>An object that can be used to configure the entity type.</returns>
-    public virtual OwnedNavigationBuilder<TOwnerEntity, TDependentEntity> OwnsMany
-        <[DynamicallyAccessedMembers(IEntityType.DynamicallyAccessedMemberTypes)] TNewDependentEntity>(
-            string ownedTypeName,
-            string navigationName,
-            Action<OwnedNavigationBuilder<TDependentEntity, TNewDependentEntity>> buildAction)
-        where TNewDependentEntity : class
-    {
-        Check.NotEmpty(ownedTypeName, nameof(ownedTypeName));
-        Check.NotEmpty(navigationName, nameof(navigationName));
-        Check.NotNull(buildAction, nameof(buildAction));
-
-        using (DependentEntityType.Model.DelayConventions())
-        {
-            buildAction(
-                OwnsManyBuilder<TNewDependentEntity>(
-                    new TypeIdentity(ownedTypeName, typeof(TNewDependentEntity)), new MemberIdentity(navigationName)));
-            return this;
->>>>>>> 5d0d937a
-        }
-    }
-
-<<<<<<< HEAD
-        return new OwnedNavigationBuilder<TDependentEntity, TNewRelatedEntity>(relationship.Metadata);
-    }
-
-    /// <summary>
-    ///     Configures a relationship where this entity type has a reference that points
-    ///     to a single instance of the other type in the relationship.
-    /// </summary>
-    /// <remarks>
-    ///     <para>
-    ///         Note that calling this method with no parameters will explicitly configure this side
-    ///         of the relationship to use no navigation property, even if such a property exists on the
-    ///         entity type. If the navigation property is to be used, then it must be specified.
-    ///     </para>
-    ///     <para>
-    ///         After calling this method, you should chain a call to
-    ///         <see cref="ReferenceNavigationBuilder{TEntity,TRelatedEntity}.WithMany(string)" />
-    ///         or
-    ///         <see cref="ReferenceNavigationBuilder{TEntity,TRelatedEntity}.WithOne(string)" />
-    ///         to fully configure the relationship. Calling just this method without the chained call will not
-    ///         produce a valid relationship.
-    ///     </para>
-    /// </remarks>
-    /// <typeparam name="TNewRelatedEntity">The entity type that this relationship targets.</typeparam>
-    /// <param name="navigationName">
-    ///     The name of the reference navigation property on this entity type that represents the relationship. If
-    ///     no property is specified, the relationship will be configured without a navigation property on this
-    ///     end.
-    /// </param>
-    /// <returns>An object that can be used to configure the relationship.</returns>
-    public virtual ReferenceNavigationBuilder<TDependentEntity, TNewRelatedEntity> HasOne<TNewRelatedEntity>(
-        string? navigationName)
-        where TNewRelatedEntity : class
-    {
-        var relatedEntityType = FindRelatedEntityType(typeof(TNewRelatedEntity), navigationName);
-
-        return new ReferenceNavigationBuilder<TDependentEntity, TNewRelatedEntity>(
-            DependentEntityType,
-            relatedEntityType,
-            navigationName,
-            DependentEntityType.Builder.HasRelationship(
-                relatedEntityType, navigationName, ConfigurationSource.Explicit,
-                targetIsPrincipal: DependentEntityType == relatedEntityType ? true : null)!.Metadata);
-    }
-
-    /// <summary>
-    ///     Configures a relationship where this entity type has a reference that points
-    ///     to a single instance of the other type in the relationship.
-    /// </summary>
-    /// <remarks>
-    ///     <para>
-    ///         Note that calling this method with no parameters will explicitly configure this side
-    ///         of the relationship to use no navigation property, even if such a property exists on the
-    ///         entity type. If the navigation property is to be used, then it must be specified.
-    ///     </para>
-    ///     <para>
-    ///         After calling this method, you should chain a call to
-    ///         <see cref="ReferenceNavigationBuilder{TEntity,TRelatedEntity}
-    ///  .WithMany(Expression{Func{TRelatedEntity,IEnumerable{TEntity}}})" />
-    ///         or
-    ///         <see cref="ReferenceNavigationBuilder{TEntity,TRelatedEntity}
-    ///  .WithOne(Expression{Func{TRelatedEntity,TEntity}})" />
-    ///         to fully configure the relationship. Calling just this method without the chained call will not
-    ///         produce a valid relationship.
-    ///     </para>
-    /// </remarks>
-    /// <typeparam name="TNewRelatedEntity">The entity type that this relationship targets.</typeparam>
-    /// <param name="navigationExpression">
-    ///     A lambda expression representing the reference navigation property on this entity type that represents
-    ///     the relationship (<c>post => post.Blog</c>). If no property is specified, the relationship will be
-    ///     configured without a navigation property on this end.
-    /// </param>
-    /// <returns>An object that can be used to configure the relationship.</returns>
-    public virtual ReferenceNavigationBuilder<TDependentEntity, TNewRelatedEntity> HasOne<TNewRelatedEntity>(
-        Expression<Func<TDependentEntity, TNewRelatedEntity?>>? navigationExpression = null)
-        where TNewRelatedEntity : class
-    {
-        var navigation = navigationExpression?.GetMemberAccess();
-        var relatedEntityType = FindRelatedEntityType(typeof(TNewRelatedEntity), navigation?.GetSimpleMemberName());
-
-        return new ReferenceNavigationBuilder<TDependentEntity, TNewRelatedEntity>(
-            DependentEntityType,
-            relatedEntityType,
-            navigation,
-            DependentEntityType.Builder.HasRelationship(
-                relatedEntityType, navigation, ConfigurationSource.Explicit,
-                targetIsPrincipal: DependentEntityType == relatedEntityType ? true : null)!.Metadata);
-    }
-
-    /// <summary>
-    ///     Configures the <see cref="ChangeTrackingStrategy" /> to be used for this entity type.
-    ///     This strategy indicates how the context detects changes to properties for an instance of the entity type.
-    /// </summary>
-    /// <param name="changeTrackingStrategy">The change tracking strategy to be used.</param>
-    /// <returns>The same builder instance so that multiple configuration calls can be chained.</returns>
-    public new virtual OwnedNavigationBuilder<TOwnerEntity, TDependentEntity> HasChangeTrackingStrategy(
-        ChangeTrackingStrategy changeTrackingStrategy)
-        => (OwnedNavigationBuilder<TOwnerEntity, TDependentEntity>)base.HasChangeTrackingStrategy(changeTrackingStrategy);
-
-    /// <summary>
-    ///     Sets the <see cref="PropertyAccessMode" /> to use for all properties of this entity type.
-    /// </summary>
-    /// <remarks>
-    ///     <para>
-    ///         By default, the backing field, if one is found by convention or has been specified, is used when
-    ///         new objects are constructed, typically when entities are queried from the database.
-    ///         Properties are used for all other accesses.  Calling this method will change that behavior
-    ///         for all properties of this entity type as described in the <see cref="PropertyAccessMode" /> enum.
-    ///     </para>
-    ///     <para>
-    ///         Calling this method overrides for all properties of this entity type any access mode that was
-    ///         set on the model.
-    ///     </para>
-    /// </remarks>
-    /// <param name="propertyAccessMode">The <see cref="PropertyAccessMode" /> to use for properties of this entity type.</param>
-    /// <returns>The same builder instance so that multiple configuration calls can be chained.</returns>
-    public new virtual OwnedNavigationBuilder<TOwnerEntity, TDependentEntity> UsePropertyAccessMode(
-        PropertyAccessMode propertyAccessMode)
-        => (OwnedNavigationBuilder<TOwnerEntity, TDependentEntity>)base.UsePropertyAccessMode(propertyAccessMode);
-
-    /// <summary>
-    ///     Adds seed data to this entity type. It is used to generate data motion migrations.
-    /// </summary>
-    /// <param name="data">
-    ///     An array of seed data.
-    /// </param>
-    /// <returns>An object that can be used to configure the model data.</returns>
-    public virtual DataBuilder<TDependentEntity> HasData(params TDependentEntity[] data)
-    {
-        Check.NotNull(data, nameof(data));
-
-        DependentEntityType.Builder.HasData(data, ConfigurationSource.Explicit);
-
-        return new DataBuilder<TDependentEntity>();
-    }
-
-    /// <summary>
-    ///     Adds seed data to this entity type. It is used to generate data motion migrations.
-    /// </summary>
-    /// <param name="data">
-    ///     A collection of seed data.
-    /// </param>
-    /// <returns>An object that can be used to configure the model data.</returns>
-    public virtual DataBuilder<TDependentEntity> HasData(IEnumerable<TDependentEntity> data)
-    {
-        Check.NotNull(data, nameof(data));
-
-        DependentEntityType.Builder.HasData(data, ConfigurationSource.Explicit);
-
-        return new DataBuilder<TDependentEntity>();
-    }
-
-    /// <summary>
-    ///     Configures this entity to have seed data. It is used to generate data motion migrations.
-    /// </summary>
-    /// <param name="data">
-    ///     An array of seed data represented by anonymous types.
-    /// </param>
-    /// <returns>An object that can be used to configure the model data.</returns>
-    public new virtual DataBuilder<TDependentEntity> HasData(params object[] data)
-    {
-        base.HasData(data);
-=======
-    /// <summary>
-    ///     Configures a relationship where the target entity is owned by (or part of) this entity.
-    /// </summary>
-    /// <remarks>
-    ///     <para>
-    ///         The target entity type for each ownership relationship is treated as a different entity type
-    ///         even if the navigation is of the same type. Configuration of the target entity type
-    ///         isn't applied to the target entity type of other ownership relationships.
-    ///     </para>
-    ///     <para>
-    ///         Most operations on an owned entity require accessing it through the owner entity using the corresponding navigation.
-    ///     </para>
-    ///     <para>
-    ///         After calling this method, you should chain a call to
-    ///         <see cref="O:WithOwner" /> to fully configure the relationship.
-    ///     </para>
-    /// </remarks>
-    /// <typeparam name="TNewDependentEntity">The entity type that this relationship targets.</typeparam>
-    /// <param name="navigationExpression">
-    ///     A lambda expression representing the reference navigation property on this entity type that represents
-    ///     the relationship (<c>customer => customer.Address</c>).
-    /// </param>
-    /// <param name="buildAction">An action that performs configuration of the owned type and the relationship.</param>
-    /// <returns>An object that can be used to configure the entity type.</returns>
-    public virtual OwnedNavigationBuilder<TOwnerEntity, TDependentEntity> OwnsMany
-        <[DynamicallyAccessedMembers(IEntityType.DynamicallyAccessedMemberTypes)] TNewDependentEntity>(
-            Expression<Func<TDependentEntity, IEnumerable<TNewDependentEntity>?>> navigationExpression,
-            Action<OwnedNavigationBuilder<TDependentEntity, TNewDependentEntity>> buildAction)
-        where TNewDependentEntity : class
-    {
-        Check.NotNull(navigationExpression, nameof(navigationExpression));
-        Check.NotNull(buildAction, nameof(buildAction));
-
-        using (DependentEntityType.Model.DelayConventions())
-        {
-            buildAction(
-                OwnsManyBuilder<TNewDependentEntity>(
-                    new TypeIdentity(typeof(TNewDependentEntity), (Model)Metadata.DeclaringEntityType.Model),
-                    new MemberIdentity(navigationExpression.GetMemberAccess())));
-            return this;
-        }
     }
 
     /// <summary>
@@ -1968,7 +1193,6 @@
         Check.NotNull(data, nameof(data));
 
         DependentEntityType.Builder.HasData(data, ConfigurationSource.Explicit);
->>>>>>> 5d0d937a
 
         return new DataBuilder<TDependentEntity>();
     }
@@ -1977,37 +1201,27 @@
     ///     Configures this entity to have seed data. It is used to generate data motion migrations.
     /// </summary>
     /// <param name="data">
-<<<<<<< HEAD
+    ///     An array of seed data represented by anonymous types.
+    /// </param>
+    /// <returns>An object that can be used to configure the model data.</returns>
+    public new virtual DataBuilder<TDependentEntity> HasData(params object[] data)
+    {
+        base.HasData(data);
+
+        return new DataBuilder<TDependentEntity>();
+    }
+
+    /// <summary>
+    ///     Configures this entity to have seed data. It is used to generate data motion migrations.
+    /// </summary>
+    /// <param name="data">
     ///     A collection of seed data represented by anonymous types.
     /// </param>
     /// <returns>An object that can be used to configure the model data.</returns>
     public new virtual DataBuilder<TDependentEntity> HasData(IEnumerable<object> data)
-=======
-    ///     An array of seed data represented by anonymous types.
-    /// </param>
-    /// <returns>An object that can be used to configure the model data.</returns>
-    public new virtual DataBuilder<TDependentEntity> HasData(params object[] data)
->>>>>>> 5d0d937a
     {
         base.HasData(data);
 
         return new DataBuilder<TDependentEntity>();
-<<<<<<< HEAD
-=======
-    }
-
-    /// <summary>
-    ///     Configures this entity to have seed data. It is used to generate data motion migrations.
-    /// </summary>
-    /// <param name="data">
-    ///     A collection of seed data represented by anonymous types.
-    /// </param>
-    /// <returns>An object that can be used to configure the model data.</returns>
-    public new virtual DataBuilder<TDependentEntity> HasData(IEnumerable<object> data)
-    {
-        base.HasData(data);
-
-        return new DataBuilder<TDependentEntity>();
->>>>>>> 5d0d937a
     }
 }