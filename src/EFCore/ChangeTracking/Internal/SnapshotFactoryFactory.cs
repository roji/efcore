--- conflicted
+++ resolved
@@ -219,11 +219,7 @@
         IPropertyBase property)
         => Expression.Call(
             parameter,
-<<<<<<< HEAD
-            InternalEntityEntry.ReadShadowValueMethod.MakeGenericMethod((property as IProperty)?.ClrType ?? typeof(object)),
-=======
             InternalEntityEntry.MakeReadShadowValueMethod((property as IProperty)?.ClrType ?? typeof(object)),
->>>>>>> 5d0d937a
             Expression.Constant(property.GetShadowIndex()));
 
     /// <summary>
@@ -237,11 +233,7 @@
         IPropertyBase property)
         => Expression.Call(
             parameter,
-<<<<<<< HEAD
-            InternalEntityEntry.GetCurrentValueMethod.MakeGenericMethod(property.ClrType),
-=======
             InternalEntityEntry.MakeGetCurrentValueMethod(property.ClrType),
->>>>>>> 5d0d937a
             Expression.Constant(property, typeof(IProperty)));
 
     /// <summary>
