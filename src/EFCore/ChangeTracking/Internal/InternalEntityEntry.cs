// Licensed to the .NET Foundation under one or more agreements.
// The .NET Foundation licenses this file to you under the MIT license.

using System.Collections.Specialized;
using System.ComponentModel;
using System.Runtime.CompilerServices;
using JetBrains.Annotations;
using Microsoft.EntityFrameworkCore.Internal;
using Microsoft.EntityFrameworkCore.Metadata.Internal;

namespace Microsoft.EntityFrameworkCore.ChangeTracking.Internal;

/// <summary>
///     This is an internal API that supports the Entity Framework Core infrastructure and not subject to
///     the same compatibility standards as public APIs. It may be changed or removed without notice in
///     any release. You should only use it directly in your code with extreme caution and knowing that
///     doing so can result in application failures when updating to a new Entity Framework Core release.
/// </summary>
public sealed partial class InternalEntityEntry : IUpdateEntry
{
    // ReSharper disable once FieldCanBeMadeReadOnly.Local
    private readonly StateData _stateData;
    private OriginalValues _originalValues;
    private RelationshipsSnapshot _relationshipsSnapshot;
    private SidecarValues _temporaryValues;
    private SidecarValues _storeGeneratedValues;
    private readonly ISnapshot _shadowValues;

    /// <summary>
    ///     This is an internal API that supports the Entity Framework Core infrastructure and not subject to
    ///     the same compatibility standards as public APIs. It may be changed or removed without notice in
    ///     any release. You should only use it directly in your code with extreme caution and knowing that
    ///     doing so can result in application failures when updating to a new Entity Framework Core release.
    /// </summary>
    public InternalEntityEntry(
        IStateManager stateManager,
        IEntityType entityType,
        object entity)
    {
        StateManager = stateManager;
        EntityType = entityType;
        Entity = entity;
        _shadowValues = entityType.GetEmptyShadowValuesFactory()();
        _stateData = new StateData(entityType.PropertyCount(), entityType.NavigationCount());

        MarkShadowPropertiesNotSet(entityType);
    }

    /// <summary>
    ///     This is an internal API that supports the Entity Framework Core infrastructure and not subject to
    ///     the same compatibility standards as public APIs. It may be changed or removed without notice in
    ///     any release. You should only use it directly in your code with extreme caution and knowing that
    ///     doing so can result in application failures when updating to a new Entity Framework Core release.
    /// </summary>
    public InternalEntityEntry(
        IStateManager stateManager,
        IEntityType entityType,
        object entity,
        in ValueBuffer valueBuffer)
    {
        StateManager = stateManager;
        EntityType = entityType;
        Entity = entity;
        _shadowValues = ((IRuntimeEntityType)entityType).ShadowValuesFactory(valueBuffer);
        _stateData = new StateData(entityType.PropertyCount(), entityType.NavigationCount());
    }

    /// <summary>
    ///     This is an internal API that supports the Entity Framework Core infrastructure and not subject to
    ///     the same compatibility standards as public APIs. It may be changed or removed without notice in
    ///     any release. You should only use it directly in your code with extreme caution and knowing that
    ///     doing so can result in application failures when updating to a new Entity Framework Core release.
    /// </summary>
    public object Entity { get; }

    /// <summary>
    ///     This is an internal API that supports the Entity Framework Core infrastructure and not subject to
    ///     the same compatibility standards as public APIs. It may be changed or removed without notice in
    ///     any release. You should only use it directly in your code with extreme caution and knowing that
    ///     doing so can result in application failures when updating to a new Entity Framework Core release.
    /// </summary>
    void IUpdateEntry.SetOriginalValue(IProperty property, object? value)
        => SetOriginalValue(property, value);

    /// <summary>
    ///     This is an internal API that supports the Entity Framework Core infrastructure and not subject to
    ///     the same compatibility standards as public APIs. It may be changed or removed without notice in
    ///     any release. You should only use it directly in your code with extreme caution and knowing that
    ///     doing so can result in application failures when updating to a new Entity Framework Core release.
    /// </summary>
    void IUpdateEntry.SetPropertyModified(IProperty property)
        => SetPropertyModified(property);

    /// <summary>
    ///     This is an internal API that supports the Entity Framework Core infrastructure and not subject to
    ///     the same compatibility standards as public APIs. It may be changed or removed without notice in
    ///     any release. You should only use it directly in your code with extreme caution and knowing that
    ///     doing so can result in application failures when updating to a new Entity Framework Core release.
    /// </summary>
    public IEntityType EntityType { [DebuggerStepThrough] get; }

    /// <summary>
    ///     This is an internal API that supports the Entity Framework Core infrastructure and not subject to
    ///     the same compatibility standards as public APIs. It may be changed or removed without notice in
    ///     any release. You should only use it directly in your code with extreme caution and knowing that
    ///     doing so can result in application failures when updating to a new Entity Framework Core release.
    /// </summary>
    EntityState IUpdateEntry.EntityState
    {
        get => EntityState;
        set => SetEntityState(value, modifyProperties: false);
    }

    /// <summary>
    ///     This is an internal API that supports the Entity Framework Core infrastructure and not subject to
    ///     the same compatibility standards as public APIs. It may be changed or removed without notice in
    ///     any release. You should only use it directly in your code with extreme caution and knowing that
    ///     doing so can result in application failures when updating to a new Entity Framework Core release.
    /// </summary>
    public IStateManager StateManager { [DebuggerStepThrough] get; }

    /// <summary>
    ///     This is an internal API that supports the Entity Framework Core infrastructure and not subject to
    ///     the same compatibility standards as public APIs. It may be changed or removed without notice in
    ///     any release. You should only use it directly in your code with extreme caution and knowing that
    ///     doing so can result in application failures when updating to a new Entity Framework Core release.
    /// </summary>
    public InternalEntityEntry? SharedIdentityEntry { get; set; }

    /// <summary>
    ///     This is an internal API that supports the Entity Framework Core infrastructure and not subject to
    ///     the same compatibility standards as public APIs. It may be changed or removed without notice in
    ///     any release. You should only use it directly in your code with extreme caution and knowing that
    ///     doing so can result in application failures when updating to a new Entity Framework Core release.
    /// </summary>
    public void SetEntityState(
        EntityState entityState,
        bool acceptChanges = false,
        bool modifyProperties = true,
        EntityState? forceStateWhenUnknownKey = null)
    {
        var oldState = _stateData.EntityState;
        var adding = PrepareForAdd(entityState);

        entityState = PropagateToUnknownKey(oldState, entityState, adding, forceStateWhenUnknownKey);

        if (adding || oldState is EntityState.Detached)
        {
            StateManager.ValueGenerationManager.Generate(this, includePrimaryKey: adding);
        }

        SetEntityState(oldState, entityState, acceptChanges, modifyProperties);
    }

    /// <summary>
    ///     This is an internal API that supports the Entity Framework Core infrastructure and not subject to
    ///     the same compatibility standards as public APIs. It may be changed or removed without notice in
    ///     any release. You should only use it directly in your code with extreme caution and knowing that
    ///     doing so can result in application failures when updating to a new Entity Framework Core release.
    /// </summary>
    public async Task SetEntityStateAsync(
        EntityState entityState,
        bool acceptChanges = false,
        bool modifyProperties = true,
        EntityState? forceStateWhenUnknownKey = null,
        CancellationToken cancellationToken = default)
    {
        var oldState = _stateData.EntityState;
        var adding = PrepareForAdd(entityState);

        entityState = PropagateToUnknownKey(oldState, entityState, adding, forceStateWhenUnknownKey);

        if (adding || oldState is EntityState.Detached)
        {
            await StateManager.ValueGenerationManager.GenerateAsync(this, includePrimaryKey: adding, cancellationToken)
                .ConfigureAwait(false);
        }

        SetEntityState(oldState, entityState, acceptChanges, modifyProperties);
    }

    private EntityState PropagateToUnknownKey(
        EntityState oldState,
        EntityState entityState,
        bool adding,
        EntityState? forceStateWhenUnknownKey)
    {
        var keyUnknown = IsKeyUnknown;

        if (adding
            || (oldState == EntityState.Detached
                && keyUnknown))
        {
            var principalEntry = StateManager.ValueGenerationManager.Propagate(this);

            if (forceStateWhenUnknownKey.HasValue
                && keyUnknown
                && principalEntry != null
                && principalEntry.EntityState != EntityState.Detached
                && principalEntry.EntityState != EntityState.Deleted)
            {
                entityState = principalEntry.EntityState == EntityState.Added
                    ? EntityState.Added
                    : forceStateWhenUnknownKey.Value;
            }
        }

        return entityState;
    }

    private bool PrepareForAdd(EntityState newState)
    {
        if (newState != EntityState.Added
            || EntityState == EntityState.Added)
        {
            return false;
        }

        if (EntityState == EntityState.Modified)
        {
            _stateData.FlagAllProperties(
                EntityType.PropertyCount(), PropertyFlag.Modified,
                flagged: false);
        }

        // Temporarily change the internal state to unknown so that key generation, including setting key values
        // can happen without constraints on changing read-only values kicking in
        _stateData.EntityState = EntityState.Detached;

        return true;
    }

    private void SetEntityState(EntityState oldState, EntityState newState, bool acceptChanges, bool modifyProperties)
    {
        var entityType = EntityType;

        // Prevent temp values from becoming permanent values
        if (oldState == EntityState.Added
            && newState != EntityState.Added
            && newState != EntityState.Detached)
        {
            // ReSharper disable once LoopCanBeConvertedToQuery
            foreach (var property in entityType.GetProperties())
            {
                if (property.IsKey() && HasTemporaryValue(property))
                {
                    throw new InvalidOperationException(
                        CoreStrings.TempValuePersists(
                            property.Name,
                            entityType.DisplayName(), newState));
                }
            }
        }

        // The entity state can be Modified even if some properties are not modified so always
        // set all properties to modified if the entity state is explicitly set to Modified.
        if (newState == EntityState.Modified
            && modifyProperties)
        {
            _stateData.FlagAllProperties(entityType.PropertyCount(), PropertyFlag.Modified, flagged: true);

            // Hot path; do not use LINQ
            foreach (var property in entityType.GetProperties())
            {
                if (property.GetAfterSaveBehavior() != PropertySaveBehavior.Save)
                {
                    _stateData.FlagProperty(property.GetIndex(), PropertyFlag.Modified, isFlagged: false);
                }
            }
        }

        if (oldState == newState)
        {
            return;
        }

        if (newState == EntityState.Unchanged)
        {
            _stateData.FlagAllProperties(
                entityType.PropertyCount(), PropertyFlag.Modified,
                flagged: false);
        }

        if (_stateData.EntityState != oldState)
        {
            _stateData.EntityState = oldState;
        }

        StateManager.StateChanging(this, newState);

        if (newState == EntityState.Unchanged
            && oldState == EntityState.Modified)
        {
            if (acceptChanges)
            {
                _originalValues.AcceptChanges(this);
            }
            else
            {
                _originalValues.RejectChanges(this);
            }
        }

        SetServiceProperties(oldState, newState);

        _stateData.EntityState = newState;

        // Save shared identity entity before it's detached
        var sharedIdentityEntry = SharedIdentityEntry;
        if (oldState == EntityState.Detached)
        {
            StateManager.StartTracking(this);
        }
        else if (newState == EntityState.Detached)
        {
            StateManager.StopTracking(this, oldState);
        }

        if ((newState == EntityState.Deleted
                || newState == EntityState.Detached)
            && HasConceptualNull)
        {
            _stateData.FlagAllProperties(entityType.PropertyCount(), PropertyFlag.Null, flagged: false);
        }

        if (oldState == EntityState.Detached
            || oldState == EntityState.Unchanged)
        {
            if (newState == EntityState.Added
                || newState == EntityState.Deleted
                || newState == EntityState.Modified)
            {
                StateManager.ChangedCount++;
            }
        }
        else if (newState == EntityState.Detached
                 || newState == EntityState.Unchanged)
        {
            StateManager.ChangedCount--;
        }

        FireStateChanged(oldState);

        HandleSharedIdentityEntry(newState);

        if ((newState == EntityState.Deleted
                || newState == EntityState.Detached)
            && sharedIdentityEntry == null
            && StateManager.CascadeDeleteTiming == CascadeTiming.Immediate)
        {
            StateManager.CascadeDelete(this, force: false);
        }
    }

    private void HandleSharedIdentityEntry(EntityState newState)
    {
        var sharedIdentityEntry = SharedIdentityEntry;
        if (sharedIdentityEntry == null)
        {
            return;
        }

        switch (newState)
        {
            case EntityState.Unchanged:
                sharedIdentityEntry.SetEntityState(EntityState.Detached);
                break;
            case EntityState.Added:
            case EntityState.Modified:
                if (sharedIdentityEntry.EntityState == EntityState.Added
                    || sharedIdentityEntry.EntityState == EntityState.Modified)
                {
                    if (StateManager.SensitiveLoggingEnabled)
                    {
                        throw new InvalidOperationException(
                            CoreStrings.IdentityConflictSensitive(
                                EntityType.DisplayName(),
                                this.BuildCurrentValuesString(EntityType.FindPrimaryKey()!.Properties)));
                    }

                    throw new InvalidOperationException(
                        CoreStrings.IdentityConflict(
                            EntityType.DisplayName(),
                            EntityType.FindPrimaryKey()!.Properties.Format()));
                }

                break;
        }
    }

    private void FireStateChanged(EntityState oldState)
    {
        StateManager.InternalEntityEntryNotifier.StateChanged(this, oldState, fromQuery: false);

        if (oldState != EntityState.Detached)
        {
            StateManager.OnStateChanged(this, oldState);
        }
        else
        {
            StateManager.OnTracked(this, fromQuery: false);
        }
    }

    private void SetServiceProperties(EntityState oldState, EntityState newState)
    {
        if (oldState == EntityState.Detached)
        {
            foreach (var serviceProperty in EntityType.GetServiceProperties())
            {
                this[serviceProperty]
                    = serviceProperty
                        .ParameterBinding
                        .ServiceDelegate(
                            new MaterializationContext(
                                ValueBuffer.Empty,
                                StateManager.Context),
                            EntityType,
                            Entity);
            }
        }
        else if (newState == EntityState.Detached)
        {
            foreach (var serviceProperty in EntityType.GetServiceProperties())
            {
                this[serviceProperty] = null;
            }
        }
    }

    /// <summary>
    ///     This is an internal API that supports the Entity Framework Core infrastructure and not subject to
    ///     the same compatibility standards as public APIs. It may be changed or removed without notice in
    ///     any release. You should only use it directly in your code with extreme caution and knowing that
    ///     doing so can result in application failures when updating to a new Entity Framework Core release.
    /// </summary>
    public void MarkUnchangedFromQuery()
    {
        StateManager.InternalEntityEntryNotifier.StateChanging(this, EntityState.Unchanged);

        _stateData.EntityState = EntityState.Unchanged;

        StateManager.InternalEntityEntryNotifier.StateChanged(this, EntityState.Detached, fromQuery: true);

        StateManager.OnTracked(this, fromQuery: true);

        StateManager.InternalEntityEntryNotifier.TrackedFromQuery(this);
    }

    /// <summary>
    ///     This is an internal API that supports the Entity Framework Core infrastructure and not subject to
    ///     the same compatibility standards as public APIs. It may be changed or removed without notice in
    ///     any release. You should only use it directly in your code with extreme caution and knowing that
    ///     doing so can result in application failures when updating to a new Entity Framework Core release.
    /// </summary>
    public EntityState EntityState
        => _stateData.EntityState;

    /// <summary>
    ///     This is an internal API that supports the Entity Framework Core infrastructure and not subject to
    ///     the same compatibility standards as public APIs. It may be changed or removed without notice in
    ///     any release. You should only use it directly in your code with extreme caution and knowing that
    ///     doing so can result in application failures when updating to a new Entity Framework Core release.
    /// </summary>
    public bool IsModified(IProperty property)
    {
        var propertyIndex = property.GetIndex();

        return _stateData.EntityState == EntityState.Modified
            && _stateData.IsPropertyFlagged(propertyIndex, PropertyFlag.Modified)
            && !_stateData.IsPropertyFlagged(propertyIndex, PropertyFlag.Unknown);
    }

    /// <summary>
    ///     This is an internal API that supports the Entity Framework Core infrastructure and not subject to
    ///     the same compatibility standards as public APIs. It may be changed or removed without notice in
    ///     any release. You should only use it directly in your code with extreme caution and knowing that
    ///     doing so can result in application failures when updating to a new Entity Framework Core release.
    /// </summary>
    public bool IsUnknown(IProperty property)
        => _stateData.IsPropertyFlagged(property.GetIndex(), PropertyFlag.Unknown);

    /// <summary>
    ///     This is an internal API that supports the Entity Framework Core infrastructure and not subject to
    ///     the same compatibility standards as public APIs. It may be changed or removed without notice in
    ///     any release. You should only use it directly in your code with extreme caution and knowing that
    ///     doing so can result in application failures when updating to a new Entity Framework Core release.
    /// </summary>
    public void SetPropertyModified(
        IProperty property,
        bool changeState = true,
        bool isModified = true,
        bool isConceptualNull = false,
        bool acceptChanges = false)
    {
        var propertyIndex = property.GetIndex();
        _stateData.FlagProperty(propertyIndex, PropertyFlag.Unknown, false);

        var currentState = _stateData.EntityState;

        if (currentState == EntityState.Added
            || currentState == EntityState.Detached
            || !changeState)
        {
            var index = property.GetOriginalValueIndex();
            if (index != -1
                && !IsConceptualNull(property))
            {
                SetOriginalValue(property, this[property], index);
            }
        }

        if (currentState == EntityState.Added)
        {
            return;
        }

        if (changeState
            && !isConceptualNull
            && isModified
            && !StateManager.SavingChanges
            && property.IsKey()
            && property.GetAfterSaveBehavior() == PropertySaveBehavior.Throw)
        {
            throw new InvalidOperationException(CoreStrings.KeyReadOnly(property.Name, EntityType.DisplayName()));
        }

        if (currentState == EntityState.Deleted)
        {
            return;
        }

        if (changeState)
        {
            if (!isModified
                && currentState != EntityState.Detached
                && property.GetOriginalValueIndex() != -1)
            {
                if (acceptChanges)
                {
                    SetOriginalValue(property, GetCurrentValue(property));
                }

                SetProperty(property, GetOriginalValue(property), isMaterialization: false, setModified: false);
            }

            _stateData.FlagProperty(propertyIndex, PropertyFlag.Modified, isModified);
        }

        if (isModified
            && (currentState == EntityState.Unchanged
                || currentState == EntityState.Detached))
        {
            if (changeState)
            {
                StateManager.StateChanging(this, EntityState.Modified);

                SetServiceProperties(currentState, EntityState.Modified);

                _stateData.EntityState = EntityState.Modified;

                if (currentState == EntityState.Detached)
                {
                    StateManager.StartTracking(this);
                }
            }

            if (changeState)
            {
                StateManager.ChangedCount++;
                FireStateChanged(currentState);
            }
        }
        else if (currentState == EntityState.Modified
                 && changeState
                 && !isModified
                 && !_stateData.AnyPropertiesFlagged(PropertyFlag.Modified))
        {
            StateManager.StateChanging(this, EntityState.Unchanged);
            _stateData.EntityState = EntityState.Unchanged;
            StateManager.ChangedCount--;
            FireStateChanged(currentState);
        }
    }

    /// <summary>
    ///     This is an internal API that supports the Entity Framework Core infrastructure and not subject to
    ///     the same compatibility standards as public APIs. It may be changed or removed without notice in
    ///     any release. You should only use it directly in your code with extreme caution and knowing that
    ///     doing so can result in application failures when updating to a new Entity Framework Core release.
    /// </summary>
    public bool HasConceptualNull
        => _stateData.AnyPropertiesFlagged(PropertyFlag.Null);

    /// <summary>
    ///     This is an internal API that supports the Entity Framework Core infrastructure and not subject to
    ///     the same compatibility standards as public APIs. It may be changed or removed without notice in
    ///     any release. You should only use it directly in your code with extreme caution and knowing that
    ///     doing so can result in application failures when updating to a new Entity Framework Core release.
    /// </summary>
    public bool IsConceptualNull(IProperty property)
        => _stateData.IsPropertyFlagged(property.GetIndex(), PropertyFlag.Null);

    /// <summary>
    ///     This is an internal API that supports the Entity Framework Core infrastructure and not subject to
    ///     the same compatibility standards as public APIs. It may be changed or removed without notice in
    ///     any release. You should only use it directly in your code with extreme caution and knowing that
    ///     doing so can result in application failures when updating to a new Entity Framework Core release.
    /// </summary>
    public bool HasTemporaryValue(IProperty property)
        => GetValueType(property) == CurrentValueType.Temporary;

    /// <summary>
    ///     This is an internal API that supports the Entity Framework Core infrastructure and not subject to
    ///     the same compatibility standards as public APIs. It may be changed or removed without notice in
    ///     any release. You should only use it directly in your code with extreme caution and knowing that
    ///     doing so can result in application failures when updating to a new Entity Framework Core release.
    /// </summary>
    public void PropagateValue(
        InternalEntityEntry principalEntry,
        IProperty principalProperty,
        IProperty dependentProperty,
        bool isMaterialization = false,
        bool setModified = true)
    {
        var principalValue = principalEntry[principalProperty];
        if (principalEntry.HasTemporaryValue(principalProperty))
        {
            if (principalEntry._stateData.IsPropertyFlagged(principalProperty.GetIndex(), PropertyFlag.IsTemporary))
            {
                SetProperty(dependentProperty, principalValue, isMaterialization, setModified);
                _stateData.FlagProperty(dependentProperty.GetIndex(), PropertyFlag.IsTemporary, true);
            }
            else
            {
                SetTemporaryValue(dependentProperty, principalValue);
            }
        }
        else if (principalEntry.GetValueType(principalProperty) == CurrentValueType.StoreGenerated)
        {
            SetStoreGeneratedValue(dependentProperty, principalValue);
        }
        else
        {
            SetProperty(dependentProperty, principalValue, isMaterialization, setModified);
            _stateData.FlagProperty(dependentProperty.GetIndex(), PropertyFlag.IsTemporary, false);
        }
    }

    private CurrentValueType GetValueType(
        IProperty property,
        Func<object?, object?, bool>? equals = null)
    {
        if (_stateData.IsPropertyFlagged(property.GetIndex(), PropertyFlag.IsTemporary))
        {
            return CurrentValueType.Temporary;
        }

        var tempIndex = property.GetStoreGeneratedIndex();
        if (tempIndex == -1)
        {
            return CurrentValueType.Normal;
        }

        if (!PropertyHasDefaultValue(property))
        {
            return CurrentValueType.Normal;
        }

        equals ??= ValuesEqualFunc(property);
        var defaultValue = property.ClrType.GetDefaultValue();
        var value = ReadPropertyValue(property);
        if (!equals(value, defaultValue))
        {
            return CurrentValueType.Normal;
        }

        if (_storeGeneratedValues.TryGetValue(tempIndex, out value)
            && !equals(value, defaultValue))
        {
            return CurrentValueType.StoreGenerated;
        }

        if (_temporaryValues.TryGetValue(tempIndex, out value)
            && !equals(value, defaultValue))
        {
            return CurrentValueType.Temporary;
        }

        return CurrentValueType.Normal;
    }

    /// <summary>
    ///     This is an internal API that supports the Entity Framework Core infrastructure and not subject to
    ///     the same compatibility standards as public APIs. It may be changed or removed without notice in
    ///     any release. You should only use it directly in your code with extreme caution and knowing that
    ///     doing so can result in application failures when updating to a new Entity Framework Core release.
    /// </summary>
    public void SetTemporaryValue(IProperty property, object? value, bool setModified = true)
    {
        if (property.GetStoreGeneratedIndex() == -1)
        {
            throw new InvalidOperationException(
                CoreStrings.TempValue(property.Name, EntityType.DisplayName()));
        }

        SetProperty(property, value, isMaterialization: false, setModified, isCascadeDelete: false, CurrentValueType.Temporary);
    }

    /// <summary>
    ///     This is an internal API that supports the Entity Framework Core infrastructure and not subject to
    ///     the same compatibility standards as public APIs. It may be changed or removed without notice in
    ///     any release. You should only use it directly in your code with extreme caution and knowing that
    ///     doing so can result in application failures when updating to a new Entity Framework Core release.
    /// </summary>
    public void MarkAsTemporary(IProperty property, bool temporary)
        => _stateData.FlagProperty(property.GetIndex(), PropertyFlag.IsTemporary, temporary);

    /// <summary>
    ///     This is an internal API that supports the Entity Framework Core infrastructure and not subject to
    ///     the same compatibility standards as public APIs. It may be changed or removed without notice in
    ///     any release. You should only use it directly in your code with extreme caution and knowing that
    ///     doing so can result in application failures when updating to a new Entity Framework Core release.
    /// </summary>
    public void SetStoreGeneratedValue(IProperty property, object? value)
    {
        if (property.GetStoreGeneratedIndex() == -1)
        {
            throw new InvalidOperationException(
                CoreStrings.StoreGenValue(property.Name, EntityType.DisplayName()));
        }

        SetProperty(
            property,
            value,
            isMaterialization: false,
            setModified: true,
            isCascadeDelete: false,
            CurrentValueType.StoreGenerated);
    }

    /// <summary>
    ///     This is an internal API that supports the Entity Framework Core infrastructure and not subject to
    ///     the same compatibility standards as public APIs. It may be changed or removed without notice in
    ///     any release. You should only use it directly in your code with extreme caution and knowing that
    ///     doing so can result in application failures when updating to a new Entity Framework Core release.
    /// </summary>
    private void MarkShadowPropertiesNotSet(IEntityType entityType)
    {
        foreach (var property in entityType.GetProperties())
        {
            if (property.IsShadowProperty())
            {
                _stateData.FlagProperty(property.GetIndex(), PropertyFlag.Unknown, true);
            }
        }
    }

    /// <summary>
    ///     This is an internal API that supports the Entity Framework Core infrastructure and not subject to
    ///     the same compatibility standards as public APIs. It may be changed or removed without notice in
    ///     any release. You should only use it directly in your code with extreme caution and knowing that
    ///     doing so can result in application failures when updating to a new Entity Framework Core release.
    /// </summary>
    public void MarkUnknown(IProperty property)
        => _stateData.FlagProperty(property.GetIndex(), PropertyFlag.Unknown, true);

    internal static readonly MethodInfo ReadShadowValueMethod
        = typeof(InternalEntityEntry).GetTypeInfo().GetDeclaredMethod(nameof(ReadShadowValue))!;

    /// <summary>
    ///     This is an internal API that supports the Entity Framework Core infrastructure and not subject to
    ///     the same compatibility standards as public APIs. It may be changed or removed without notice in
    ///     any release. You should only use it directly in your code with extreme caution and knowing that
    ///     doing so can result in application failures when updating to a new Entity Framework Core release.
    /// </summary>
    private T ReadShadowValue<T>(int shadowIndex)
        => _shadowValues.GetValue<T>(shadowIndex);

    internal static readonly MethodInfo ReadOriginalValueMethod
        = typeof(InternalEntityEntry).GetTypeInfo().GetDeclaredMethod(nameof(ReadOriginalValue))!;

    [UsedImplicitly]
    private T ReadOriginalValue<T>(IProperty property, int originalValueIndex)
        => _originalValues.GetValue<T>(this, property, originalValueIndex);

    internal static readonly MethodInfo ReadRelationshipSnapshotValueMethod
        = typeof(InternalEntityEntry).GetTypeInfo().GetDeclaredMethod(nameof(ReadRelationshipSnapshotValue))!;

    [UsedImplicitly]
    private T ReadRelationshipSnapshotValue<T>(IPropertyBase propertyBase, int relationshipSnapshotIndex)
        => _relationshipsSnapshot.GetValue<T>(this, propertyBase, relationshipSnapshotIndex);

    internal static readonly MethodInfo ReadStoreGeneratedValueMethod
        = typeof(InternalEntityEntry).GetTypeInfo().GetDeclaredMethod(nameof(ReadStoreGeneratedValue))!;

    [UsedImplicitly]
    private T ReadStoreGeneratedValue<T>(int storeGeneratedIndex)
        => _storeGeneratedValues.GetValue<T>(storeGeneratedIndex);

    internal static readonly MethodInfo ReadTemporaryValueMethod
        = typeof(InternalEntityEntry).GetTypeInfo().GetDeclaredMethod(nameof(ReadTemporaryValue))!;

    [UsedImplicitly]
    private T ReadTemporaryValue<T>(int storeGeneratedIndex)
        => _temporaryValues.GetValue<T>(storeGeneratedIndex);

    internal static readonly MethodInfo GetCurrentValueMethod
        = typeof(InternalEntityEntry).GetTypeInfo().GetDeclaredMethods(nameof(GetCurrentValue)).Single(
            m => m.IsGenericMethod);

    /// <summary>
    ///     This is an internal API that supports the Entity Framework Core infrastructure and not subject to
    ///     the same compatibility standards as public APIs. It may be changed or removed without notice in
    ///     any release. You should only use it directly in your code with extreme caution and knowing that
    ///     doing so can result in application failures when updating to a new Entity Framework Core release.
    /// </summary>
    public TProperty GetCurrentValue<TProperty>(IPropertyBase propertyBase)
        => ((Func<InternalEntityEntry, TProperty>)propertyBase.GetPropertyAccessors().CurrentValueGetter)(this);

    /// <summary>
    ///     This is an internal API that supports the Entity Framework Core infrastructure and not subject to
    ///     the same compatibility standards as public APIs. It may be changed or removed without notice in
    ///     any release. You should only use it directly in your code with extreme caution and knowing that
    ///     doing so can result in application failures when updating to a new Entity Framework Core release.
    /// </summary>
    public TProperty GetOriginalValue<TProperty>(IProperty property)
        => ((Func<InternalEntityEntry, TProperty>)property.GetPropertyAccessors().OriginalValueGetter!)(this);

    /// <summary>
    ///     This is an internal API that supports the Entity Framework Core infrastructure and not subject to
    ///     the same compatibility standards as public APIs. It may be changed or removed without notice in
    ///     any release. You should only use it directly in your code with extreme caution and knowing that
    ///     doing so can result in application failures when updating to a new Entity Framework Core release.
    /// </summary>
    public TProperty GetRelationshipSnapshotValue<TProperty>(IPropertyBase propertyBase)
        => ((Func<IUpdateEntry, TProperty>)propertyBase.GetPropertyAccessors().RelationshipSnapshotGetter)(
            this);

    /// <summary>
    ///     This is an internal API that supports the Entity Framework Core infrastructure and not subject to
    ///     the same compatibility standards as public APIs. It may be changed or removed without notice in
    ///     any release. You should only use it directly in your code with extreme caution and knowing that
    ///     doing so can result in application failures when updating to a new Entity Framework Core release.
    /// </summary>
    public object? ReadPropertyValue(IPropertyBase propertyBase)
        => propertyBase.IsShadowProperty()
            ? _shadowValues[propertyBase.GetShadowIndex()]
            : propertyBase.GetGetter().GetClrValue(Entity);

    /// <summary>
    ///     This is an internal API that supports the Entity Framework Core infrastructure and not subject to
    ///     the same compatibility standards as public APIs. It may be changed or removed without notice in
    ///     any release. You should only use it directly in your code with extreme caution and knowing that
    ///     doing so can result in application failures when updating to a new Entity Framework Core release.
    /// </summary>
    private bool PropertyHasDefaultValue(IPropertyBase propertyBase)
        => propertyBase.IsShadowProperty()
            ? propertyBase.ClrType.IsDefaultValue(_shadowValues[propertyBase.GetShadowIndex()])
            : propertyBase.GetGetter().HasDefaultValue(Entity);

    /// <summary>
    ///     This is an internal API that supports the Entity Framework Core infrastructure and not subject to
    ///     the same compatibility standards as public APIs. It may be changed or removed without notice in
    ///     any release. You should only use it directly in your code with extreme caution and knowing that
    ///     doing so can result in application failures when updating to a new Entity Framework Core release.
    /// </summary>
    private void WritePropertyValue(
        IPropertyBase propertyBase,
        object? value,
        bool forMaterialization)
    {
        if (propertyBase.IsShadowProperty())
        {
            _shadowValues[propertyBase.GetShadowIndex()] = value;
        }
        else
        {
            var concretePropertyBase = (IRuntimePropertyBase)propertyBase;

            var setter = forMaterialization
                ? concretePropertyBase.MaterializationSetter
                : concretePropertyBase.Setter;

            setter.SetClrValue(Entity, value);
        }
    }

    /// <summary>
    ///     This is an internal API that supports the Entity Framework Core infrastructure and not subject to
    ///     the same compatibility standards as public APIs. It may be changed or removed without notice in
    ///     any release. You should only use it directly in your code with extreme caution and knowing that
    ///     doing so can result in application failures when updating to a new Entity Framework Core release.
    /// </summary>
    public object GetOrCreateCollection(INavigationBase navigationBase, bool forMaterialization)
        => navigationBase.IsShadowProperty()
            ? GetOrCreateCollectionTyped(navigationBase)
            : navigationBase.GetCollectionAccessor()!.GetOrCreate(Entity, forMaterialization);

    private ICollection<object> GetOrCreateCollectionTyped(INavigationBase navigation)
    {
        if (!(_shadowValues[navigation.GetShadowIndex()] is ICollection<object> collection))
        {
            collection = new HashSet<object>();
            _shadowValues[navigation.GetShadowIndex()] = collection;
        }

        return collection;
    }

    /// <summary>
    ///     This is an internal API that supports the Entity Framework Core infrastructure and not subject to
    ///     the same compatibility standards as public APIs. It may be changed or removed without notice in
    ///     any release. You should only use it directly in your code with extreme caution and knowing that
    ///     doing so can result in application failures when updating to a new Entity Framework Core release.
    /// </summary>
    public bool CollectionContains(INavigationBase navigationBase, InternalEntityEntry value)
        => navigationBase.IsShadowProperty()
            ? GetOrCreateCollectionTyped(navigationBase).Contains(value.Entity)
            : navigationBase.GetCollectionAccessor()!.Contains(Entity, value.Entity);

    /// <summary>
    ///     This is an internal API that supports the Entity Framework Core infrastructure and not subject to
    ///     the same compatibility standards as public APIs. It may be changed or removed without notice in
    ///     any release. You should only use it directly in your code with extreme caution and knowing that
    ///     doing so can result in application failures when updating to a new Entity Framework Core release.
    /// </summary>
    public bool AddToCollection(
        INavigationBase navigationBase,
        InternalEntityEntry value,
        bool forMaterialization)
    {
        if (!navigationBase.IsShadowProperty())
        {
            return navigationBase.GetCollectionAccessor()!.Add(Entity, value.Entity, forMaterialization);
        }

        var collection = GetOrCreateCollectionTyped(navigationBase);
        if (!collection.Contains(value.Entity))
        {
            collection.Add(value.Entity);
            return true;
        }

        return false;
    }

    /// <summary>
    ///     This is an internal API that supports the Entity Framework Core infrastructure and not subject to
    ///     the same compatibility standards as public APIs. It may be changed or removed without notice in
    ///     any release. You should only use it directly in your code with extreme caution and knowing that
    ///     doing so can result in application failures when updating to a new Entity Framework Core release.
    /// </summary>
    public bool RemoveFromCollection(INavigationBase navigationBase, InternalEntityEntry value)
        => navigationBase.IsShadowProperty()
            ? GetOrCreateCollectionTyped(navigationBase).Remove(value.Entity)
            : navigationBase.GetCollectionAccessor()!.Remove(Entity, value.Entity);

    /// <summary>
    ///     This is an internal API that supports the Entity Framework Core infrastructure and not subject to
    ///     the same compatibility standards as public APIs. It may be changed or removed without notice in
    ///     any release. You should only use it directly in your code with extreme caution and knowing that
    ///     doing so can result in application failures when updating to a new Entity Framework Core release.
    /// </summary>
    public object? GetCurrentValue(IPropertyBase propertyBase)
        => !(propertyBase is IProperty property) || !IsConceptualNull(property)
            ? this[propertyBase]
            : null;

    /// <summary>
    ///     This is an internal API that supports the Entity Framework Core infrastructure and not subject to
    ///     the same compatibility standards as public APIs. It may be changed or removed without notice in
    ///     any release. You should only use it directly in your code with extreme caution and knowing that
    ///     doing so can result in application failures when updating to a new Entity Framework Core release.
    /// </summary>
    public object? GetPreStoreGeneratedCurrentValue(IPropertyBase propertyBase)
        => !(propertyBase is IProperty property) || !IsConceptualNull(property)
            ? ReadPropertyValue(propertyBase)
            : null;

    /// <summary>
    ///     This is an internal API that supports the Entity Framework Core infrastructure and not subject to
    ///     the same compatibility standards as public APIs. It may be changed or removed without notice in
    ///     any release. You should only use it directly in your code with extreme caution and knowing that
    ///     doing so can result in application failures when updating to a new Entity Framework Core release.
    /// </summary>
    public object? GetOriginalValue(IPropertyBase propertyBase)
        => _originalValues.GetValue(this, (IProperty)propertyBase);

    /// <summary>
    ///     This is an internal API that supports the Entity Framework Core infrastructure and not subject to
    ///     the same compatibility standards as public APIs. It may be changed or removed without notice in
    ///     any release. You should only use it directly in your code with extreme caution and knowing that
    ///     doing so can result in application failures when updating to a new Entity Framework Core release.
    /// </summary>
    public object? GetRelationshipSnapshotValue(IPropertyBase propertyBase)
        => _relationshipsSnapshot.GetValue(this, propertyBase);

    /// <summary>
    ///     This is an internal API that supports the Entity Framework Core infrastructure and not subject to
    ///     the same compatibility standards as public APIs. It may be changed or removed without notice in
    ///     any release. You should only use it directly in your code with extreme caution and knowing that
    ///     doing so can result in application failures when updating to a new Entity Framework Core release.
    /// </summary>
    public void SetOriginalValue(
        IPropertyBase propertyBase,
        object? value,
        int index = -1)
    {
        EnsureOriginalValues();

        var property = (IProperty)propertyBase;

        _originalValues.SetValue(property, value, index);

        // If setting the original value results in the current value being different from the
        // original value, then mark the property as modified.
        if ((EntityState == EntityState.Unchanged
                || (EntityState == EntityState.Modified && !IsModified(property)))
            && !_stateData.IsPropertyFlagged(property.GetIndex(), PropertyFlag.Unknown))
        {
            ((StateManager as StateManager)?.ChangeDetector as ChangeDetector)?.DetectValueChange(this, property);
        }
    }

    /// <summary>
    ///     This is an internal API that supports the Entity Framework Core infrastructure and not subject to
    ///     the same compatibility standards as public APIs. It may be changed or removed without notice in
    ///     any release. You should only use it directly in your code with extreme caution and knowing that
    ///     doing so can result in application failures when updating to a new Entity Framework Core release.
    /// </summary>
    public void SetRelationshipSnapshotValue(IPropertyBase propertyBase, object? value)
    {
        EnsureRelationshipSnapshot();

        _relationshipsSnapshot.SetValue(propertyBase, value);
    }

    /// <summary>
    ///     This is an internal API that supports the Entity Framework Core infrastructure and not subject to
    ///     the same compatibility standards as public APIs. It may be changed or removed without notice in
    ///     any release. You should only use it directly in your code with extreme caution and knowing that
    ///     doing so can result in application failures when updating to a new Entity Framework Core release.
    /// </summary>
    public void EnsureOriginalValues()
    {
        if (_originalValues.IsEmpty)
        {
            _originalValues = new OriginalValues(this);
        }
    }

    /// <summary>
    ///     This is an internal API that supports the Entity Framework Core infrastructure and not subject to
    ///     the same compatibility standards as public APIs. It may be changed or removed without notice in
    ///     any release. You should only use it directly in your code with extreme caution and knowing that
    ///     doing so can result in application failures when updating to a new Entity Framework Core release.
    /// </summary>
    public void EnsureTemporaryValues()
    {
        if (_temporaryValues.IsEmpty)
        {
            _temporaryValues = new SidecarValues(((IRuntimeEntityType)EntityType).TemporaryValuesFactory(this));
        }
    }

    /// <summary>
    ///     This is an internal API that supports the Entity Framework Core infrastructure and not subject to
    ///     the same compatibility standards as public APIs. It may be changed or removed without notice in
    ///     any release. You should only use it directly in your code with extreme caution and knowing that
    ///     doing so can result in application failures when updating to a new Entity Framework Core release.
    /// </summary>
    public void EnsureStoreGeneratedValues()
    {
        if (_storeGeneratedValues.IsEmpty)
        {
            _storeGeneratedValues = new SidecarValues(((IRuntimeEntityType)EntityType).StoreGeneratedValuesFactory());
        }
    }

    /// <summary>
    ///     This is an internal API that supports the Entity Framework Core infrastructure and not subject to
    ///     the same compatibility standards as public APIs. It may be changed or removed without notice in
    ///     any release. You should only use it directly in your code with extreme caution and knowing that
    ///     doing so can result in application failures when updating to a new Entity Framework Core release.
    /// </summary>
    public void EnsureRelationshipSnapshot()
    {
        if (_relationshipsSnapshot.IsEmpty)
        {
            _relationshipsSnapshot = new RelationshipsSnapshot(this);
        }
    }

    /// <summary>
    ///     This is an internal API that supports the Entity Framework Core infrastructure and not subject to
    ///     the same compatibility standards as public APIs. It may be changed or removed without notice in
    ///     any release. You should only use it directly in your code with extreme caution and knowing that
    ///     doing so can result in application failures when updating to a new Entity Framework Core release.
    /// </summary>
    public bool HasOriginalValuesSnapshot
        => !_originalValues.IsEmpty;

    /// <summary>
    ///     This is an internal API that supports the Entity Framework Core infrastructure and not subject to
    ///     the same compatibility standards as public APIs. It may be changed or removed without notice in
    ///     any release. You should only use it directly in your code with extreme caution and knowing that
    ///     doing so can result in application failures when updating to a new Entity Framework Core release.
    /// </summary>
    public bool HasRelationshipSnapshot
        => !_relationshipsSnapshot.IsEmpty;

    /// <summary>
    ///     This is an internal API that supports the Entity Framework Core infrastructure and not subject to
    ///     the same compatibility standards as public APIs. It may be changed or removed without notice in
    ///     any release. You should only use it directly in your code with extreme caution and knowing that
    ///     doing so can result in application failures when updating to a new Entity Framework Core release.
    /// </summary>
    public void RemoveFromCollectionSnapshot(
        INavigationBase navigation,
        object removedEntity)
    {
        EnsureRelationshipSnapshot();
        _relationshipsSnapshot.RemoveFromCollection(navigation, removedEntity);
    }

    /// <summary>
    ///     This is an internal API that supports the Entity Framework Core infrastructure and not subject to
    ///     the same compatibility standards as public APIs. It may be changed or removed without notice in
    ///     any release. You should only use it directly in your code with extreme caution and knowing that
    ///     doing so can result in application failures when updating to a new Entity Framework Core release.
    /// </summary>
    public void AddToCollectionSnapshot(INavigationBase navigation, object addedEntity)
    {
        EnsureRelationshipSnapshot();
        _relationshipsSnapshot.AddToCollection(navigation, addedEntity);
    }

    /// <summary>
    ///     This is an internal API that supports the Entity Framework Core infrastructure and not subject to
    ///     the same compatibility standards as public APIs. It may be changed or removed without notice in
    ///     any release. You should only use it directly in your code with extreme caution and knowing that
    ///     doing so can result in application failures when updating to a new Entity Framework Core release.
    /// </summary>
    public void AddRangeToCollectionSnapshot(
        INavigationBase navigation,
        IEnumerable<object> addedEntities)
    {
        EnsureRelationshipSnapshot();
        _relationshipsSnapshot.AddRangeToCollection(navigation, addedEntities);
    }

    /// <summary>
    ///     This is an internal API that supports the Entity Framework Core infrastructure and not subject to
    ///     the same compatibility standards as public APIs. It may be changed or removed without notice in
    ///     any release. You should only use it directly in your code with extreme caution and knowing that
    ///     doing so can result in application failures when updating to a new Entity Framework Core release.
    /// </summary>
    public object? this[IPropertyBase propertyBase]
    {
        get
        {
            var storeGeneratedIndex = propertyBase.GetStoreGeneratedIndex();
            if (storeGeneratedIndex != -1)
            {
                var propertyClrType = propertyBase.ClrType;
                var defaultValue = propertyClrType.GetDefaultValue();
                var property = (IProperty)propertyBase;

                var equals = ValuesEqualFunc(property);

                if (_storeGeneratedValues.TryGetValue(storeGeneratedIndex, out var generatedValue)
                    && !equals(generatedValue, defaultValue))
                {
                    return generatedValue;
                }

                var value = ReadPropertyValue(propertyBase);
                if (equals(value, defaultValue))
                {
                    if (_temporaryValues.TryGetValue(storeGeneratedIndex, out generatedValue)
                        && !equals(generatedValue, defaultValue))
                    {
                        return generatedValue;
                    }
                }

                return value;
            }

            return ReadPropertyValue(propertyBase);
        }

        set => SetProperty(propertyBase, value, isMaterialization: false);
    }

    /// <summary>
    ///     This is an internal API that supports the Entity Framework Core infrastructure and not subject to
    ///     the same compatibility standards as public APIs. It may be changed or removed without notice in
    ///     any release. You should only use it directly in your code with extreme caution and knowing that
    ///     doing so can result in application failures when updating to a new Entity Framework Core release.
    /// </summary>
    public void SetProperty(
        IPropertyBase propertyBase,
        object? value,
        bool isMaterialization,
        bool setModified = true,
        bool isCascadeDelete = false)
        => SetProperty(propertyBase, value, isMaterialization, setModified, isCascadeDelete, CurrentValueType.Normal);

    private void SetProperty(
        IPropertyBase propertyBase,
        object? value,
        bool isMaterialization,
        bool setModified,
        bool isCascadeDelete,
        CurrentValueType valueType)
    {
        var currentValue = ReadPropertyValue(propertyBase);

        var asProperty = propertyBase as IProperty;
        int propertyIndex;
        CurrentValueType currentValueType;
        Func<object?, object?, bool> equals;

        if (asProperty != null)
        {
            propertyIndex = asProperty.GetIndex();
            equals = ValuesEqualFunc(asProperty);
            currentValueType = GetValueType(asProperty, equals);
        }
        else
        {
            propertyIndex = -1;
            equals = ReferenceEquals;
            currentValueType = CurrentValueType.Normal;
        }

        var valuesEqual = equals(currentValue, value);

        if (!valuesEqual
            || (propertyIndex != -1
                && (_stateData.IsPropertyFlagged(propertyIndex, PropertyFlag.Unknown)
                    || _stateData.IsPropertyFlagged(propertyIndex, PropertyFlag.Null)
                    || valueType != currentValueType)))
        {
            var writeValue = true;

            if (asProperty != null
                && valueType == CurrentValueType.Normal
                && (!asProperty.ClrType.IsNullableType()
                    || asProperty.GetContainingForeignKeys().Any(
                        fk => (fk.DeleteBehavior == DeleteBehavior.Cascade
                                || fk.DeleteBehavior == DeleteBehavior.ClientCascade)
                            && fk.DeclaringEntityType.IsAssignableFrom(EntityType))))
            {
                if (value == null)
                {
                    HandleNullForeignKey(asProperty, setModified, isCascadeDelete);
                    writeValue = false;
                }
                else
                {
                    _stateData.FlagProperty(propertyIndex, PropertyFlag.Null, isFlagged: false);
                }
            }

            if (writeValue)
            {
                StateManager.InternalEntityEntryNotifier.PropertyChanging(this, propertyBase);

                if (valueType == CurrentValueType.Normal)
                {
                    WritePropertyValue(propertyBase, value, isMaterialization);

                    switch (currentValueType)
                    {
                        case CurrentValueType.StoreGenerated:
                            if (!_storeGeneratedValues.IsEmpty)
                            {
                                var defaultValue = asProperty!.ClrType.GetDefaultValue();
                                var storeGeneratedIndex = asProperty.GetStoreGeneratedIndex();
                                _storeGeneratedValues.SetValue(asProperty, defaultValue, storeGeneratedIndex);
                            }

                            break;
                        case CurrentValueType.Temporary:
                            if (!_temporaryValues.IsEmpty)
                            {
                                var defaultValue = asProperty!.ClrType.GetDefaultValue();
                                var storeGeneratedIndex = asProperty.GetStoreGeneratedIndex();
                                _temporaryValues.SetValue(asProperty, defaultValue, storeGeneratedIndex);
                            }

                            break;
                    }
                }
                else
                {
                    var storeGeneratedIndex = asProperty!.GetStoreGeneratedIndex();
                    Check.DebugAssert(storeGeneratedIndex >= 0, $"storeGeneratedIndex is {storeGeneratedIndex}");

                    if (valueType == CurrentValueType.StoreGenerated)
                    {
                        var defaultValue = asProperty!.ClrType.GetDefaultValue();
                        if (!equals(currentValue, defaultValue))
                        {
                            WritePropertyValue(asProperty, defaultValue, isMaterialization);
                        }

                        EnsureStoreGeneratedValues();
                        _storeGeneratedValues.SetValue(asProperty, value, storeGeneratedIndex);
                    }
                    else
                    {
                        var defaultValue = asProperty!.ClrType.GetDefaultValue();
                        if (!equals(currentValue, defaultValue))
                        {
                            WritePropertyValue(asProperty, defaultValue, isMaterialization);
                        }

                        if (_storeGeneratedValues.TryGetValue(storeGeneratedIndex, out var generatedValue)
                            && !equals(generatedValue, defaultValue))
                        {
                            _storeGeneratedValues.SetValue(asProperty, defaultValue, storeGeneratedIndex);
                        }

                        EnsureTemporaryValues();
                        _temporaryValues.SetValue(asProperty, value, storeGeneratedIndex);
                    }
                }

                if (propertyIndex != -1)
                {
                    if (_stateData.IsPropertyFlagged(propertyIndex, PropertyFlag.Unknown))
                    {
                        if (!_originalValues.IsEmpty)
                        {
                            SetOriginalValue(propertyBase, value);
                        }

                        _stateData.FlagProperty(propertyIndex, PropertyFlag.Unknown, isFlagged: false);
                    }
                }

                if (propertyBase is INavigationBase navigation)
                {
                    if (!navigation.IsCollection)
                    {
                        SetIsLoaded(navigation, value != null);
                    }
                }

                StateManager.InternalEntityEntryNotifier.PropertyChanged(this, propertyBase, setModified);
            }
        }
    }

    /// <summary>
    ///     This is an internal API that supports the Entity Framework Core infrastructure and not subject to
    ///     the same compatibility standards as public APIs. It may be changed or removed without notice in
    ///     any release. You should only use it directly in your code with extreme caution and knowing that
    ///     doing so can result in application failures when updating to a new Entity Framework Core release.
    /// </summary>
    public void HandleNullForeignKey(
        IProperty property,
        bool setModified = false,
        bool isCascadeDelete = false)
    {
        if (EntityState != EntityState.Deleted
            && EntityState != EntityState.Detached)
        {
            _stateData.FlagProperty(property.GetIndex(), PropertyFlag.Null, isFlagged: true);

            if (setModified)
            {
                SetPropertyModified(
                    property, changeState: true, isModified: true,
                    isConceptualNull: true);
            }

            if (!isCascadeDelete
                && StateManager.DeleteOrphansTiming == CascadeTiming.Immediate)
            {
                HandleConceptualNulls(
                    StateManager.SensitiveLoggingEnabled,
                    force: false,
                    isCascadeDelete: false);
            }
        }
    }

    private static Func<object?, object?, bool> ValuesEqualFunc(IProperty property)
        => property.GetValueComparer().Equals;

    /// <summary>
    ///     This is an internal API that supports the Entity Framework Core infrastructure and not subject to
    ///     the same compatibility standards as public APIs. It may be changed or removed without notice in
    ///     any release. You should only use it directly in your code with extreme caution and knowing that
    ///     doing so can result in application failures when updating to a new Entity Framework Core release.
    /// </summary>
    public void AcceptChanges()
    {
        if (!_storeGeneratedValues.IsEmpty)
        {
            foreach (var property in EntityType.GetProperties())
            {
                var storeGeneratedIndex = property.GetStoreGeneratedIndex();
                if (storeGeneratedIndex != -1
                    && _storeGeneratedValues.TryGetValue(storeGeneratedIndex, out var value))
                {
                    var equals = ValuesEqualFunc(property);
                    var defaultValue = property.ClrType.GetDefaultValue();
                    if (!equals(value, defaultValue))
                    {
                        this[property] = value;
                    }
                }
            }

            _storeGeneratedValues = new SidecarValues();
            _temporaryValues = new SidecarValues();
        }

        _stateData.FlagAllProperties(EntityType.PropertyCount(), PropertyFlag.IsTemporary, false);
        _stateData.FlagAllProperties(EntityType.PropertyCount(), PropertyFlag.Unknown, false);

        var currentState = EntityState;
        switch (currentState)
        {
            case EntityState.Unchanged:
            case EntityState.Detached:
                return;
            case EntityState.Added:
            case EntityState.Modified:
                _originalValues.AcceptChanges(this);
                SharedIdentityEntry?.AcceptChanges();

                SetEntityState(EntityState.Unchanged, true);
                break;
            case EntityState.Deleted:
                SetEntityState(EntityState.Detached);
                break;
        }
    }

<<<<<<< HEAD
    /// <summary>
    ///     This is an internal API that supports the Entity Framework Core infrastructure and not subject to
    ///     the same compatibility standards as public APIs. It may be changed or removed without notice in
    ///     any release. You should only use it directly in your code with extreme caution and knowing that
    ///     doing so can result in application failures when updating to a new Entity Framework Core release.
    /// </summary>
    public InternalEntityEntry PrepareToSave()
    {
        var entityType = EntityType;
=======
        private readonly static bool _useOldBehavior27455 =
            AppContext.TryGetSwitch("Microsoft.EntityFrameworkCore.Issue27455", out var enabled27455) && enabled27455;

        /// <summary>
        ///     This is an internal API that supports the Entity Framework Core infrastructure and not subject to
        ///     the same compatibility standards as public APIs. It may be changed or removed without notice in
        ///     any release. You should only use it directly in your code with extreme caution and knowing that
        ///     doing so can result in application failures when updating to a new Entity Framework Core release.
        /// </summary>
        public InternalEntityEntry PrepareToSave()
        {
            var entityType = EntityType;
>>>>>>> 519f9a73

        if (EntityState == EntityState.Added)
        {
            foreach (var property in entityType.GetProperties())
            {
                if (property.GetBeforeSaveBehavior() == PropertySaveBehavior.Throw
                    && !HasTemporaryValue(property)
                    && !HasDefaultValue(property))
                {
                    throw new InvalidOperationException(
                        CoreStrings.PropertyReadOnlyBeforeSave(
                            property.Name,
                            EntityType.DisplayName()));
                }

                if (property.IsKey()
                    && property.IsForeignKey()
                    && _stateData.IsPropertyFlagged(property.GetIndex(), PropertyFlag.Unknown))
                {
                    if (property.GetContainingForeignKeys().Any(fk => fk.IsOwnership))
                    {
                        throw new InvalidOperationException(CoreStrings.SaveOwnedWithoutOwner(entityType.DisplayName()));
                    }

<<<<<<< HEAD
                    throw new InvalidOperationException(CoreStrings.UnknownKeyValue(entityType.DisplayName(), property.Name));
=======
                    if (property.IsKey()
                        && property.IsForeignKey()
                        && _stateData.IsPropertyFlagged(property.GetIndex(), PropertyFlag.Unknown)
                        && (_useOldBehavior27455 || !IsStoreGenerated(property)))
                    {
                        throw new InvalidOperationException(CoreStrings.UnknownKeyValue(entityType.DisplayName(), property.Name));
                    }
>>>>>>> 519f9a73
                }
            }
        }
        else if (EntityState == EntityState.Modified)
        {
            foreach (var property in entityType.GetProperties())
            {
                if (property.GetAfterSaveBehavior() == PropertySaveBehavior.Throw
                    && IsModified(property))
                {
                    throw new InvalidOperationException(
                        CoreStrings.PropertyReadOnlyAfterSave(
                            property.Name,
                            EntityType.DisplayName()));
                }

                CheckForUnknownKey(property);
            }
        }
        else if (EntityState == EntityState.Deleted)
        {
            foreach (var property in entityType.GetProperties())
            {
                CheckForUnknownKey(property);
            }
        }

        DiscardStoreGeneratedValues();

        return this;

        void CheckForUnknownKey(IProperty property)
        {
            if (property.IsKey()
                && _stateData.IsPropertyFlagged(property.GetIndex(), PropertyFlag.Unknown))
            {
                throw new InvalidOperationException(CoreStrings.UnknownShadowKeyValue(entityType.DisplayName(), property.Name));
            }
        }
    }

    /// <summary>
    ///     This is an internal API that supports the Entity Framework Core infrastructure and not subject to
    ///     the same compatibility standards as public APIs. It may be changed or removed without notice in
    ///     any release. You should only use it directly in your code with extreme caution and knowing that
    ///     doing so can result in application failures when updating to a new Entity Framework Core release.
    /// </summary>
    public void HandleConceptualNulls(bool sensitiveLoggingEnabled, bool force, bool isCascadeDelete)
    {
        var fks = new List<IForeignKey>();
        foreach (var foreignKey in EntityType.GetForeignKeys())
        {
            // ReSharper disable once LoopCanBeConvertedToQuery
            var properties = foreignKey.Properties;
            foreach (var property in properties)
            {
                if (_stateData.IsPropertyFlagged(property.GetIndex(), PropertyFlag.Null))
                {
                    if (properties.Any(p => p.IsNullable)
                        && foreignKey.DeleteBehavior != DeleteBehavior.Cascade
                        && foreignKey.DeleteBehavior != DeleteBehavior.ClientCascade)
                    {
                        foreach (var toNull in properties)
                        {
                            if (toNull.IsNullable)
                            {
                                this[toNull] = null;
                            }
                            else
                            {
                                _stateData.FlagProperty(toNull.GetIndex(), PropertyFlag.Null, isFlagged: false);
                            }
                        }
                    }
                    else if (EntityState != EntityState.Modified
                             || IsModified(property))
                    {
                        fks.Add(foreignKey);
                    }

                    break;
                }
            }
        }

        var cascadeFk = fks.FirstOrDefault(
            fk => fk.DeleteBehavior == DeleteBehavior.Cascade
                || fk.DeleteBehavior == DeleteBehavior.ClientCascade);
        if (cascadeFk != null
            && (force
                || (!isCascadeDelete
                    && StateManager.DeleteOrphansTiming != CascadeTiming.Never)))
        {
            var cascadeState = EntityState == EntityState.Added
                ? EntityState.Detached
                : EntityState.Deleted;

            if (StateManager.SensitiveLoggingEnabled)
            {
                StateManager.UpdateLogger.CascadeDeleteOrphanSensitive(
                    this, cascadeFk.PrincipalEntityType, cascadeState);
            }
            else
            {
                StateManager.UpdateLogger.CascadeDeleteOrphan(this, cascadeFk.PrincipalEntityType, cascadeState);
            }

            SetEntityState(cascadeState);
        }
        else if (fks.Count > 0)
        {
            var foreignKey = fks.First();

            if (sensitiveLoggingEnabled)
            {
                throw new InvalidOperationException(
                    CoreStrings.RelationshipConceptualNullSensitive(
                        foreignKey.PrincipalEntityType.DisplayName(),
                        EntityType.DisplayName(),
                        this.BuildOriginalValuesString(foreignKey.Properties)));
            }

            throw new InvalidOperationException(
                CoreStrings.RelationshipConceptualNull(
                    foreignKey.PrincipalEntityType.DisplayName(),
                    EntityType.DisplayName()));
        }
        else
        {
            var property = EntityType.GetProperties().FirstOrDefault(
                p => (EntityState != EntityState.Modified
                        || IsModified(p))
                    && _stateData.IsPropertyFlagged(p.GetIndex(), PropertyFlag.Null));

            if (property != null)
            {
                if (sensitiveLoggingEnabled)
                {
                    throw new InvalidOperationException(
                        CoreStrings.PropertyConceptualNullSensitive(
                            property.Name,
                            EntityType.DisplayName(),
                            this.BuildOriginalValuesString(new[] { property })));
                }

                throw new InvalidOperationException(
                    CoreStrings.PropertyConceptualNull(
                        property.Name,
                        EntityType.DisplayName()));
            }
        }
    }

    /// <summary>
    ///     This is an internal API that supports the Entity Framework Core infrastructure and not subject to
    ///     the same compatibility standards as public APIs. It may be changed or removed without notice in
    ///     any release. You should only use it directly in your code with extreme caution and knowing that
    ///     doing so can result in application failures when updating to a new Entity Framework Core release.
    /// </summary>
    public void DiscardStoreGeneratedValues()
    {
        if (!_storeGeneratedValues.IsEmpty)
        {
            _storeGeneratedValues = new SidecarValues();
        }
    }

    /// <summary>
    ///     This is an internal API that supports the Entity Framework Core infrastructure and not subject to
    ///     the same compatibility standards as public APIs. It may be changed or removed without notice in
    ///     any release. You should only use it directly in your code with extreme caution and knowing that
    ///     doing so can result in application failures when updating to a new Entity Framework Core release.
    /// </summary>
    public bool IsStoreGenerated(IProperty property)
        => (property.ValueGenerated.ForAdd()
                && EntityState == EntityState.Added
                && (property.GetBeforeSaveBehavior() == PropertySaveBehavior.Ignore
                    || HasTemporaryValue(property)
                    || HasDefaultValue(property)))
            || (property.ValueGenerated.ForUpdate()
                && (EntityState == EntityState.Modified || EntityState == EntityState.Deleted)
                && (property.GetAfterSaveBehavior() == PropertySaveBehavior.Ignore
                    || !IsModified(property)));

    /// <summary>
    ///     This is an internal API that supports the Entity Framework Core infrastructure and not subject to
    ///     the same compatibility standards as public APIs. It may be changed or removed without notice in
    ///     any release. You should only use it directly in your code with extreme caution and knowing that
    ///     doing so can result in application failures when updating to a new Entity Framework Core release.
    /// </summary>
    [MethodImpl(MethodImplOptions.AggressiveInlining)]
    public bool HasDefaultValue(IProperty property)
    {
        if (!PropertyHasDefaultValue(property))
        {
            return false;
        }

        var storeGeneratedIndex = property.GetStoreGeneratedIndex();
        if (storeGeneratedIndex == -1)
        {
            return true;
        }

        var defaultValue = property.ClrType.GetDefaultValue();
        var equals = ValuesEqualFunc(property);

        return (!_storeGeneratedValues.TryGetValue(storeGeneratedIndex, out var generatedValue)
                || equals(defaultValue, generatedValue))
            && (!_temporaryValues.TryGetValue(storeGeneratedIndex, out generatedValue)
                || equals(defaultValue, generatedValue));
    }

    /// <summary>
    ///     This is an internal API that supports the Entity Framework Core infrastructure and not subject to
    ///     the same compatibility standards as public APIs. It may be changed or removed without notice in
    ///     any release. You should only use it directly in your code with extreme caution and knowing that
    ///     doing so can result in application failures when updating to a new Entity Framework Core release.
    /// </summary>
    public (bool IsGenerated, bool IsSet) IsKeySet
    {
        get
        {
            var isGenerated = false;
            var keyProperties = EntityType.FindPrimaryKey()!.Properties;

            // ReSharper disable once ForCanBeConvertedToForeach
            // ReSharper disable once LoopCanBeConvertedToQuery
            for (var i = 0; i < keyProperties.Count; i++)
            {
                var keyProperty = keyProperties[i];
                var keyGenerated = keyProperty.ValueGenerated == ValueGenerated.OnAdd;

                if ((HasTemporaryValue(keyProperty)
                        || HasDefaultValue(keyProperty))
                    && (keyGenerated || keyProperty.FindGenerationProperty() != null))
                {
                    return (true, false);
                }

                if (keyGenerated)
                {
                    isGenerated = true;
                }
            }

            return (isGenerated, true);
        }
    }

    /// <summary>
    ///     This is an internal API that supports the Entity Framework Core infrastructure and not subject to
    ///     the same compatibility standards as public APIs. It may be changed or removed without notice in
    ///     any release. You should only use it directly in your code with extreme caution and knowing that
    ///     doing so can result in application failures when updating to a new Entity Framework Core release.
    /// </summary>
    public bool IsKeyUnknown
    {
        get
        {
            var keyProperties = EntityType.FindPrimaryKey()!.Properties;
            // ReSharper disable once ForCanBeConvertedToForeach
            // ReSharper disable once LoopCanBeConvertedToQuery
            for (var i = 0; i < keyProperties.Count; i++)
            {
                var keyProperty = keyProperties[i];
                if (_stateData.IsPropertyFlagged(keyProperty.GetIndex(), PropertyFlag.Unknown))
                {
                    return true;
                }
            }

            return false;
        }
    }

    /// <summary>
    ///     This is an internal API that supports the Entity Framework Core infrastructure and not subject to
    ///     the same compatibility standards as public APIs. It may be changed or removed without notice in
    ///     any release. You should only use it directly in your code with extreme caution and knowing that
    ///     doing so can result in application failures when updating to a new Entity Framework Core release.
    /// </summary>
    public EntityEntry ToEntityEntry()
        => new(this);

    /// <summary>
    ///     This is an internal API that supports the Entity Framework Core infrastructure and not subject to
    ///     the same compatibility standards as public APIs. It may be changed or removed without notice in
    ///     any release. You should only use it directly in your code with extreme caution and knowing that
    ///     doing so can result in application failures when updating to a new Entity Framework Core release.
    /// </summary>
    public void HandleINotifyPropertyChanging(
        object? sender,
        PropertyChangingEventArgs eventArgs)
    {
        foreach (var propertyBase in GetNotificationProperties(EntityType, eventArgs.PropertyName))
        {
            StateManager.InternalEntityEntryNotifier.PropertyChanging(this, propertyBase);
        }
    }

    /// <summary>
    ///     This is an internal API that supports the Entity Framework Core infrastructure and not subject to
    ///     the same compatibility standards as public APIs. It may be changed or removed without notice in
    ///     any release. You should only use it directly in your code with extreme caution and knowing that
    ///     doing so can result in application failures when updating to a new Entity Framework Core release.
    /// </summary>
    public void HandleINotifyPropertyChanged(
        object? sender,
        PropertyChangedEventArgs eventArgs)
    {
        foreach (var propertyBase in GetNotificationProperties(EntityType, eventArgs.PropertyName))
        {
            StateManager.InternalEntityEntryNotifier.PropertyChanged(this, propertyBase, setModified: true);
        }
    }

    private static IEnumerable<IPropertyBase> GetNotificationProperties(
        IEntityType entityType,
        string? propertyName)
    {
        if (string.IsNullOrEmpty(propertyName))
        {
            foreach (var property in entityType.GetProperties()
                         .Where(p => p.GetAfterSaveBehavior() == PropertySaveBehavior.Save))
            {
                yield return property;
            }

            foreach (var navigation in entityType.GetNavigations())
            {
                yield return navigation;
            }

            foreach (var navigation in entityType.GetSkipNavigations())
            {
                yield return navigation;
            }
        }
        else
        {
            // ReSharper disable once AssignNullToNotNullAttribute
            var property = entityType.FindProperty(propertyName)
                ?? entityType.FindNavigation(propertyName)
                ?? (IPropertyBase?)entityType.FindSkipNavigation(propertyName);

            if (property != null)
            {
                yield return property;
            }
        }
    }

    /// <summary>
    ///     This is an internal API that supports the Entity Framework Core infrastructure and not subject to
    ///     the same compatibility standards as public APIs. It may be changed or removed without notice in
    ///     any release. You should only use it directly in your code with extreme caution and knowing that
    ///     doing so can result in application failures when updating to a new Entity Framework Core release.
    /// </summary>
    public void HandleINotifyCollectionChanged(
        object? sender,
        NotifyCollectionChangedEventArgs eventArgs)
    {
        var navigation = EntityType.GetNavigations()
            .Concat<INavigationBase>(EntityType.GetSkipNavigations())
            .FirstOrDefault(n => n.IsCollection && this[n] == sender);

        if (navigation != null)
        {
            switch (eventArgs.Action)
            {
                case NotifyCollectionChangedAction.Add:
                    StateManager.InternalEntityEntryNotifier.NavigationCollectionChanged(
                        this,
                        navigation,
                        eventArgs.NewItems!.OfType<object>(),
                        Enumerable.Empty<object>());
                    break;
                case NotifyCollectionChangedAction.Remove:
                    StateManager.InternalEntityEntryNotifier.NavigationCollectionChanged(
                        this,
                        navigation,
                        Enumerable.Empty<object>(),
                        eventArgs.OldItems!.OfType<object>());
                    break;
                case NotifyCollectionChangedAction.Replace:
                    StateManager.InternalEntityEntryNotifier.NavigationCollectionChanged(
                        this,
                        navigation,
                        eventArgs.NewItems!.OfType<object>(),
                        eventArgs.OldItems!.OfType<object>());
                    break;
                case NotifyCollectionChangedAction.Reset:
                    throw new InvalidOperationException(CoreStrings.ResetNotSupported);
                // Note: ignoring Move since index not important
            }
        }
    }

    /// <summary>
    ///     This is an internal API that supports the Entity Framework Core infrastructure and not subject to
    ///     the same compatibility standards as public APIs. It may be changed or removed without notice in
    ///     any release. You should only use it directly in your code with extreme caution and knowing that
    ///     doing so can result in application failures when updating to a new Entity Framework Core release.
    /// </summary>
    public void SetIsLoaded(INavigationBase navigation, bool loaded = true)
    {
        if (!loaded
            && !navigation.IsCollection
            && this[navigation] != null)
        {
            throw new InvalidOperationException(
                CoreStrings.ReferenceMustBeLoaded(navigation.Name, navigation.DeclaringEntityType.DisplayName()));
        }

        _stateData.FlagProperty(navigation.GetIndex(), PropertyFlag.IsLoaded, isFlagged: loaded);

        foreach (var lazyLoaderProperty in EntityType.GetServiceProperties().Where(p => p.ClrType == typeof(ILazyLoader)))
        {
            ((ILazyLoader?)this[lazyLoaderProperty])?.SetLoaded(Entity, navigation.Name, loaded);
        }
    }

    /// <summary>
    ///     This is an internal API that supports the Entity Framework Core infrastructure and not subject to
    ///     the same compatibility standards as public APIs. It may be changed or removed without notice in
    ///     any release. You should only use it directly in your code with extreme caution and knowing that
    ///     doing so can result in application failures when updating to a new Entity Framework Core release.
    /// </summary>
    public bool IsLoaded(INavigationBase navigation)
        => _stateData.IsPropertyFlagged(navigation.GetIndex(), PropertyFlag.IsLoaded);

    /// <summary>
    ///     This is an internal API that supports the Entity Framework Core infrastructure and not subject to
    ///     the same compatibility standards as public APIs. It may be changed or removed without notice in
    ///     any release. You should only use it directly in your code with extreme caution and knowing that
    ///     doing so can result in application failures when updating to a new Entity Framework Core release.
    /// </summary>
    public override string ToString()
        => this.ToDebugString(ChangeTrackerDebugStringOptions.ShortDefault);

    /// <summary>
    ///     This is an internal API that supports the Entity Framework Core infrastructure and not subject to
    ///     the same compatibility standards as public APIs. It may be changed or removed without notice in
    ///     any release. You should only use it directly in your code with extreme caution and knowing that
    ///     doing so can result in application failures when updating to a new Entity Framework Core release.
    /// </summary>
    public DebugView DebugView
        => new(
            () => this.ToDebugString(ChangeTrackerDebugStringOptions.ShortDefault),
            () => this.ToDebugString());

    IUpdateEntry? IUpdateEntry.SharedIdentityEntry
        => SharedIdentityEntry;

    private enum CurrentValueType
    {
        Normal,
        StoreGenerated,
        Temporary
    }
}<|MERGE_RESOLUTION|>--- conflicted
+++ resolved
@@ -1444,7 +1444,9 @@
         }
     }
 
-<<<<<<< HEAD
+    private readonly static bool _useOldBehavior27455 =
+        AppContext.TryGetSwitch("Microsoft.EntityFrameworkCore.Issue27455", out var enabled27455) && enabled27455;
+
     /// <summary>
     ///     This is an internal API that supports the Entity Framework Core infrastructure and not subject to
     ///     the same compatibility standards as public APIs. It may be changed or removed without notice in
@@ -1454,20 +1456,6 @@
     public InternalEntityEntry PrepareToSave()
     {
         var entityType = EntityType;
-=======
-        private readonly static bool _useOldBehavior27455 =
-            AppContext.TryGetSwitch("Microsoft.EntityFrameworkCore.Issue27455", out var enabled27455) && enabled27455;
-
-        /// <summary>
-        ///     This is an internal API that supports the Entity Framework Core infrastructure and not subject to
-        ///     the same compatibility standards as public APIs. It may be changed or removed without notice in
-        ///     any release. You should only use it directly in your code with extreme caution and knowing that
-        ///     doing so can result in application failures when updating to a new Entity Framework Core release.
-        /// </summary>
-        public InternalEntityEntry PrepareToSave()
-        {
-            var entityType = EntityType;
->>>>>>> 519f9a73
 
         if (EntityState == EntityState.Added)
         {
@@ -1485,24 +1473,15 @@
 
                 if (property.IsKey()
                     && property.IsForeignKey()
-                    && _stateData.IsPropertyFlagged(property.GetIndex(), PropertyFlag.Unknown))
+                    && _stateData.IsPropertyFlagged(property.GetIndex(), PropertyFlag.Unknown)
+                    && (_useOldBehavior27455 || !IsStoreGenerated(property)))
                 {
                     if (property.GetContainingForeignKeys().Any(fk => fk.IsOwnership))
                     {
                         throw new InvalidOperationException(CoreStrings.SaveOwnedWithoutOwner(entityType.DisplayName()));
                     }
 
-<<<<<<< HEAD
                     throw new InvalidOperationException(CoreStrings.UnknownKeyValue(entityType.DisplayName(), property.Name));
-=======
-                    if (property.IsKey()
-                        && property.IsForeignKey()
-                        && _stateData.IsPropertyFlagged(property.GetIndex(), PropertyFlag.Unknown)
-                        && (_useOldBehavior27455 || !IsStoreGenerated(property)))
-                    {
-                        throw new InvalidOperationException(CoreStrings.UnknownKeyValue(entityType.DisplayName(), property.Name));
-                    }
->>>>>>> 519f9a73
                 }
             }
         }
