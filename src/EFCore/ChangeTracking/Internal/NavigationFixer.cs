// Licensed to the .NET Foundation under one or more agreements.
// The .NET Foundation licenses this file to you under the MIT license.

using System.Collections;
using Microsoft.EntityFrameworkCore.Metadata.Internal;

namespace Microsoft.EntityFrameworkCore.ChangeTracking.Internal;

/// <summary>
///     This is an internal API that supports the Entity Framework Core infrastructure and not subject to
///     the same compatibility standards as public APIs. It may be changed or removed without notice in
///     any release. You should only use it directly in your code with extreme caution and knowing that
///     doing so can result in application failures when updating to a new Entity Framework Core release.
/// </summary>
public class NavigationFixer : INavigationFixer
{
    private IList<(
            InternalEntityEntry Entry,
            InternalEntityEntry OtherEntry,
            ISkipNavigation SkipNavigation,
            bool FromQuery,
            bool SetModified)>? _danglingJoinEntities;

    private readonly IEntityGraphAttacher _attacher;
    private bool _inFixup;
    private bool _inAttachGraph;

    /// <summary>
    ///     This is an internal API that supports the Entity Framework Core infrastructure and not subject to
    ///     the same compatibility standards as public APIs. It may be changed or removed without notice in
    ///     any release. You should only use it directly in your code with extreme caution and knowing that
    ///     doing so can result in application failures when updating to a new Entity Framework Core release.
    /// </summary>
    public NavigationFixer(IEntityGraphAttacher attacher)
    {
<<<<<<< HEAD
        _attacher = attacher;
    }

    /// <summary>
    ///     This is an internal API that supports the Entity Framework Core infrastructure and not subject to
    ///     the same compatibility standards as public APIs. It may be changed or removed without notice in
    ///     any release. You should only use it directly in your code with extreme caution and knowing that
    ///     doing so can result in application failures when updating to a new Entity Framework Core release.
    /// </summary>
    public virtual bool BeginDelayedFixup()
    {
        if (_inAttachGraph)
=======
        private IList<Action>? _danglingJoinEntities;
        private readonly IChangeDetector _changeDetector;
        private readonly IEntityGraphAttacher _attacher;
        private bool _inFixup;
        private bool _inAttachGraph;

        private readonly bool _useOldBehavior26779
            = AppContext.TryGetSwitch("Microsoft.EntityFrameworkCore.Issue26779", out var enabled) && enabled;

        /// <summary>
        ///     This is an internal API that supports the Entity Framework Core infrastructure and not subject to
        ///     the same compatibility standards as public APIs. It may be changed or removed without notice in
        ///     any release. You should only use it directly in your code with extreme caution and knowing that
        ///     doing so can result in application failures when updating to a new Entity Framework Core release.
        /// </summary>
        public NavigationFixer(
            IChangeDetector changeDetector,
            IEntityGraphAttacher attacher)
>>>>>>> eac367ae
        {
            return false;
        }

        if (_danglingJoinEntities != null
            && _danglingJoinEntities.Any())
        {
            throw new InvalidOperationException(CoreStrings.InvalidDbContext);
        }

        _inAttachGraph = true;

        return true;
    }

    /// <summary>
    ///     This is an internal API that supports the Entity Framework Core infrastructure and not subject to
    ///     the same compatibility standards as public APIs. It may be changed or removed without notice in
    ///     any release. You should only use it directly in your code with extreme caution and knowing that
    ///     doing so can result in application failures when updating to a new Entity Framework Core release.
    /// </summary>
    public virtual void CompleteDelayedFixup()
    {
        _inAttachGraph = false;
        if (_danglingJoinEntities != null
            && _danglingJoinEntities.Any())
        {
            var dangles = _danglingJoinEntities.ToList();
            _danglingJoinEntities.Clear();
            foreach (var arguments in dangles)
            {
                FindOrCreateJoinEntry(arguments);
            }
        }
    }

    /// <summary>
    ///     This is an internal API that supports the Entity Framework Core infrastructure and not subject to
    ///     the same compatibility standards as public APIs. It may be changed or removed without notice in
    ///     any release. You should only use it directly in your code with extreme caution and knowing that
    ///     doing so can result in application failures when updating to a new Entity Framework Core release.
    /// </summary>
    public virtual void AbortDelayedFixup()
    {
        _inAttachGraph = false;
        _danglingJoinEntities?.Clear();
    }

    /// <summary>
    ///     This is an internal API that supports the Entity Framework Core infrastructure and not subject to
    ///     the same compatibility standards as public APIs. It may be changed or removed without notice in
    ///     any release. You should only use it directly in your code with extreme caution and knowing that
    ///     doing so can result in application failures when updating to a new Entity Framework Core release.
    /// </summary>
    public virtual void NavigationReferenceChanged(
        InternalEntityEntry entry,
        INavigationBase navigationBase,
        object? oldValue,
        object? newValue)
    {
        if (_inFixup)
        {
            return;
        }

        Check.DebugAssert(navigationBase is INavigation, "Issue #21673. Non-collection skip navigations not supported.");

        var navigation = (INavigation)navigationBase;
        var foreignKey = navigation.ForeignKey;
        var stateManager = entry.StateManager;
        var inverse = navigation.Inverse;
        var targetEntityType = navigation.TargetEntityType;

        var oldTargetEntry = oldValue == null ? null : stateManager.TryGetEntry(oldValue, targetEntityType);
        if (oldTargetEntry?.EntityState == EntityState.Detached)
        {
            oldTargetEntry = null;
        }

        var newTargetEntry = newValue == null ? null : stateManager.TryGetEntry(newValue, targetEntityType);
        if (newTargetEntry?.EntityState == EntityState.Detached)
        {
            newTargetEntry = null;
        }

        var delayingFixup = BeginDelayedFixup();
        try
        {
            if (navigation.IsOnDependent)
            {
                if (newValue != null)
                {
                    if (newTargetEntry != null)
                    {
                        if (foreignKey.IsUnique)
                        {
                            // Navigation points to principal. Find the dependent that previously pointed to that principal and
                            // null out its FKs and navigation property. A.k.a. reference stealing.
                            // However, if the FK has already been changed or the reference is already set to point
                            // to something else, then don't change it.
                            var victimDependentEntry =
                                (InternalEntityEntry?)stateManager.GetDependents(newTargetEntry, foreignKey).FirstOrDefault();
                            if (victimDependentEntry != null
                                && victimDependentEntry != entry)
                            {
                                ConditionallyNullForeignKeyProperties(victimDependentEntry, newTargetEntry, foreignKey);

                                if (ReferenceEquals(victimDependentEntry[navigation], newTargetEntry.Entity)
                                    && victimDependentEntry.StateManager
                                        .TryGetEntry(victimDependentEntry.Entity, navigation.DeclaringEntityType)
                                    != null)
                                {
                                    SetNavigation(victimDependentEntry, navigation, null, fromQuery: false);
                                }
                            }
                        }

                        // Set the FK properties to reflect the change to the navigation.
                        SetForeignKeyProperties(entry, newTargetEntry, foreignKey, setModified: true, fromQuery: false);
                        UndeleteDependent(entry, newTargetEntry);
                        entry.SetRelationshipSnapshotValue(navigation, newValue);
                    }
                }
                else
                {
                    // Null the FK properties to reflect that the navigation has been nulled out.
                    ConditionallyNullForeignKeyProperties(entry, oldTargetEntry, foreignKey);
                    entry.SetRelationshipSnapshotValue(navigation, null);
                }

                if (inverse != null)
                {
                    // Set the inverse reference or add the entity to the inverse collection
                    if (newTargetEntry != null)
                    {
                        SetReferenceOrAddToCollection(newTargetEntry, inverse, entry, fromQuery: false);
                    }

                    // Remove the entity from the old collection, or null the old inverse unless it was already
                    // changed to point to something else
                    if (oldTargetEntry != null
                        && oldTargetEntry.EntityState != EntityState.Deleted)
                    {
                        ResetReferenceOrRemoveCollection(oldTargetEntry, inverse, entry, fromQuery: false);
                    }
                }
            }
            else
            {
                Check.DebugAssert(foreignKey.IsUnique, $"foreignKey {foreignKey} is not unique");

                if (oldTargetEntry != null)
                {
                    // Null the FK properties on the old dependent, unless they have already been changed
                    ConditionallyNullForeignKeyProperties(oldTargetEntry, entry, foreignKey);

                    // Clear the inverse reference, unless it has already been changed
                    if (inverse != null
                        && ReferenceEquals(oldTargetEntry[inverse], entry.Entity)
                        && (entry.EntityType.GetNavigations().All(
                            n => n == navigation
                                || !ReferenceEquals(oldTargetEntry.Entity, entry[n]))))
                    {
                        SetNavigation(oldTargetEntry, inverse, null, fromQuery: false);
                    }
                }

                if (newTargetEntry != null)
                {
                    // Navigation points to dependent and is 1:1. Find the principal that previously pointed to that
                    // dependent and null out its navigation property. A.k.a. reference stealing.
                    // However, if the reference is already set to point to something else, then don't change it.
                    var victimPrincipalEntry = stateManager.FindPrincipal(newTargetEntry, foreignKey);
                    if (victimPrincipalEntry != null
                        && victimPrincipalEntry != entry
                        && ReferenceEquals(victimPrincipalEntry[navigation], newTargetEntry.Entity))
                    {
                        SetNavigation(victimPrincipalEntry, navigation, null, fromQuery: false);
                    }

                    SetForeignKeyProperties(newTargetEntry, entry, foreignKey, setModified: true, fromQuery: false);
                    UndeleteDependent(entry, newTargetEntry);
                    SetNavigation(newTargetEntry, inverse, entry, fromQuery: false);
                }
            }

            entry.SetIsLoaded(navigation, loaded: newValue != null);
        }
        finally
        {
            if (delayingFixup)
            {
                CompleteDelayedFixup();
            }
        }

        if (newValue != null
            && newTargetEntry == null)
        {
            stateManager.RecordReferencedUntrackedEntity(newValue, navigation, entry);
            entry.SetRelationshipSnapshotValue(navigation, newValue);

            newTargetEntry = stateManager.GetOrCreateEntry(newValue, targetEntityType);

            _attacher.AttachGraph(
                newTargetEntry,
                EntityState.Added,
                entry.EntityState == EntityState.Added && !navigation.IsOnDependent ? EntityState.Added : EntityState.Modified,
                forceStateWhenUnknownKey: false);
        }
    }

    /// <summary>
    ///     This is an internal API that supports the Entity Framework Core infrastructure and not subject to
    ///     the same compatibility standards as public APIs. It may be changed or removed without notice in
    ///     any release. You should only use it directly in your code with extreme caution and knowing that
    ///     doing so can result in application failures when updating to a new Entity Framework Core release.
    /// </summary>
    public virtual void NavigationCollectionChanged(
        InternalEntityEntry entry,
        INavigationBase navigationBase,
        IEnumerable<object> added,
        IEnumerable<object> removed)
    {
        if (_inFixup)
        {
            return;
        }

        var stateManager = entry.StateManager;
        var inverse = navigationBase.Inverse;
        var targetEntityType = navigationBase.TargetEntityType;

        foreach (var oldValue in removed)
        {
            var oldTargetEntry = stateManager.TryGetEntry(oldValue, targetEntityType);

            if (oldTargetEntry != null
                && oldTargetEntry.EntityState != EntityState.Detached)
            {
                var delayingFixup = BeginDelayedFixup();
                try
                {
                    if (navigationBase is ISkipNavigation skipNavigation)
                    {
                        var joinEntry = FindJoinEntry(entry, oldTargetEntry, skipNavigation);

<<<<<<< HEAD
                        joinEntry?.SetEntityState(
                            joinEntry.EntityState != EntityState.Added
                                ? EntityState.Deleted
                                : EntityState.Detached);
=======
                        if (navigationBase is ISkipNavigation skipNavigation)
                        {
                            var joinEntry = FindJoinEntry(entry, oldTargetEntry, skipNavigation);

                            joinEntry?.SetEntityState(
                                _useOldBehavior26779 || joinEntry.EntityState != EntityState.Added
                                    ? EntityState.Deleted
                                    : EntityState.Detached);
>>>>>>> eac367ae

                        Check.DebugAssert(
                            skipNavigation.Inverse.IsCollection,
                            "Issue #21673. Non-collection skip navigations not supported.");

                        RemoveFromCollection(oldTargetEntry, skipNavigation.Inverse, entry);
                    }
                    else
                    {
                        var foreignKey = ((INavigation)navigationBase).ForeignKey;

                        // Null FKs and navigations of dependents that have been removed, unless they
                        // have already been changed.
                        ConditionallyNullForeignKeyProperties(oldTargetEntry, entry, foreignKey);

                        if (inverse != null
                            && ReferenceEquals(oldTargetEntry[inverse], entry.Entity)
                            && (!foreignKey.IsOwnership
                                || (oldTargetEntry.EntityState != EntityState.Deleted
                                    && oldTargetEntry.EntityState != EntityState.Detached)))
                        {
                            SetNavigation(oldTargetEntry, inverse, null, fromQuery: false);
                        }
                    }

                    entry.RemoveFromCollectionSnapshot(navigationBase, oldValue);
                }
                finally
                {
                    if (delayingFixup)
                    {
                        CompleteDelayedFixup();
                    }
                }
            }
        }

        foreach (var newValue in added)
        {
            var newTargetEntry = stateManager.GetOrCreateEntry(newValue, targetEntityType);
            if (newTargetEntry.EntityState != EntityState.Detached)
            {
                var delayingFixup = BeginDelayedFixup();
                try
                {
                    if (navigationBase is ISkipNavigation skipNavigation)
                    {
                        FindOrCreateJoinEntry(
                            (entry, newTargetEntry, skipNavigation, FromQuery: false, SetModified: true));

                        Check.DebugAssert(
                            skipNavigation.Inverse.IsCollection,
                            "Issue #21673. Non-collection skip navigations not supported.");

                        AddToCollection(newTargetEntry, skipNavigation.Inverse, entry, fromQuery: false);
                    }
                    else
                    {
                        var foreignKey = ((INavigation)navigationBase).ForeignKey;

                        // For a dependent added to the collection, remove it from the collection of
                        // the principal entity that it was previously part of
                        var oldPrincipalEntry = stateManager.FindPrincipalUsingRelationshipSnapshot(newTargetEntry, foreignKey);
                        if (oldPrincipalEntry != null
                            && oldPrincipalEntry != entry)
                        {
                            RemoveFromCollection(oldPrincipalEntry, navigationBase, newTargetEntry);
                        }

                        // Set the FK properties on added dependents to match this principal
                        SetForeignKeyProperties(newTargetEntry, entry, foreignKey, setModified: true, fromQuery: false);
                        UndeleteDependent(newTargetEntry, entry);

                        // Set the inverse navigation to point to this principal
                        SetNavigation(newTargetEntry, inverse, entry, fromQuery: false);
                    }
                }
                finally
                {
                    if (delayingFixup)
                    {
                        CompleteDelayedFixup();
                    }
                }
            }
            else
            {
                stateManager.RecordReferencedUntrackedEntity(newValue, navigationBase, entry);

                _attacher.AttachGraph(
                    newTargetEntry,
                    EntityState.Added,
                    entry.EntityState == EntityState.Added ? EntityState.Added : EntityState.Modified,
                    forceStateWhenUnknownKey: false);
            }

            entry.AddToCollectionSnapshot(navigationBase, newValue);
        }
    }

    /// <summary>
    ///     This is an internal API that supports the Entity Framework Core infrastructure and not subject to
    ///     the same compatibility standards as public APIs. It may be changed or removed without notice in
    ///     any release. You should only use it directly in your code with extreme caution and knowing that
    ///     doing so can result in application failures when updating to a new Entity Framework Core release.
    /// </summary>
    public virtual void KeyPropertyChanged(
        InternalEntityEntry entry,
        IProperty property,
        IEnumerable<IKey> containingPrincipalKeys,
        IEnumerable<IForeignKey> containingForeignKeys,
        object? oldValue,
        object? newValue)
    {
        if (entry.EntityState == EntityState.Detached)
        {
            return;
        }

        var delayingFixup = BeginDelayedFixup();
        try
        {
            var stateManager = entry.StateManager;

            foreach (var foreignKey in containingForeignKeys)
            {
                var newPrincipalEntry = stateManager.FindPrincipal(entry, foreignKey)
                    ?? stateManager.FindPrincipalUsingPreStoreGeneratedValues(entry, foreignKey);
                var oldPrincipalEntry = stateManager.FindPrincipalUsingRelationshipSnapshot(entry, foreignKey);

                var principalToDependent = foreignKey.PrincipalToDependent;
                if (principalToDependent != null)
                {
                    if (oldPrincipalEntry != null
                        && oldPrincipalEntry.EntityState != EntityState.Deleted)
                    {
                        // Remove this entity from the principal collection that it was previously part of,
                        // or null the navigation for a 1:1 unless that reference was already changed.
                        ResetReferenceOrRemoveCollection(oldPrincipalEntry, principalToDependent, entry, fromQuery: false);
                    }

                    if (newPrincipalEntry != null
                        && !entry.IsConceptualNull(property))
                    {
                        // Add this entity to the collection of the new principal, or set the navigation for a 1:1
                        SetReferenceOrAddToCollection(newPrincipalEntry, principalToDependent, entry, fromQuery: false);
                    }
                }

                var dependentToPrincipal = foreignKey.DependentToPrincipal;
                if (dependentToPrincipal != null)
                {
                    if (newPrincipalEntry != null)
                    {
                        if (foreignKey.IsUnique)
                        {
                            // Dependent has been changed to point to a new principal.
                            // Find the dependent that previously pointed to the new principal and null out its FKs
                            // and navigation property. A.k.a. reference stealing.
                            // However, if the FK has already been changed or the reference is already set to point
                            // to something else, then don't change it.
                            var targetDependentEntry
                                = (InternalEntityEntry?)stateManager
                                    .GetDependentsUsingRelationshipSnapshot(newPrincipalEntry, foreignKey).FirstOrDefault();

                            if (targetDependentEntry != null
                                && targetDependentEntry != entry)
                            {
                                ConditionallyNullForeignKeyProperties(targetDependentEntry, newPrincipalEntry, foreignKey);

                                if (ReferenceEquals(targetDependentEntry[dependentToPrincipal], newPrincipalEntry.Entity)
                                    && targetDependentEntry.StateManager.TryGetEntry(
                                        targetDependentEntry.Entity, foreignKey.DeclaringEntityType)
                                    != null)
                                {
                                    SetNavigation(targetDependentEntry, dependentToPrincipal, null, fromQuery: false);
                                }
                            }
                        }

                        if (!entry.IsConceptualNull(property))
                        {
                            SetNavigation(entry, dependentToPrincipal, newPrincipalEntry, fromQuery: false);
                        }
                    }
                    else if (oldPrincipalEntry != null)
                    {
                        if (ReferenceEquals(entry[dependentToPrincipal], oldPrincipalEntry.Entity)
                            && entry.StateManager.TryGetEntry(entry.Entity, foreignKey.DeclaringEntityType) != null)
                        {
                            SetNavigation(entry, dependentToPrincipal, null, fromQuery: false);
                        }
                    }
                    else
                    {
                        if (entry[dependentToPrincipal] == null
                            && entry.StateManager.TryGetEntry(entry.Entity, foreignKey.DeclaringEntityType) != null)
                        {
                            // FK has changed but navigation is still null
                            entry.SetIsLoaded(dependentToPrincipal, false);
                        }
                    }
                }

                if (newValue == null
                    && (foreignKey.DeleteBehavior == DeleteBehavior.Cascade
                        || foreignKey.DeleteBehavior == DeleteBehavior.ClientCascade))
                {
                    entry.HandleNullForeignKey(property);
                }

                stateManager.UpdateDependentMap(entry, foreignKey);
            }

            foreach (var key in containingPrincipalKeys)
            {
                stateManager.UpdateIdentityMap(entry, key);

                // Propagate principal key values into FKs
                foreach (var foreignKey in key.GetReferencingForeignKeys())
                {
                    foreach (InternalEntityEntry dependentEntry in stateManager
                                 .GetDependentsUsingRelationshipSnapshot(entry, foreignKey).ToList())
                    {
                        SetForeignKeyProperties(dependentEntry, entry, foreignKey, setModified: true, fromQuery: false);
                        UndeleteDependent(dependentEntry, entry);
                    }

                    if (foreignKey.IsOwnership)
                    {
                        continue;
                    }

                    // Fix up dependents that have been added by propagating through different foreign key
                    foreach (InternalEntityEntry dependentEntry in stateManager.GetDependents(entry, foreignKey).ToList())
                    {
                        var principalToDependent = foreignKey.PrincipalToDependent;
                        if (principalToDependent != null)
                        {
                            if (!entry.IsConceptualNull(property))
                            {
                                // Add this entity to the collection of the new principal, or set the navigation for a 1:1
                                SetReferenceOrAddToCollection(entry, principalToDependent, dependentEntry, fromQuery: false);
                            }
                        }

                        var dependentToPrincipal = foreignKey.DependentToPrincipal;
                        if (dependentToPrincipal != null)
                        {
                            if (!entry.IsConceptualNull(property))
                            {
                                SetNavigation(dependentEntry, dependentToPrincipal, entry, fromQuery: false);
                            }
                        }
                    }
                }
            }

            entry.SetRelationshipSnapshotValue(property, newValue);
        }
        finally
        {
            if (delayingFixup)
            {
                CompleteDelayedFixup();
            }
        }
    }

    /// <summary>
    ///     This is an internal API that supports the Entity Framework Core infrastructure and not subject to
    ///     the same compatibility standards as public APIs. It may be changed or removed without notice in
    ///     any release. You should only use it directly in your code with extreme caution and knowing that
    ///     doing so can result in application failures when updating to a new Entity Framework Core release.
    /// </summary>
    public virtual void StateChanging(InternalEntityEntry entry, EntityState newState)
    {
    }

    /// <summary>
    ///     This is an internal API that supports the Entity Framework Core infrastructure and not subject to
    ///     the same compatibility standards as public APIs. It may be changed or removed without notice in
    ///     any release. You should only use it directly in your code with extreme caution and knowing that
    ///     doing so can result in application failures when updating to a new Entity Framework Core release.
    /// </summary>
    public virtual void TrackedFromQuery(InternalEntityEntry entry)
        => InitialFixup(entry, fromQuery: true);

    /// <summary>
    ///     This is an internal API that supports the Entity Framework Core infrastructure and not subject to
    ///     the same compatibility standards as public APIs. It may be changed or removed without notice in
    ///     any release. You should only use it directly in your code with extreme caution and knowing that
    ///     doing so can result in application failures when updating to a new Entity Framework Core release.
    /// </summary>
    public virtual void StateChanged(
        InternalEntityEntry entry,
        EntityState oldState,
        bool fromQuery)
    {
        var delayingFixup = BeginDelayedFixup();
        try
        {
            if (oldState == EntityState.Detached)
            {
                InitialFixup(entry, fromQuery);
            }
            else if ((oldState == EntityState.Deleted
                         || oldState == EntityState.Added)
                     && entry.EntityState == EntityState.Detached)
            {
                DeleteFixup(entry);
            }
        }
        finally
        {
            if (delayingFixup)
            {
                CompleteDelayedFixup();
            }
        }
    }

    private void DeleteFixup(InternalEntityEntry entry)
    {
        var entityType = entry.EntityType;
        var stateManager = entry.StateManager;

        foreach (var foreignKey in entityType.GetForeignKeys())
        {
            var principalToDependent = foreignKey.PrincipalToDependent;
            if (principalToDependent != null)
            {
                var principalEntry = stateManager.FindPrincipal(entry, foreignKey);
                if (principalEntry != null
                    && principalEntry.EntityState != EntityState.Deleted)
                {
                    ResetReferenceOrRemoveCollection(principalEntry, principalToDependent, entry, fromQuery: false);
                }
            }

            foreach (var skipNavigation in foreignKey.GetReferencingSkipNavigations())
            {
                Check.DebugAssert(
                    skipNavigation.IsCollection,
                    "Issue #21673. Non-collection skip navigations not supported.");

                if (StringComparer.Ordinal.Compare(skipNavigation.Name, skipNavigation.Inverse.Name) < 0)
                {
                    // Only do this once for any given pair of skip navigations
                    continue;
                }

                var principal = stateManager.FindPrincipal(entry, foreignKey);
                if (principal != null
                    && principal.EntityState != EntityState.Deleted)
                {
                    var otherPrincipal = stateManager.FindPrincipal(entry, skipNavigation.Inverse.ForeignKey);
                    if (otherPrincipal != null
                        && otherPrincipal.EntityState != EntityState.Deleted)
                    {
                        RemoveFromCollection(principal, skipNavigation, otherPrincipal);
                        RemoveFromCollection(otherPrincipal, skipNavigation.Inverse, principal);
                    }
                }
            }
        }

        foreach (var foreignKey in entityType.GetReferencingForeignKeys())
        {
            var dependentToPrincipal = foreignKey.DependentToPrincipal;
            if (dependentToPrincipal == null
                && !foreignKey.IsOwnership)
            {
                continue;
            }

            var dependentEntries = stateManager.GetDependents(entry, foreignKey);
            foreach (InternalEntityEntry dependentEntry in dependentEntries.ToList())
            {
                if (foreignKey.IsOwnership)
                {
                    ConditionallyNullForeignKeyProperties(dependentEntry, entry, foreignKey);
                }

                // TODO: Don't fixup deleted entries, #26074
                if (dependentToPrincipal != null
                    && !IsAmbiguous(dependentEntry)
                    && dependentEntry[dependentToPrincipal] == entry.Entity)
                {
                    SetNavigation(dependentEntry, dependentToPrincipal, null, fromQuery: false);
                }
            }
        }

        foreach (var skipNavigation in entityType.GetSkipNavigations())
        {
            var navigationValue = entry[skipNavigation];
            if (navigationValue != null)
            {
                Check.DebugAssert(skipNavigation.IsCollection, "Issue #21673. Non-collection skip navigations not supported.");

                var others = ((IEnumerable)navigationValue).Cast<object>().ToList();
                foreach (var otherEntity in others)
                {
                    var otherEntry = stateManager.TryGetEntry(otherEntity, skipNavigation.Inverse.DeclaringEntityType);
                    if (otherEntry != null
                        && otherEntry.EntityState != EntityState.Deleted)
                    {
                        Check.DebugAssert(
                            skipNavigation.Inverse.IsCollection,
                            "Issue #21673. Non-collection skip navigations not supported.");

                        RemoveFromCollection(otherEntry, skipNavigation.Inverse, entry);
                    }
                }
            }
        }
    }

    private void InitialFixup(
        InternalEntityEntry entry,
        bool fromQuery)
    {
        var entityType = entry.EntityType;
        var stateManager = entry.StateManager;

        foreach (var foreignKey in entityType.GetForeignKeys())
        {
            var principalEntry = stateManager.FindPrincipal(entry, foreignKey);
            if (principalEntry != null)
            {
                var navigation = foreignKey.DependentToPrincipal;
                if (CanOverrideCurrentValue(entry, navigation, principalEntry, fromQuery)
                    && !IsAmbiguous(principalEntry))
                {
                    SetNavigation(entry, navigation, principalEntry, fromQuery);
                    ToDependentFixup(entry, principalEntry, foreignKey, fromQuery);
                }
            }

            FixupSkipNavigations(entry, foreignKey, fromQuery);
        }

        foreach (var foreignKey in entityType.GetReferencingForeignKeys())
        {
            if (foreignKey.DeclaringEntityType.FindPrimaryKey() != null)
            {
                var dependents = stateManager.GetDependents(entry, foreignKey);
                if (foreignKey.IsUnique)
                {
                    var dependentEntry = (InternalEntityEntry?)dependents.FirstOrDefault();
                    if (dependentEntry != null)
                    {
                        var toDependent = foreignKey.PrincipalToDependent;
                        if (CanOverrideCurrentValue(entry, toDependent, dependentEntry, fromQuery)
                            && !IsAmbiguous(dependentEntry))
                        {
                            SetNavigation(entry, toDependent, dependentEntry, fromQuery);
                            SetNavigation(dependentEntry, foreignKey.DependentToPrincipal, entry, fromQuery);
                        }
                    }
                }
                else
                {
                    foreach (InternalEntityEntry dependentEntry in dependents)
                    {
                        if (!IsAmbiguous(dependentEntry))
                        {
                            SetNavigation(dependentEntry, foreignKey.DependentToPrincipal, entry, fromQuery);
                            AddToCollection(entry, foreignKey.PrincipalToDependent, dependentEntry, fromQuery);

                            foreach (var skipNavigation in foreignKey.GetReferencingSkipNavigations())
                            {
                                Check.DebugAssert(
                                    skipNavigation.IsCollection,
                                    "Issue #21673. Non-collection skip navigations not supported.");

                                var otherEntry = stateManager.FindPrincipal(dependentEntry, skipNavigation.Inverse.ForeignKey);
                                if (otherEntry != null)
                                {
                                    AddToCollection(otherEntry, skipNavigation.Inverse, entry, fromQuery);
                                    AddToCollection(entry, skipNavigation, otherEntry, fromQuery);
                                }
                            }
                        }
                    }
                }
            }
        }

        // If the new state is from a query then we are going to assume that the FK value is the source of
        // truth and not attempt to ascertain relationships from navigation properties
        if (!fromQuery)
        {
            var setModified = entry.EntityState != EntityState.Unchanged;

            foreach (var foreignKey in entityType.GetReferencingForeignKeys())
            {
                if (foreignKey.DeclaringEntityType.FindPrimaryKey() != null)
                {
                    var principalToDependent = foreignKey.PrincipalToDependent;
                    if (principalToDependent != null)
                    {
                        var navigationValue = entry[principalToDependent];
                        if (navigationValue != null)
                        {
                            if (principalToDependent.IsCollection)
                            {
                                var dependents = ((IEnumerable)navigationValue).Cast<object>().ToList();
                                foreach (var dependentEntity in dependents)
                                {
                                    var dependentEntry = stateManager.TryGetEntry(dependentEntity, foreignKey.DeclaringEntityType);
                                    if (dependentEntry == null
                                        || dependentEntry.EntityState == EntityState.Detached)
                                    {
                                        // If dependents in collection are not yet tracked, then save them away so that
                                        // when we start tracking them we can come back and fixup this principal to them
                                        stateManager.RecordReferencedUntrackedEntity(dependentEntity, principalToDependent, entry);
                                    }
                                    else
                                    {
                                        FixupToDependent(entry, dependentEntry, foreignKey, setModified, fromQuery);
                                    }
                                }
                            }
                            else
                            {
                                var targetEntityType = principalToDependent.TargetEntityType;
                                var dependentEntry = stateManager.TryGetEntry(navigationValue, targetEntityType);
                                if (dependentEntry == null
                                    || dependentEntry.EntityState == EntityState.Detached)
                                {
                                    // If dependent is not yet tracked, then save it away so that
                                    // when we start tracking it we can come back and fixup this principal to it
                                    stateManager.RecordReferencedUntrackedEntity(navigationValue, principalToDependent, entry);
                                }
                                else
                                {
                                    FixupToDependent(entry, dependentEntry, foreignKey, setModified, fromQuery);
                                }
                            }
                        }
                    }
                }
            }

            foreach (var foreignKey in entityType.GetForeignKeys())
            {
                var dependentToPrincipal = foreignKey.DependentToPrincipal;
                if (dependentToPrincipal != null)
                {
                    var navigationValue = entry[dependentToPrincipal];
                    if (navigationValue != null)
                    {
                        var targetEntityType = dependentToPrincipal.TargetEntityType;
                        var principalEntry = stateManager.TryGetEntry(navigationValue, targetEntityType);
                        if (principalEntry == null
                            || principalEntry.EntityState == EntityState.Detached)
                        {
                            // If principal is not yet tracked, then save it away so that
                            // when we start tracking it we can come back and fixup this dependent to it
                            stateManager.RecordReferencedUntrackedEntity(navigationValue, dependentToPrincipal, entry);
                        }
                        else
                        {
                            FixupToPrincipal(entry, principalEntry, foreignKey, setModified, fromQuery);
                        }
                    }
                }
            }

            foreach (var skipNavigation in entityType.GetSkipNavigations())
            {
                var navigationValue = entry[skipNavigation];
                if (navigationValue != null)
                {
                    Check.DebugAssert(skipNavigation.IsCollection, "Issue #21673. Non-collection skip navigations not supported.");
                    var others = ((IEnumerable)navigationValue).Cast<object>().ToList();
                    foreach (var otherEntity in others)
                    {
                        var otherEntry = stateManager.TryGetEntry(otherEntity, skipNavigation.Inverse.DeclaringEntityType);
                        if (otherEntry == null
                            || otherEntry.EntityState == EntityState.Detached)
                        {
                            // If dependents in collection are not yet tracked, then save them away so that
                            // when we start tracking them we can come back and fixup this principal to them
                            stateManager.RecordReferencedUntrackedEntity(otherEntity, skipNavigation, entry);
                        }
                        else
                        {
                            FindOrCreateJoinEntry((entry, otherEntry, skipNavigation, fromQuery, setModified));

                            Check.DebugAssert(
                                skipNavigation.Inverse.IsCollection,
                                "Issue #21673. Non-collection skip navigations not supported.");

                            AddToCollection(otherEntry, skipNavigation.Inverse, entry, fromQuery);
                        }

                        entry.AddToCollectionSnapshot(skipNavigation, otherEntity);
                    }
                }
            }

            // If the entity was previously referenced while it was still untracked, go back and do the fixup
            // that we would have done then now that the entity is tracked.
            foreach (var (navigationBase, internalEntityEntry) in stateManager.GetRecordedReferrers(entry.Entity, clear: true))
            {
                DelayedFixup(internalEntityEntry, navigationBase, entry, fromQuery);
            }
        }
    }

    private static bool IsAmbiguous(InternalEntityEntry dependentEntry)
        => (dependentEntry.EntityState == EntityState.Detached
                || dependentEntry.EntityState == EntityState.Deleted)
            && (dependentEntry.SharedIdentityEntry != null
                || dependentEntry.EntityType.HasSharedClrType
                && dependentEntry.StateManager.TryGetEntry(dependentEntry.Entity, throwOnNonUniqueness: false) != dependentEntry);

    private void DelayedFixup(
        InternalEntityEntry entry,
        INavigationBase navigationBase,
        InternalEntityEntry referencedEntry,
        bool fromQuery)
    {
        var navigationValue = entry[navigationBase];

        if (navigationValue != null)
        {
            var setModified = referencedEntry.EntityState != EntityState.Unchanged;
            if (navigationBase is ISkipNavigation skipNavigation)
            {
                FindOrCreateJoinEntry((entry, referencedEntry, skipNavigation, fromQuery, setModified));

                Check.DebugAssert(
                    skipNavigation.Inverse.IsCollection,
                    "Issue #21673. Non-collection skip navigations not supported.");

                AddToCollection(referencedEntry, skipNavigation.Inverse, entry, fromQuery);
            }
            else
            {
                var navigation = (INavigation)navigationBase;

                if (!navigation.IsOnDependent)
                {
                    if (navigation.IsCollection)
                    {
                        if (entry.CollectionContains(navigation, referencedEntry))
                        {
                            FixupToDependent(entry, referencedEntry, navigation.ForeignKey, setModified, fromQuery);
                        }
                    }
                    else if (referencedEntry.Entity == navigationValue)
                    {
                        FixupToDependent(entry, referencedEntry, navigation.ForeignKey, setModified, fromQuery);
                    }
                }
                else if (referencedEntry.Entity == navigationValue)
                {
                    FixupToPrincipal(entry, referencedEntry, navigation.ForeignKey, setModified, fromQuery);

                    FixupSkipNavigations(entry, navigation.ForeignKey, fromQuery);
                }
            }
        }
    }

    private void FixupSkipNavigations(InternalEntityEntry entry, IForeignKey foreignKey, bool fromQuery)
    {
        foreach (var skipNavigation in foreignKey.GetReferencingSkipNavigations())
        {
            var leftEntry = entry.StateManager.FindPrincipal(entry, foreignKey);
            if (leftEntry != null)
            {
                var rightEntry = entry.StateManager.FindPrincipal(entry, skipNavigation.Inverse.ForeignKey);
                if (rightEntry != null)
                {
                    AddToCollection(leftEntry, skipNavigation, rightEntry, fromQuery);
                    AddToCollection(rightEntry, skipNavigation.Inverse, leftEntry, fromQuery);
                }
            }
        }
    }

    private void FindOrCreateJoinEntry(
        (InternalEntityEntry Entry,
            InternalEntityEntry OtherEntry,
            ISkipNavigation SkipNavigation,
            bool FromQuery,
            bool SetModified) arguments)
    {
        var joinEntry = FindJoinEntry(arguments.Entry, arguments.OtherEntry, arguments.SkipNavigation);
        if (joinEntry != null)
        {
            SetForeignKeyProperties(
                joinEntry, arguments.Entry, arguments.SkipNavigation.ForeignKey, arguments.SetModified, arguments.FromQuery);
            SetForeignKeyProperties(
                joinEntry, arguments.OtherEntry, arguments.SkipNavigation.Inverse.ForeignKey, arguments.SetModified,
                arguments.FromQuery);
        }
        else if (!_inAttachGraph)
        {
            var joinEntityType = arguments.SkipNavigation.JoinEntityType;
            var joinEntity = joinEntityType.GetInstanceFactory()(
                new MaterializationContext(ValueBuffer.Empty, arguments.Entry.StateManager.Context));

            joinEntry = arguments.Entry.StateManager.GetOrCreateEntry(joinEntity, joinEntityType);

            SetForeignKeyProperties(
                joinEntry, arguments.Entry, arguments.SkipNavigation.ForeignKey, arguments.SetModified, arguments.FromQuery);
            SetForeignKeyProperties(
                joinEntry, arguments.OtherEntry, arguments.SkipNavigation.Inverse.ForeignKey, arguments.SetModified,
                arguments.FromQuery);

            joinEntry.SetEntityState(
                arguments.SetModified
                || arguments.Entry.EntityState == EntityState.Added
                || arguments.OtherEntry.EntityState == EntityState.Added
                    ? EntityState.Added
                    : EntityState.Unchanged);
        }
        else
        {
            _danglingJoinEntities ??=
                new List<(
                    InternalEntityEntry Entry,
                    InternalEntityEntry OtherEntry,
                    ISkipNavigation SkipNavigation,
                    bool FromQuery,
                    bool SetModified)>();

            _danglingJoinEntities.Add(arguments);
        }
    }

    private static InternalEntityEntry? FindJoinEntry(
        InternalEntityEntry entry,
        InternalEntityEntry otherEntry,
        ISkipNavigation skipNavigation)
    {
        var joinEntityType = skipNavigation.JoinEntityType;
        var foreignKey = skipNavigation.ForeignKey;
        var otherForeignKey = skipNavigation.Inverse.ForeignKey;

        // TODO: Perf - avoid looking up the join table key every time. See #21901

        if (foreignKey.Properties.Count == 1
            && otherForeignKey.Properties.Count == 1)
        {
            if (TryFind(entry, otherEntry, foreignKey, otherForeignKey, out var joinEntry))
            {
                return joinEntry;
            }

            if (TryFind(otherEntry, entry, otherForeignKey, foreignKey, out joinEntry))
            {
                return joinEntry;
            }
        }
        else
        {
            if (TryFindComposite(entry, otherEntry, foreignKey, otherForeignKey, out var joinEntry))
            {
                return joinEntry;
            }

            if (TryFindComposite(otherEntry, entry, otherForeignKey, foreignKey, out joinEntry))
            {
                return joinEntry;
            }
        }

        // Perf - see #21900

        var keyValues = foreignKey.PrincipalKey.Properties.Select(p => entry[p])
            .Concat(otherForeignKey.PrincipalKey.Properties.Select(p => otherEntry[p]))
            .ToList();

        var keyProperties = foreignKey.Properties.Concat(otherForeignKey.Properties).ToList();
        var keyComparers = keyProperties.Select(e => e.GetKeyValueComparer()).ToList();
        var propertiesCount = keyComparers.Count;

        foreach (var candidate in entry.StateManager.Entries)
        {
            if (candidate.EntityType == joinEntityType
                && KeysEqual(candidate))
            {
                return candidate;
            }
        }

        return null;

        bool KeysEqual(InternalEntityEntry candidate)
        {
            for (var i = 0; i < propertiesCount; i++)
            {
                if (!keyComparers[i].Equals(keyValues[i], candidate[keyProperties[i]]))
                {
                    return false;
                }
            }

            return true;
        }

        bool TryFind(
            InternalEntityEntry firstEntry,
            InternalEntityEntry secondEntry,
            IForeignKey firstForeignKey,
            IForeignKey secondForeignKey,
            out InternalEntityEntry? joinEntry)
        {
            var key = joinEntityType.FindKey(new[] { firstForeignKey.Properties[0], secondForeignKey.Properties[0] });
            if (key != null)
            {
                joinEntry = entry.StateManager.TryGetEntry(
                    key,
                    new[]
                    {
                        firstEntry[firstForeignKey.PrincipalKey.Properties[0]], secondEntry[secondForeignKey.PrincipalKey.Properties[0]]
                    });
                return true;
            }

            joinEntry = null;
            return false;
        }

        bool TryFindComposite(
            InternalEntityEntry firstEntry,
            InternalEntityEntry secondEntry,
            IForeignKey firstForeignKey,
            IForeignKey secondForeignKey,
            out InternalEntityEntry? joinEntry)
        {
            var firstForeignKeyProperties = firstForeignKey.Properties;
            var secondForeignKeyProperties = secondForeignKey.Properties;

            var key = joinEntityType.FindKey(firstForeignKeyProperties.Concat(secondForeignKeyProperties).ToList());
            if (key != null)
            {
                var keyValues = new object?[firstForeignKeyProperties.Count + secondForeignKeyProperties.Count];
                var index = 0;

                foreach (var keyProperty in firstForeignKey.PrincipalKey.Properties)
                {
                    keyValues[index++] = firstEntry[keyProperty];
                }

                foreach (var keyProperty in secondForeignKey.PrincipalKey.Properties)
                {
                    keyValues[index++] = secondEntry[keyProperty];
                }

                joinEntry = entry.StateManager.TryGetEntry(key, keyValues);
                return true;
            }

            joinEntry = null;
            return false;
        }
    }

    private void FixupToDependent(
        InternalEntityEntry principalEntry,
        InternalEntityEntry dependentEntry,
        IForeignKey foreignKey,
        bool setModified,
        bool fromQuery)
    {
        SetForeignKeyProperties(dependentEntry, principalEntry, foreignKey, setModified, fromQuery);

        SetNavigation(dependentEntry, foreignKey.DependentToPrincipal, principalEntry, fromQuery);
    }

    private void FixupToPrincipal(
        InternalEntityEntry dependentEntry,
        InternalEntityEntry principalEntry,
        IForeignKey foreignKey,
        bool setModified,
        bool fromQuery)
    {
        SetForeignKeyProperties(dependentEntry, principalEntry, foreignKey, setModified, fromQuery);

        ToDependentFixup(dependentEntry, principalEntry, foreignKey, fromQuery);
    }

    private void ToDependentFixup(
        InternalEntityEntry dependentEntry,
        InternalEntityEntry principalEntry,
        IForeignKey foreignKey,
        bool fromQuery)
    {
        var principalToDependent = foreignKey.PrincipalToDependent;
        if (foreignKey.IsUnique)
        {
            var oldDependent = principalToDependent == null ? null : principalEntry[principalToDependent];
            var oldDependentEntry = oldDependent != null
                && !ReferenceEquals(dependentEntry.Entity, oldDependent)
                    ? dependentEntry.StateManager.TryGetEntry(oldDependent, foreignKey.DeclaringEntityType)
                    : (InternalEntityEntry?)dependentEntry.StateManager
                        .GetDependentsUsingRelationshipSnapshot(principalEntry, foreignKey)
                        .FirstOrDefault();

            if (oldDependentEntry != null
                && !ReferenceEquals(dependentEntry.Entity, oldDependentEntry.Entity)
                && oldDependentEntry.EntityState != EntityState.Detached)
            {
                ConditionallyNullForeignKeyProperties(oldDependentEntry, principalEntry, foreignKey);

                var dependentToPrincipal = foreignKey.DependentToPrincipal;
                if (dependentToPrincipal != null
                    && ReferenceEquals(oldDependentEntry[dependentToPrincipal], principalEntry.Entity)
                    && oldDependentEntry.StateManager.TryGetEntry(oldDependentEntry.Entity, foreignKey.DeclaringEntityType) != null)
                {
                    SetNavigation(oldDependentEntry, dependentToPrincipal, null, fromQuery);
                }
            }
        }

        if (principalToDependent != null)
        {
            SetReferenceOrAddToCollection(
                principalEntry,
                principalToDependent,
                dependentEntry,
                fromQuery);
        }
    }

    private static void SetForeignKeyProperties(
        InternalEntityEntry dependentEntry,
        InternalEntityEntry principalEntry,
        IForeignKey foreignKey,
        bool setModified,
        bool fromQuery)
    {
        var principalProperties = foreignKey.PrincipalKey.Properties;
        var dependentProperties = foreignKey.Properties;

        for (var i = 0; i < foreignKey.Properties.Count; i++)
        {
            var principalProperty = principalProperties[i];
            var dependentProperty = dependentProperties[i];
            var principalValue = principalEntry[principalProperty];
            var dependentValue = dependentEntry[dependentProperty];

            if (!PrincipalValueEqualsDependentValue(principalProperty, dependentValue, principalValue)
                || (dependentEntry.IsConceptualNull(dependentProperty)
                    && principalValue != null))
            {
                dependentEntry.PropagateValue(principalEntry, principalProperty, dependentProperty, fromQuery, setModified);

                dependentEntry.StateManager.UpdateDependentMap(dependentEntry, foreignKey);
                dependentEntry.SetRelationshipSnapshotValue(dependentProperty, principalValue);
            }
        }
    }

    private static void UndeleteDependent(
        InternalEntityEntry dependentEntry,
        InternalEntityEntry principalEntry)
    {
        if (dependentEntry.EntityState == EntityState.Deleted
            && (principalEntry.EntityState == EntityState.Unchanged
                || principalEntry.EntityState == EntityState.Modified))
        {
            dependentEntry.SetEntityState(EntityState.Modified);
        }
    }

    private static bool PrincipalValueEqualsDependentValue(
        IProperty principalProperty,
        object? dependentValue,
        object? principalValue)
        => (principalProperty.GetKeyValueComparer())
            ?.Equals(dependentValue, principalValue)
            ?? StructuralComparisons.StructuralEqualityComparer.Equals(
                dependentValue,
                principalValue);

    private void ConditionallyNullForeignKeyProperties(
        InternalEntityEntry dependentEntry,
        InternalEntityEntry? principalEntry,
        IForeignKey foreignKey)
    {
        var currentPrincipal = dependentEntry.StateManager.FindPrincipal(dependentEntry, foreignKey);
        if (currentPrincipal != null
            && currentPrincipal != principalEntry)
        {
            return;
        }

        var hasOnlyKeyProperties = true;
        foreignKey.GetPropertiesWithMinimalOverlapIfPossible(out var dependentProperties, out var principalProperties);

        if (principalEntry != null
            && principalEntry.EntityState != EntityState.Detached)
        {
            for (var i = 0; i < dependentProperties.Count; i++)
            {
                if (!PrincipalValueEqualsDependentValue(
                        principalProperties[i],
                        dependentEntry[dependentProperties[i]],
                        principalEntry[principalProperties[i]]))
                {
                    return;
                }

                if (!dependentProperties[i].IsKey())
                {
                    hasOnlyKeyProperties = false;
                }
            }
        }

        for (var i = 0; i < dependentProperties.Count; i++)
        {
            if (!dependentProperties[i].IsKey())
            {
                dependentEntry[dependentProperties[i]] = null;
                dependentEntry.StateManager.UpdateDependentMap(dependentEntry, foreignKey);
                dependentEntry.SetRelationshipSnapshotValue(dependentProperties[i], null);
            }
        }

        if (foreignKey.IsRequired
            && hasOnlyKeyProperties
            && dependentEntry.EntityState != EntityState.Detached)
        {
            try
            {
                _inFixup = true;
                switch (dependentEntry.EntityState)
                {
                    case EntityState.Added:
                        dependentEntry.SetEntityState(EntityState.Detached);
                        DeleteFixup(dependentEntry);
                        break;
                    case EntityState.Unchanged:
                    case EntityState.Modified:
                        dependentEntry.SetEntityState(
                            dependentEntry.SharedIdentityEntry != null ? EntityState.Detached : EntityState.Deleted);
                        DeleteFixup(dependentEntry);
                        break;
                }
            }
            finally
            {
                _inFixup = false;
            }
        }
    }

    private static bool CanOverrideCurrentValue(
        InternalEntityEntry entry,
        INavigationBase? navigation,
        InternalEntityEntry value,
        bool fromQuery)
    {
        if (fromQuery)
        {
            return true;
        }

        var existingValue = navigation == null ? null : entry[navigation];
        return existingValue == null
            || existingValue == value.Entity;
    }

    private void SetNavigation(InternalEntityEntry entry, INavigationBase? navigation, InternalEntityEntry? value, bool fromQuery)
    {
        if (navigation != null)
        {
            _inFixup = true;
            var entity = value?.Entity;
            try
            {
                entry.SetProperty(navigation, entity, fromQuery);
            }
            finally
            {
                _inFixup = false;
            }

            entry.SetRelationshipSnapshotValue(navigation, entity);
        }
    }

    private void AddToCollection(InternalEntityEntry entry, INavigationBase? navigation, InternalEntityEntry value, bool fromQuery)
    {
        if (navigation != null)
        {
            _inFixup = true;
            try
            {
                if (entry.AddToCollection(navigation, value, fromQuery))
                {
                    entry.AddToCollectionSnapshot(navigation, value.Entity);
                }
            }
            finally
            {
                _inFixup = false;
            }
        }
    }

    private void RemoveFromCollection(InternalEntityEntry entry, INavigationBase navigation, InternalEntityEntry value)
    {
        _inFixup = true;
        try
        {
            if (entry.RemoveFromCollection(navigation, value))
            {
                entry.RemoveFromCollectionSnapshot(navigation, value.Entity);
            }
        }
        finally
        {
            _inFixup = false;
        }
    }

    private void SetReferenceOrAddToCollection(
        InternalEntityEntry entry,
        INavigationBase navigation,
        InternalEntityEntry value,
        bool fromQuery)
    {
        if (navigation.IsCollection)
        {
            AddToCollection(entry, navigation, value, fromQuery);
        }
        else
        {
            SetNavigation(entry, navigation, value, fromQuery);
        }
    }

    private void ResetReferenceOrRemoveCollection(
        InternalEntityEntry entry,
        INavigationBase navigation,
        InternalEntityEntry value,
        bool fromQuery)
    {
        if (navigation.IsCollection)
        {
            RemoveFromCollection(entry, navigation, value);
        }
        else if (ReferenceEquals(entry[navigation], value.Entity))
        {
            SetNavigation(entry, navigation, null, fromQuery);
        }
    }
}<|MERGE_RESOLUTION|>--- conflicted
+++ resolved
@@ -15,15 +15,18 @@
 public class NavigationFixer : INavigationFixer
 {
     private IList<(
-            InternalEntityEntry Entry,
-            InternalEntityEntry OtherEntry,
-            ISkipNavigation SkipNavigation,
-            bool FromQuery,
-            bool SetModified)>? _danglingJoinEntities;
+        InternalEntityEntry Entry,
+        InternalEntityEntry OtherEntry,
+        ISkipNavigation SkipNavigation,
+        bool FromQuery,
+        bool SetModified)>? _danglingJoinEntities;
 
     private readonly IEntityGraphAttacher _attacher;
     private bool _inFixup;
     private bool _inAttachGraph;
+
+    private readonly bool _useOldBehavior26779
+        = AppContext.TryGetSwitch("Microsoft.EntityFrameworkCore.Issue26779", out var enabled) && enabled;
 
     /// <summary>
     ///     This is an internal API that supports the Entity Framework Core infrastructure and not subject to
@@ -33,7 +36,6 @@
     /// </summary>
     public NavigationFixer(IEntityGraphAttacher attacher)
     {
-<<<<<<< HEAD
         _attacher = attacher;
     }
 
@@ -46,26 +48,6 @@
     public virtual bool BeginDelayedFixup()
     {
         if (_inAttachGraph)
-=======
-        private IList<Action>? _danglingJoinEntities;
-        private readonly IChangeDetector _changeDetector;
-        private readonly IEntityGraphAttacher _attacher;
-        private bool _inFixup;
-        private bool _inAttachGraph;
-
-        private readonly bool _useOldBehavior26779
-            = AppContext.TryGetSwitch("Microsoft.EntityFrameworkCore.Issue26779", out var enabled) && enabled;
-
-        /// <summary>
-        ///     This is an internal API that supports the Entity Framework Core infrastructure and not subject to
-        ///     the same compatibility standards as public APIs. It may be changed or removed without notice in
-        ///     any release. You should only use it directly in your code with extreme caution and knowing that
-        ///     doing so can result in application failures when updating to a new Entity Framework Core release.
-        /// </summary>
-        public NavigationFixer(
-            IChangeDetector changeDetector,
-            IEntityGraphAttacher attacher)
->>>>>>> eac367ae
         {
             return false;
         }
@@ -313,21 +295,10 @@
                     {
                         var joinEntry = FindJoinEntry(entry, oldTargetEntry, skipNavigation);
 
-<<<<<<< HEAD
                         joinEntry?.SetEntityState(
                             joinEntry.EntityState != EntityState.Added
                                 ? EntityState.Deleted
                                 : EntityState.Detached);
-=======
-                        if (navigationBase is ISkipNavigation skipNavigation)
-                        {
-                            var joinEntry = FindJoinEntry(entry, oldTargetEntry, skipNavigation);
-
-                            joinEntry?.SetEntityState(
-                                _useOldBehavior26779 || joinEntry.EntityState != EntityState.Added
-                                    ? EntityState.Deleted
-                                    : EntityState.Detached);
->>>>>>> eac367ae
 
                         Check.DebugAssert(
                             skipNavigation.Inverse.IsCollection,
