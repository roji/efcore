--- conflicted
+++ resolved
@@ -457,7 +457,10 @@
 
                 return memberInitExpression.Update(updatedNewExpression, newBindings);
 
-<<<<<<< HEAD
+            case EntityShaperExpression entityShaperExpression
+                when entityShaperExpression.ValueBufferExpression is ProjectionBindingExpression projectionBindingExpression:
+                return entityShaperExpression;
+
             default:
                 var translation = TranslateExpression(expression);
                 if (translation == null)
@@ -465,19 +468,6 @@
                     return null;
                 }
 
-=======
-            case EntityShaperExpression entityShaperExpression
-                when entityShaperExpression.ValueBufferExpression is ProjectionBindingExpression projectionBindingExpression:
-                return entityShaperExpression;
-
-            default:
-                var translation = TranslateExpression(expression);
-                if (translation == null)
-                {
-                    return null;
-                }
-
->>>>>>> 5d0d937a
                 return translation.Type == expression.Type
                     ? translation
                     : Expression.Convert(translation, expression.Type);
