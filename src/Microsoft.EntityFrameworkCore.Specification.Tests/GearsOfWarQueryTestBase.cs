--- conflicted
+++ resolved
@@ -2061,7 +2061,6 @@
         }
 
         [ConditionalFact]
-<<<<<<< HEAD
         public virtual void DateTimeOffset_Date_works()
         {
             using (var context = CreateContext())
@@ -2112,7 +2111,7 @@
             return source?.Count() == 0 ? new[] { default(TElement) } : source;
         }
 
-=======
+        [ConditionalFact]
         public virtual void Complex_predicate_with_AndAlso_and_nullable_bool_property()
         {
             using (var context = CreateContext())
@@ -2127,7 +2126,6 @@
             }
         }
 
->>>>>>> a7e01176
         protected GearsOfWarContext CreateContext() => Fixture.CreateContext(TestStore);
 
         protected GearsOfWarQueryTestBase(TFixture fixture)
