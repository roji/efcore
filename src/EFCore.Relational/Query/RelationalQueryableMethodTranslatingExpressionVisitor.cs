--- conflicted
+++ resolved
@@ -1,19 +1,7 @@
 // Licensed to the .NET Foundation under one or more agreements.
 // The .NET Foundation licenses this file to you under the MIT license.
 
-<<<<<<< HEAD
 using System.Diagnostics.CodeAnalysis;
-=======
-using System;
-using System.Collections.Generic;
-using System.Diagnostics.CodeAnalysis;
-using System.Linq;
-using System.Linq.Expressions;
-using System.Reflection;
-using Microsoft.EntityFrameworkCore.Diagnostics;
-using Microsoft.EntityFrameworkCore.Infrastructure;
-using Microsoft.EntityFrameworkCore.Metadata;
->>>>>>> eac367ae
 using Microsoft.EntityFrameworkCore.Metadata.Internal;
 using Microsoft.EntityFrameworkCore.Query.Internal;
 using Microsoft.EntityFrameworkCore.Query.SqlExpressions;
@@ -999,6 +987,9 @@
         private static readonly MethodInfo ObjectEqualsMethodInfo
             = typeof(object).GetRequiredRuntimeMethod(nameof(object.Equals), typeof(object), typeof(object));
 
+        private static readonly bool _useOldBehavior = AppContext.TryGetSwitch("Microsoft.EntityFrameworkCore.Issue26592", out var enabled)
+            && enabled;
+
         private readonly RelationalSqlTranslatingExpressionVisitor _sqlTranslator;
         private readonly ISqlExpressionFactory _sqlExpressionFactory;
 
@@ -1020,6 +1011,13 @@
             _selectExpression = selectExpression;
             _deferredOwnedExpansionRemover = new DeferredOwnedExpansionRemovingVisitor(_selectExpression);
 
+            if (_useOldBehavior)
+            {
+                return _deferredOwnedExpansionRemover.Visit(Visit(lambdaBody));
+            }
+
+            _deferredOwnedExpansionRemover = new DeferredOwnedExpansionRemovingVisitor(_selectExpression);
+
             return _deferredOwnedExpansionRemover.Visit(Visit(lambdaBody));
         }
 
@@ -1033,22 +1031,14 @@
 
         protected override Expression VisitMethodCall(MethodCallExpression methodCallExpression)
         {
-<<<<<<< HEAD
             if (methodCallExpression.TryGetEFPropertyArguments(out var source, out var navigationName))
             {
                 source = Visit(source);
-=======
-            private static readonly MethodInfo _objectEqualsMethodInfo
-                = typeof(object).GetRequiredRuntimeMethod(nameof(object.Equals), typeof(object), typeof(object));
-            private static readonly bool _useOldBehavior = AppContext.TryGetSwitch("Microsoft.EntityFrameworkCore.Issue26592", out var enabled)
-                && enabled;
->>>>>>> eac367ae
 
                 return TryExpand(source, MemberIdentity.Create(navigationName))
                     ?? methodCallExpression.Update(null!, new[] { source, methodCallExpression.Arguments[1] });
             }
 
-<<<<<<< HEAD
             return base.VisitMethodCall(methodCallExpression);
         }
 
@@ -1057,685 +1047,397 @@
                 || extensionExpression is ShapedQueryExpression
                     ? extensionExpression
                     : base.VisitExtension(extensionExpression);
-=======
-            private SelectExpression _selectExpression;
-            private DeferredOwnedExpansionRemovingVisitor _deferredOwnedExpansionRemover;
-
-            public SharedTypeEntityExpandingExpressionVisitor(
-                RelationalSqlTranslatingExpressionVisitor sqlTranslator,
-                ISqlExpressionFactory sqlExpressionFactory)
-            {
-                _sqlTranslator = sqlTranslator;
-                _sqlExpressionFactory = sqlExpressionFactory;
-                _selectExpression = null!;
-                _deferredOwnedExpansionRemover = null!;
-            }
->>>>>>> eac367ae
 
         private Expression? TryExpand(Expression? source, MemberIdentity member)
         {
-            source = source.UnwrapTypeConversion(out var convertedType);
-            var doee = source as DeferredOwnedExpansionExpression;
-            if (doee is not null)
-            {
-<<<<<<< HEAD
-                source = _deferredOwnedExpansionRemover.UnwrapDeferredEntityProjectionExpression(doee);
-=======
-                _selectExpression = selectExpression;
-
-                if (_useOldBehavior)
-                {
-                    return Visit(lambdaBody);
-                }
-
-                _deferredOwnedExpansionRemover = new(_selectExpression);
-
-                return _deferredOwnedExpansionRemover.Visit(Visit(lambdaBody));
->>>>>>> eac367ae
-            }
-
-            if (source is not EntityShaperExpression entityShaperExpression)
-            {
-                return null;
-            }
-
-            var entityType = entityShaperExpression.EntityType;
-            if (convertedType != null)
-            {
-                entityType = entityType.GetRootType().GetDerivedTypesInclusive()
-                    .FirstOrDefault(et => et.ClrType == convertedType);
-
-<<<<<<< HEAD
-                if (entityType == null)
+            if (_useOldBehavior)
+            {
+                source = source.UnwrapTypeConversion(out var convertedType);
+                var doee = source as DeferredOwnedExpansionExpression;
+                if (doee is not null)
+                {
+                    source = _deferredOwnedExpansionRemover.UnwrapDeferredEntityProjectionExpression(doee);
+                }
+
+                if (source is not EntityShaperExpression entityShaperExpression)
                 {
                     return null;
                 }
-=======
-                return base.VisitMethodCall(methodCallExpression);
->>>>>>> eac367ae
-            }
-
-            var navigation = member.MemberInfo != null
-                ? entityType.FindNavigation(member.MemberInfo)
-                : entityType.FindNavigation(member.Name!);
-
-            if (navigation == null)
-            {
-                return null;
-            }
-
-            var targetEntityType = navigation.TargetEntityType;
-            if (targetEntityType == null
-                || !targetEntityType.IsOwned())
-            {
-<<<<<<< HEAD
-                return null;
-            }
-
-            var foreignKey = navigation.ForeignKey;
-            if (navigation.IsCollection)
-            {
-                var innerShapedQuery = CreateShapedQueryExpression(
-                    targetEntityType, _sqlExpressionFactory.Select(targetEntityType));
-
-                var makeNullable = foreignKey.PrincipalKey.Properties
-                    .Concat(foreignKey.Properties)
-                    .Select(p => p.ClrType)
-                    .Any(t => t.IsNullableType());
-
-                var innerSequenceType = innerShapedQuery.Type.GetSequenceType();
-                var correlationPredicateParameter = Expression.Parameter(innerSequenceType);
-
-                var outerKey = entityShaperExpression.CreateKeyValuesExpression(
-                    navigation.IsOnDependent
-                        ? foreignKey.Properties
-                        : foreignKey.PrincipalKey.Properties,
-                    makeNullable);
-                var innerKey = correlationPredicateParameter.CreateKeyValuesExpression(
-                    navigation.IsOnDependent
-                        ? foreignKey.PrincipalKey.Properties
-                        : foreignKey.Properties,
-                    makeNullable);
-
-                var keyComparison = Expression.Call(
-                    ObjectEqualsMethodInfo, AddConvertToObject(outerKey), AddConvertToObject(innerKey));
-
-                var predicate = makeNullable
-                    ? Expression.AndAlso(
-                        outerKey is NewArrayExpression newArrayExpression
-                            ? newArrayExpression.Expressions
-                                .Select(
-                                    e =>
-                                    {
-                                        var left = (e as UnaryExpression)?.Operand ?? e;
-
-                                        return Expression.NotEqual(left, Expression.Constant(null, left.Type));
-                                    })
-                                .Aggregate((l, r) => Expression.AndAlso(l, r))
-                            : Expression.NotEqual(outerKey, Expression.Constant(null, outerKey.Type)),
-                        keyComparison)
-                    : (Expression)keyComparison;
-
-                var correlationPredicate = Expression.Lambda(predicate, correlationPredicateParameter);
-
-                return Expression.Call(
-                    QueryableMethods.Where.MakeGenericMethod(innerSequenceType),
-                    innerShapedQuery,
-                    Expression.Quote(correlationPredicate));
-            }
-
-            var entityProjectionExpression = GetEntityProjectionExpression(entityShaperExpression);
-            var innerShaper = entityProjectionExpression.BindNavigation(navigation);
-            if (innerShaper == null)
-            {
-                // Owned types don't support inheritance See https://github.com/dotnet/efcore/issues/9630
-                // So there is no handling for dependent having TPT
-                // If navigation is defined on derived type and entity type is part of TPT then we need to get ITableBase for derived type.
-                // TODO: The following code should also handle Function and SqlQuery mappings
-                var table = navigation.DeclaringEntityType.BaseType == null
-                    || entityType.FindDiscriminatorProperty() != null
-                        ? navigation.DeclaringEntityType.GetViewOrTableMappings().Single().Table
-                        : navigation.DeclaringEntityType.GetViewOrTableMappings().Select(tm => tm.Table)
-                            .Except(navigation.DeclaringEntityType.BaseType.GetViewOrTableMappings().Select(tm => tm.Table))
-                            .Single();
-                if (table.GetReferencingRowInternalForeignKeys(foreignKey.PrincipalEntityType)?.Contains(foreignKey) == true)
-                {
-                    // Mapped to same table
-                    // We get identifying column to figure out tableExpression to pull columns from and nullability of most principal side
-                    var identifyingColumn = entityProjectionExpression.BindProperty(entityType.FindPrimaryKey()!.Properties.First());
-                    var principalNullable = identifyingColumn.IsNullable
-                        // Also make nullable if navigation is on derived type and and principal is TPT
-                        // Since identifying PK would be non-nullable but principal can still be null
-                        // Derived owned navigation does not de-dupe the PK column which for principal is from base table
-                        // and for dependent on derived table
-                        || (entityType.FindDiscriminatorProperty() == null
-                            && navigation.DeclaringEntityType.IsStrictlyDerivedFrom(entityShaperExpression.EntityType));
-
-                    var entityProjection = _selectExpression.GenerateWeakEntityProjectionExpression(
-                        targetEntityType, table, identifyingColumn.Name, identifyingColumn.Table, principalNullable);
-
-                    if (entityProjection != null)
-=======
-                if (_useOldBehavior)
-                {
-                    source = source.UnwrapTypeConversion(out var convertedType);
-                    if (source is not EntityShaperExpression entityShaperExpression)
+
+                var entityType = entityShaperExpression.EntityType;
+                if (convertedType != null)
+                {
+                    entityType = entityType.GetRootType().GetDerivedTypesInclusive()
+                        .FirstOrDefault(et => et.ClrType == convertedType);
+
+                    if (entityType == null)
                     {
                         return null;
                     }
-
-                    var entityType = entityShaperExpression.EntityType;
-                    if (convertedType != null)
-                    {
-                        entityType = entityType.GetRootType().GetDerivedTypesInclusive()
-                            .FirstOrDefault(et => et.ClrType == convertedType);
-
-                        if (entityType == null)
-                        {
-                            return null;
-                        }
-                    }
-
-                    var navigation = member.MemberInfo != null
-                        ? entityType.FindNavigation(member.MemberInfo)
-                        : entityType.FindNavigation(member.Name!);
-
-                    if (navigation == null)
->>>>>>> eac367ae
-                    {
-                        innerShaper = new RelationalEntityShaperExpression(targetEntityType, entityProjection, principalNullable);
-                    }
-
-<<<<<<< HEAD
-                if (innerShaper == null)
-                {
-                    // InnerShaper is still null if either it is not table sharing or we failed to find table to pick data from
-                    // So we find the table it is mapped to and generate join with it.
-                    // Owned types don't support inheritance See https://github.com/dotnet/efcore/issues/9630
-                    // So there is no handling for dependent having TPT
-                    table = targetEntityType.GetViewOrTableMappings().Single().Table;
-                    var innerSelectExpression = _sqlExpressionFactory.Select(targetEntityType);
-                    var innerShapedQuery = CreateShapedQueryExpression(targetEntityType, innerSelectExpression);
+                }
+
+                var navigation = member.MemberInfo != null
+                    ? entityType.FindNavigation(member.MemberInfo)
+                    : entityType.FindNavigation(member.Name!);
+
+                if (navigation == null)
+                {
+                    return null;
+                }
+
+                var targetEntityType = navigation.TargetEntityType;
+                if (targetEntityType == null
+                    || !targetEntityType.IsOwned())
+                {
+                    return null;
+                }
+
+                var foreignKey = navigation.ForeignKey;
+                if (navigation.IsCollection)
+                {
+                    var innerShapedQuery = CreateShapedQueryExpression(
+                        targetEntityType, _sqlExpressionFactory.Select(targetEntityType));
 
                     var makeNullable = foreignKey.PrincipalKey.Properties
                         .Concat(foreignKey.Properties)
                         .Select(p => p.ClrType)
                         .Any(t => t.IsNullableType());
+
+                    var innerSequenceType = innerShapedQuery.Type.GetSequenceType();
+                    var correlationPredicateParameter = Expression.Parameter(innerSequenceType);
 
                     var outerKey = entityShaperExpression.CreateKeyValuesExpression(
                         navigation.IsOnDependent
                             ? foreignKey.Properties
                             : foreignKey.PrincipalKey.Properties,
                         makeNullable);
-                    var innerKey = innerShapedQuery.ShaperExpression.CreateKeyValuesExpression(
+                    var innerKey = correlationPredicateParameter.CreateKeyValuesExpression(
                         navigation.IsOnDependent
                             ? foreignKey.PrincipalKey.Properties
                             : foreignKey.Properties,
                         makeNullable);
 
-                    var joinPredicate = _sqlTranslator.Translate(Expression.Equal(outerKey, innerKey))!;
-                    // Following conditions should match conditions for pushdown on outer during SelectExpression.AddJoin method
-                    var pushdownRequired = _selectExpression.Limit != null
-                        || _selectExpression.Offset != null
-                        || _selectExpression.IsDistinct
-                        || _selectExpression.GroupBy.Count > 0;
-                    _selectExpression.AddLeftJoin(innerSelectExpression, joinPredicate);
-
-                    // If pushdown was required on SelectExpression then we need to fetch the updated entity projection
-                    if (pushdownRequired)
+                    var keyComparison = Expression.Call(
+                        ObjectEqualsMethodInfo, AddConvertToObject(outerKey), AddConvertToObject(innerKey));
+
+                    var predicate = makeNullable
+                        ? Expression.AndAlso(
+                            outerKey is NewArrayExpression newArrayExpression
+                                ? newArrayExpression.Expressions
+                                    .Select(
+                                        e =>
+                                        {
+                                            var left = (e as UnaryExpression)?.Operand ?? e;
+
+                                            return Expression.NotEqual(left, Expression.Constant(null, left.Type));
+                                        })
+                                    .Aggregate((l, r) => Expression.AndAlso(l, r))
+                                : Expression.NotEqual(outerKey, Expression.Constant(null, outerKey.Type)),
+                            keyComparison)
+                        : (Expression)keyComparison;
+
+                    var correlationPredicate = Expression.Lambda(predicate, correlationPredicateParameter);
+
+                    return Expression.Call(
+                        QueryableMethods.Where.MakeGenericMethod(innerSequenceType),
+                        innerShapedQuery,
+                        Expression.Quote(correlationPredicate));
+                }
+
+                var entityProjectionExpression = GetEntityProjectionExpression(entityShaperExpression);
+                var innerShaper = entityProjectionExpression.BindNavigation(navigation);
+                if (innerShaper == null)
+                {
+                    // Owned types don't support inheritance See https://github.com/dotnet/efcore/issues/9630
+                    // So there is no handling for dependent having TPT
+                    // If navigation is defined on derived type and entity type is part of TPT then we need to get ITableBase for derived type.
+                    // TODO: The following code should also handle Function and SqlQuery mappings
+                    var table = navigation.DeclaringEntityType.BaseType == null
+                        || entityType.FindDiscriminatorProperty() != null
+                            ? navigation.DeclaringEntityType.GetViewOrTableMappings().Single().Table
+                            : navigation.DeclaringEntityType.GetViewOrTableMappings().Select(tm => tm.Table)
+                                .Except(navigation.DeclaringEntityType.BaseType.GetViewOrTableMappings().Select(tm => tm.Table))
+                                .Single();
+                    if (table.GetReferencingRowInternalForeignKeys(foreignKey.PrincipalEntityType)?.Contains(foreignKey) == true)
                     {
-                        if (doee is not null)
+                        // Mapped to same table
+                        // We get identifying column to figure out tableExpression to pull columns from and nullability of most principal side
+                        var identifyingColumn = entityProjectionExpression.BindProperty(entityType.FindPrimaryKey()!.Properties.First());
+                        var principalNullable = identifyingColumn.IsNullable
+                            // Also make nullable if navigation is on derived type and and principal is TPT
+                            // Since identifying PK would be non-nullable but principal can still be null
+                            // Derived owned navigation does not de-dupe the PK column which for principal is from base table
+                            // and for dependent on derived table
+                            || (entityType.FindDiscriminatorProperty() == null
+                                && navigation.DeclaringEntityType.IsStrictlyDerivedFrom(entityShaperExpression.EntityType));
+
+                        var entityProjection = _selectExpression.GenerateWeakEntityProjectionExpression(
+                            targetEntityType, table, identifyingColumn.Name, identifyingColumn.Table, principalNullable);
+
+                        if (entityProjection != null)
                         {
-                            entityShaperExpression = _deferredOwnedExpansionRemover.UnwrapDeferredEntityProjectionExpression(doee);
-=======
-                    var targetEntityType = navigation.TargetEntityType;
-                    if (targetEntityType == null
-                        || !targetEntityType.IsOwned())
+                            innerShaper = new RelationalEntityShaperExpression(targetEntityType, entityProjection, principalNullable);
+                        }
+                    }
+
+                    if (innerShaper == null)
                     {
-                        return null;
-                    }
-
-                    var foreignKey = navigation.ForeignKey;
-                    if (navigation.IsCollection)
-                    {
-                        var innerShapedQuery = CreateShapedQueryExpression(
-                            targetEntityType, _sqlExpressionFactory.Select(targetEntityType));
+                        // InnerShaper is still null if either it is not table sharing or we failed to find table to pick data from
+                        // So we find the table it is mapped to and generate join with it.
+                        // Owned types don't support inheritance See https://github.com/dotnet/efcore/issues/9630
+                        // So there is no handling for dependent having TPT
+                        table = targetEntityType.GetViewOrTableMappings().Single().Table;
+                        var innerSelectExpression = _sqlExpressionFactory.Select(targetEntityType);
+                        var innerShapedQuery = CreateShapedQueryExpression(targetEntityType, innerSelectExpression);
 
                         var makeNullable = foreignKey.PrincipalKey.Properties
                             .Concat(foreignKey.Properties)
                             .Select(p => p.ClrType)
                             .Any(t => t.IsNullableType());
-
-                        var innerSequenceType = innerShapedQuery.Type.GetSequenceType();
-                        var correlationPredicateParameter = Expression.Parameter(innerSequenceType);
 
                         var outerKey = entityShaperExpression.CreateKeyValuesExpression(
                             navigation.IsOnDependent
                                 ? foreignKey.Properties
                                 : foreignKey.PrincipalKey.Properties,
                             makeNullable);
-                        var innerKey = correlationPredicateParameter.CreateKeyValuesExpression(
+                        var innerKey = innerShapedQuery.ShaperExpression.CreateKeyValuesExpression(
                             navigation.IsOnDependent
                                 ? foreignKey.PrincipalKey.Properties
                                 : foreignKey.Properties,
                             makeNullable);
 
-                        var keyComparison = Expression.Call(
-                            _objectEqualsMethodInfo, AddConvertToObject(outerKey), AddConvertToObject(innerKey));
-
-                        var predicate = makeNullable
-                            ? Expression.AndAlso(
-                                outerKey is NewArrayExpression newArrayExpression
-                                    ? newArrayExpression.Expressions
-                                        .Select(
-                                            e =>
-                                            {
-                                                var left = (e as UnaryExpression)?.Operand ?? e;
-
-                                                return Expression.NotEqual(left, Expression.Constant(null, left.Type));
-                                            })
-                                        .Aggregate((l, r) => Expression.AndAlso(l, r))
-                                    : Expression.NotEqual(outerKey, Expression.Constant(null, outerKey.Type)),
-                                keyComparison)
-                            : (Expression)keyComparison;
-
-                        var correlationPredicate = Expression.Lambda(predicate, correlationPredicateParameter);
-
-                        return Expression.Call(
-                            QueryableMethods.Where.MakeGenericMethod(innerSequenceType),
-                            innerShapedQuery,
-                            Expression.Quote(correlationPredicate));
+                        var joinPredicate = _sqlTranslator.Translate(Expression.Equal(outerKey, innerKey))!;
+                        // Following conditions should match conditions for pushdown on outer during SelectExpression.AddJoin method
+                        var pushdownRequired = _selectExpression.Limit != null
+                            || _selectExpression.Offset != null
+                            || _selectExpression.IsDistinct
+                            || _selectExpression.GroupBy.Count > 0;
+                        _selectExpression.AddLeftJoin(innerSelectExpression, joinPredicate);
+
+                        // If pushdown was required on SelectExpression then we need to fetch the updated entity projection
+                        if (pushdownRequired)
+                        {
+                            if (doee is not null)
+                            {
+                                entityShaperExpression = _deferredOwnedExpansionRemover.UnwrapDeferredEntityProjectionExpression(doee);
+                            }
+
+                            entityProjectionExpression = GetEntityProjectionExpression(entityShaperExpression);
+                        }
+
+                        var leftJoinTable = _selectExpression.Tables.Last();
+
+                        innerShaper = new RelationalEntityShaperExpression(
+                            targetEntityType,
+                            _selectExpression.GenerateWeakEntityProjectionExpression(
+                                targetEntityType, table, null, leftJoinTable, nullable: true)!,
+                            nullable: true);
                     }
 
-                    var entityProjectionExpression = (EntityProjectionExpression)
-                        (entityShaperExpression.ValueBufferExpression is ProjectionBindingExpression projectionBindingExpression
-                        ? _selectExpression.GetProjection(projectionBindingExpression)
-                        : entityShaperExpression.ValueBufferExpression);
-                    var innerShaper = entityProjectionExpression.BindNavigation(navigation);
-                    if (innerShaper == null)
-                    {
-                        // Owned types don't support inheritance See https://github.com/dotnet/efcore/issues/9630
-                        // So there is no handling for dependent having TPT
-                        // If navigation is defined on derived type and entity type is part of TPT then we need to get ITableBase for derived type.
-                        // TODO: The following code should also handle Function and SqlQuery mappings
-                        var table = navigation.DeclaringEntityType.BaseType == null
-                            || entityType.FindDiscriminatorProperty() != null
-                                ? navigation.DeclaringEntityType.GetViewOrTableMappings().Single().Table
-                                : navigation.DeclaringEntityType.GetViewOrTableMappings().Select(tm => tm.Table)
-                                    .Except(navigation.DeclaringEntityType.BaseType.GetViewOrTableMappings().Select(tm => tm.Table))
-                                    .Single();
-                        if (table.GetReferencingRowInternalForeignKeys(foreignKey.PrincipalEntityType)?.Contains(foreignKey) == true)
-                        {
-                            // Mapped to same table
-                            // We get identifying column to figure out tableExpression to pull columns from and nullability of most principal side
-                            var identifyingColumn = entityProjectionExpression.BindProperty(entityType.FindPrimaryKey()!.Properties.First());
-                            var principalNullable = identifyingColumn.IsNullable
-                                // Also make nullable if navigation is on derived type and and principal is TPT
-                                // Since identifying PK would be non-nullable but principal can still be null
-                                // Derived owned navigation does not de-dupe the PK column which for principal is from base table
-                                // and for dependent on derived table
-                                || (entityType.FindDiscriminatorProperty() == null
-                                    && navigation.DeclaringEntityType.IsStrictlyDerivedFrom(entityShaperExpression.EntityType));
-
-                            var entityProjection = _selectExpression.GenerateWeakEntityProjectionExpression(
-                                targetEntityType, table, identifyingColumn.Name, identifyingColumn.Table, principalNullable);
-
-                            if (entityProjection != null)
-                            {
-                                innerShaper = new RelationalEntityShaperExpression(targetEntityType, entityProjection, principalNullable);
-                            }
-                        }
-
-                        if (innerShaper == null)
-                        {
-                            // InnerShaper is still null if either it is not table sharing or we failed to find table to pick data from
-                            // So we find the table it is mapped to and generate join with it.
-                            // Owned types don't support inheritance See https://github.com/dotnet/efcore/issues/9630
-                            // So there is no handling for dependent having TPT
-                            table = targetEntityType.GetViewOrTableMappings().Single().Table;
-                            var innerSelectExpression = _sqlExpressionFactory.Select(targetEntityType);
-                            var innerShapedQuery = CreateShapedQueryExpression(targetEntityType, innerSelectExpression);
-
-                            var makeNullable = foreignKey.PrincipalKey.Properties
-                                .Concat(foreignKey.Properties)
-                                .Select(p => p.ClrType)
-                                .Any(t => t.IsNullableType());
-
-                            var outerKey = entityShaperExpression.CreateKeyValuesExpression(
-                                navigation.IsOnDependent
-                                    ? foreignKey.Properties
-                                    : foreignKey.PrincipalKey.Properties,
-                                makeNullable);
-                            var innerKey = innerShapedQuery.ShaperExpression.CreateKeyValuesExpression(
-                                navigation.IsOnDependent
-                                    ? foreignKey.PrincipalKey.Properties
-                                    : foreignKey.Properties,
-                                makeNullable);
-
-                            var joinPredicate = _sqlTranslator.Translate(Expression.Equal(outerKey, innerKey))!;
-                            _selectExpression.AddLeftJoin(innerSelectExpression, joinPredicate);
-                            var leftJoinTable = _selectExpression.Tables.Last();
-
-                            innerShaper = new RelationalEntityShaperExpression(
-                                targetEntityType,
-                                _selectExpression.GenerateWeakEntityProjectionExpression(
-                                    targetEntityType, table, null, leftJoinTable, nullable: true)!,
-                                nullable: true);
-                        }
-
-                        entityProjectionExpression.AddNavigationBinding(navigation, innerShaper);
-                    }
-
-                    return innerShaper;
-                }
-                else
-                {
-                    source = source.UnwrapTypeConversion(out var convertedType);
-                    var doee = source as DeferredOwnedExpansionExpression;
-                    if (doee is not null)
-                    {
-                        source = _deferredOwnedExpansionRemover.UnwrapDeferredEntityProjectionExpression(doee);
-                    }
-                    if (source is not EntityShaperExpression entityShaperExpression)
+                    entityProjectionExpression.AddNavigationBinding(navigation, innerShaper);
+                }
+
+                return doee is not null
+                    ? doee.AddNavigation(targetEntityType, navigation)
+                    : new DeferredOwnedExpansionExpression(
+                        targetEntityType,
+                        (ProjectionBindingExpression)entityShaperExpression.ValueBufferExpression,
+                        navigation);
+            }
+            else
+            {
+                source = source.UnwrapTypeConversion(out var convertedType);
+                var doee = source as DeferredOwnedExpansionExpression;
+                if (doee is not null)
+                {
+                    source = _deferredOwnedExpansionRemover.UnwrapDeferredEntityProjectionExpression(doee);
+                }
+
+                if (source is not EntityShaperExpression entityShaperExpression)
+                {
+                    return null;
+                }
+
+                var entityType = entityShaperExpression.EntityType;
+                if (convertedType != null)
+                {
+                    entityType = entityType.GetRootType().GetDerivedTypesInclusive()
+                        .FirstOrDefault(et => et.ClrType == convertedType);
+
+                    if (entityType == null)
                     {
                         return null;
                     }
-
-                    var entityType = entityShaperExpression.EntityType;
-                    if (convertedType != null)
+                }
+
+                var navigation = member.MemberInfo != null
+                    ? entityType.FindNavigation(member.MemberInfo)
+                    : entityType.FindNavigation(member.Name!);
+
+                if (navigation == null)
+                {
+                    return null;
+                }
+
+                var targetEntityType = navigation.TargetEntityType;
+                if (targetEntityType == null
+                    || !targetEntityType.IsOwned())
+                {
+                    return null;
+                }
+
+                var foreignKey = navigation.ForeignKey;
+                if (navigation.IsCollection)
+                {
+                    var innerShapedQuery = CreateShapedQueryExpression(
+                        targetEntityType, _sqlExpressionFactory.Select(targetEntityType));
+
+                    var makeNullable = foreignKey.PrincipalKey.Properties
+                        .Concat(foreignKey.Properties)
+                        .Select(p => p.ClrType)
+                        .Any(t => t.IsNullableType());
+
+                    var innerSequenceType = innerShapedQuery.Type.GetSequenceType();
+                    var correlationPredicateParameter = Expression.Parameter(innerSequenceType);
+
+                    var outerKey = entityShaperExpression.CreateKeyValuesExpression(
+                        navigation.IsOnDependent
+                            ? foreignKey.Properties
+                            : foreignKey.PrincipalKey.Properties,
+                        makeNullable);
+                    var innerKey = correlationPredicateParameter.CreateKeyValuesExpression(
+                        navigation.IsOnDependent
+                            ? foreignKey.PrincipalKey.Properties
+                            : foreignKey.Properties,
+                        makeNullable);
+
+                    var keyComparison = Expression.Call(
+                        ObjectEqualsMethodInfo, AddConvertToObject(outerKey), AddConvertToObject(innerKey));
+
+                    var predicate = makeNullable
+                        ? Expression.AndAlso(
+                            outerKey is NewArrayExpression newArrayExpression
+                                ? newArrayExpression.Expressions
+                                    .Select(
+                                        e =>
+                                        {
+                                            var left = (e as UnaryExpression)?.Operand ?? e;
+
+                                            return Expression.NotEqual(left, Expression.Constant(null, left.Type));
+                                        })
+                                    .Aggregate((l, r) => Expression.AndAlso(l, r))
+                                : Expression.NotEqual(outerKey, Expression.Constant(null, outerKey.Type)),
+                            keyComparison)
+                        : (Expression)keyComparison;
+
+                    var correlationPredicate = Expression.Lambda(predicate, correlationPredicateParameter);
+
+                    return Expression.Call(
+                        QueryableMethods.Where.MakeGenericMethod(innerSequenceType),
+                        innerShapedQuery,
+                        Expression.Quote(correlationPredicate));
+                }
+
+                var entityProjectionExpression = GetEntityProjectionExpression(entityShaperExpression);
+                var innerShaper = entityProjectionExpression.BindNavigation(navigation);
+                if (innerShaper == null)
+                {
+                    // Owned types don't support inheritance See https://github.com/dotnet/efcore/issues/9630
+                    // So there is no handling for dependent having TPT
+                    // If navigation is defined on derived type and entity type is part of TPT then we need to get ITableBase for derived type.
+                    // TODO: The following code should also handle Function and SqlQuery mappings
+                    var table = navigation.DeclaringEntityType.BaseType == null
+                        || entityType.FindDiscriminatorProperty() != null
+                            ? navigation.DeclaringEntityType.GetViewOrTableMappings().Single().Table
+                            : navigation.DeclaringEntityType.GetViewOrTableMappings().Select(tm => tm.Table)
+                                .Except(navigation.DeclaringEntityType.BaseType.GetViewOrTableMappings().Select(tm => tm.Table))
+                                .Single();
+                    if (table.GetReferencingRowInternalForeignKeys(foreignKey.PrincipalEntityType)?.Contains(foreignKey) == true)
                     {
-                        entityType = entityType.GetRootType().GetDerivedTypesInclusive()
-                            .FirstOrDefault(et => et.ClrType == convertedType);
-
-                        if (entityType == null)
+                        // Mapped to same table
+                        // We get identifying column to figure out tableExpression to pull columns from and nullability of most principal side
+                        var identifyingColumn = entityProjectionExpression.BindProperty(entityType.FindPrimaryKey()!.Properties.First());
+                        var principalNullable = identifyingColumn.IsNullable
+                            // Also make nullable if navigation is on derived type and and principal is TPT
+                            // Since identifying PK would be non-nullable but principal can still be null
+                            // Derived owned navigation does not de-dupe the PK column which for principal is from base table
+                            // and for dependent on derived table
+                            || (entityType.FindDiscriminatorProperty() == null
+                                && navigation.DeclaringEntityType.IsStrictlyDerivedFrom(entityShaperExpression.EntityType));
+
+                        var entityProjection = _selectExpression.GenerateWeakEntityProjectionExpression(
+                            targetEntityType, table, identifyingColumn.Name, identifyingColumn.Table, principalNullable);
+
+                        if (entityProjection != null)
                         {
-                            return null;
->>>>>>> eac367ae
+                            innerShaper = new RelationalEntityShaperExpression(targetEntityType, entityProjection, principalNullable);
                         }
-
-<<<<<<< HEAD
-                        entityProjectionExpression = GetEntityProjectionExpression(entityShaperExpression);
                     }
 
-                    var leftJoinTable = _selectExpression.Tables.Last();
-
-                    innerShaper = new RelationalEntityShaperExpression(
-                        targetEntityType,
-                        _selectExpression.GenerateWeakEntityProjectionExpression(
-                            targetEntityType, table, null, leftJoinTable, nullable: true)!,
-                        nullable: true);
-                }
-
-                entityProjectionExpression.AddNavigationBinding(navigation, innerShaper);
-            }
-
-            return doee is not null
-                ? doee.AddNavigation(targetEntityType, navigation)
-                : new DeferredOwnedExpansionExpression(
-                    targetEntityType,
-                    (ProjectionBindingExpression)entityShaperExpression.ValueBufferExpression,
-                    navigation);
-=======
-                    var navigation = member.MemberInfo != null
-                        ? entityType.FindNavigation(member.MemberInfo)
-                        : entityType.FindNavigation(member.Name!);
-
-                    if (navigation == null)
+                    if (innerShaper == null)
                     {
-                        return null;
-                    }
-
-                    var targetEntityType = navigation.TargetEntityType;
-                    if (targetEntityType == null
-                        || !targetEntityType.IsOwned())
-                    {
-                        return null;
-                    }
-
-                    var foreignKey = navigation.ForeignKey;
-                    if (navigation.IsCollection)
-                    {
-                        var innerShapedQuery = CreateShapedQueryExpression(
-                            targetEntityType, _sqlExpressionFactory.Select(targetEntityType));
+                        // InnerShaper is still null if either it is not table sharing or we failed to find table to pick data from
+                        // So we find the table it is mapped to and generate join with it.
+                        // Owned types don't support inheritance See https://github.com/dotnet/efcore/issues/9630
+                        // So there is no handling for dependent having TPT
+                        table = targetEntityType.GetViewOrTableMappings().Single().Table;
+                        var innerSelectExpression = _sqlExpressionFactory.Select(targetEntityType);
+                        var innerShapedQuery = CreateShapedQueryExpression(targetEntityType, innerSelectExpression);
 
                         var makeNullable = foreignKey.PrincipalKey.Properties
                             .Concat(foreignKey.Properties)
                             .Select(p => p.ClrType)
                             .Any(t => t.IsNullableType());
-
-                        var innerSequenceType = innerShapedQuery.Type.GetSequenceType();
-                        var correlationPredicateParameter = Expression.Parameter(innerSequenceType);
 
                         var outerKey = entityShaperExpression.CreateKeyValuesExpression(
                             navigation.IsOnDependent
                                 ? foreignKey.Properties
                                 : foreignKey.PrincipalKey.Properties,
                             makeNullable);
-                        var innerKey = correlationPredicateParameter.CreateKeyValuesExpression(
+                        var innerKey = innerShapedQuery.ShaperExpression.CreateKeyValuesExpression(
                             navigation.IsOnDependent
                                 ? foreignKey.PrincipalKey.Properties
                                 : foreignKey.Properties,
                             makeNullable);
 
-                        var keyComparison = Expression.Call(
-                            _objectEqualsMethodInfo, AddConvertToObject(outerKey), AddConvertToObject(innerKey));
-
-                        var predicate = makeNullable
-                            ? Expression.AndAlso(
-                                outerKey is NewArrayExpression newArrayExpression
-                                    ? newArrayExpression.Expressions
-                                        .Select(
-                                            e =>
-                                                {
-                                                    var left = (e as UnaryExpression)?.Operand ?? e;
-
-                                                    return Expression.NotEqual(left, Expression.Constant(null, left.Type));
-                                                })
-                                        .Aggregate((l, r) => Expression.AndAlso(l, r))
-                                    : Expression.NotEqual(outerKey, Expression.Constant(null, outerKey.Type)),
-                                keyComparison)
-                            : (Expression)keyComparison;
-
-                        var correlationPredicate = Expression.Lambda(predicate, correlationPredicateParameter);
-
-                        return Expression.Call(
-                            QueryableMethods.Where.MakeGenericMethod(innerSequenceType),
-                            innerShapedQuery,
-                            Expression.Quote(correlationPredicate));
+                        var joinPredicate = _sqlTranslator.Translate(Expression.Equal(outerKey, innerKey))!;
+                        // Following conditions should match conditions for pushdown on outer during SelectExpression.AddJoin method
+                        var pushdownRequired = _selectExpression.Limit != null
+                            || _selectExpression.Offset != null
+                            || _selectExpression.IsDistinct
+                            || _selectExpression.GroupBy.Count > 0;
+                        _selectExpression.AddLeftJoin(innerSelectExpression, joinPredicate);
+
+                        // If pushdown was required on SelectExpression then we need to fetch the updated entity projection
+                        if (pushdownRequired)
+                        {
+                            if (doee is not null)
+                            {
+                                entityShaperExpression = _deferredOwnedExpansionRemover.UnwrapDeferredEntityProjectionExpression(doee);
+                            }
+
+                            entityProjectionExpression = GetEntityProjectionExpression(entityShaperExpression);
+                        }
+
+                        var leftJoinTable = _selectExpression.Tables.Last();
+
+                        innerShaper = new RelationalEntityShaperExpression(
+                            targetEntityType,
+                            _selectExpression.GenerateWeakEntityProjectionExpression(
+                                targetEntityType, table, null, leftJoinTable, nullable: true)!,
+                            nullable: true);
                     }
 
-                    var entityProjectionExpression = GetEntityProjectionExpression(entityShaperExpression);
-                    var innerShaper = entityProjectionExpression.BindNavigation(navigation);
-                    if (innerShaper == null)
-                    {
-                        // Owned types don't support inheritance See https://github.com/dotnet/efcore/issues/9630
-                        // So there is no handling for dependent having TPT
-                        // If navigation is defined on derived type and entity type is part of TPT then we need to get ITableBase for derived type.
-                        // TODO: The following code should also handle Function and SqlQuery mappings
-                        var table = navigation.DeclaringEntityType.BaseType == null
-                            || entityType.FindDiscriminatorProperty() != null
-                                ? navigation.DeclaringEntityType.GetViewOrTableMappings().Single().Table
-                                : navigation.DeclaringEntityType.GetViewOrTableMappings().Select(tm => tm.Table)
-                                    .Except(navigation.DeclaringEntityType.BaseType.GetViewOrTableMappings().Select(tm => tm.Table))
-                                    .Single();
-                        if (table.GetReferencingRowInternalForeignKeys(foreignKey.PrincipalEntityType)?.Contains(foreignKey) == true)
-                        {
-                            // Mapped to same table
-                            // We get identifying column to figure out tableExpression to pull columns from and nullability of most principal side
-                            var identifyingColumn = entityProjectionExpression.BindProperty(entityType.FindPrimaryKey()!.Properties.First());
-                            var principalNullable = identifyingColumn.IsNullable
-                                // Also make nullable if navigation is on derived type and and principal is TPT
-                                // Since identifying PK would be non-nullable but principal can still be null
-                                // Derived owned navigation does not de-dupe the PK column which for principal is from base table
-                                // and for dependent on derived table
-                                || (entityType.FindDiscriminatorProperty() == null
-                                    && navigation.DeclaringEntityType.IsStrictlyDerivedFrom(entityShaperExpression.EntityType));
-
-                            var entityProjection = _selectExpression.GenerateWeakEntityProjectionExpression(
-                                targetEntityType, table, identifyingColumn.Name, identifyingColumn.Table, principalNullable);
-
-                            if (entityProjection != null)
-                            {
-                                innerShaper = new RelationalEntityShaperExpression(targetEntityType, entityProjection, principalNullable);
-                            }
-                        }
-
-                        if (innerShaper == null)
-                        {
-                            // InnerShaper is still null if either it is not table sharing or we failed to find table to pick data from
-                            // So we find the table it is mapped to and generate join with it.
-                            // Owned types don't support inheritance See https://github.com/dotnet/efcore/issues/9630
-                            // So there is no handling for dependent having TPT
-                            table = targetEntityType.GetViewOrTableMappings().Single().Table;
-                            var innerSelectExpression = _sqlExpressionFactory.Select(targetEntityType);
-                            var innerShapedQuery = CreateShapedQueryExpression(targetEntityType, innerSelectExpression);
-
-                            var makeNullable = foreignKey.PrincipalKey.Properties
-                                .Concat(foreignKey.Properties)
-                                .Select(p => p.ClrType)
-                                .Any(t => t.IsNullableType());
-
-                            var outerKey = entityShaperExpression.CreateKeyValuesExpression(
-                                navigation.IsOnDependent
-                                    ? foreignKey.Properties
-                                    : foreignKey.PrincipalKey.Properties,
-                                makeNullable);
-                            var innerKey = innerShapedQuery.ShaperExpression.CreateKeyValuesExpression(
-                                navigation.IsOnDependent
-                                    ? foreignKey.PrincipalKey.Properties
-                                    : foreignKey.Properties,
-                                makeNullable);
-
-                            var joinPredicate = _sqlTranslator.Translate(Expression.Equal(outerKey, innerKey))!;
-                            // Following conditions should match conditions for pushdown on outer during SelectExpression.AddJoin method
-                            var pushdownRequired = _selectExpression.Limit != null
-                                || _selectExpression.Offset != null
-                                || _selectExpression.IsDistinct
-                                || _selectExpression.GroupBy.Count > 0;
-                            _selectExpression.AddLeftJoin(innerSelectExpression, joinPredicate);
-
-                            // If pushdown was required on SelectExpression then we need to fetch the updated entity projection
-                            if (pushdownRequired)
-                            {
-                                if (doee is not null)
-                                {
-                                    entityShaperExpression = _deferredOwnedExpansionRemover.UnwrapDeferredEntityProjectionExpression(doee);
-                                }
-                                entityProjectionExpression = GetEntityProjectionExpression(entityShaperExpression);
-                            }
-
-                            var leftJoinTable = _selectExpression.Tables.Last();
-
-                            innerShaper = new RelationalEntityShaperExpression(
-                                targetEntityType,
-                                _selectExpression.GenerateWeakEntityProjectionExpression(
-                                    targetEntityType, table, null, leftJoinTable, nullable: true)!,
-                                nullable: true);
-                        }
-
-                        entityProjectionExpression.AddNavigationBinding(navigation, innerShaper);
-                    }
-
-                    return doee is not null
-                        ? doee.AddNavigation(targetEntityType, navigation)
-                        : new DeferredOwnedExpansionExpression(targetEntityType,
+                    entityProjectionExpression.AddNavigationBinding(navigation, innerShaper);
+                }
+
+                return doee is not null
+                    ? doee.AddNavigation(targetEntityType, navigation)
+                    : new DeferredOwnedExpansionExpression(
+                        targetEntityType,
                         (ProjectionBindingExpression)entityShaperExpression.ValueBufferExpression,
                         navigation);
-                }
-            }
-
-            private static Expression AddConvertToObject(Expression expression)
-                => expression.Type.IsValueType
-                    ? Expression.Convert(expression, typeof(object))
-                    : expression;
-
-            private EntityProjectionExpression GetEntityProjectionExpression(EntityShaperExpression entityShaperExpression)
-                => entityShaperExpression.ValueBufferExpression switch
-            {
-                ProjectionBindingExpression projectionBindingExpression
-                    => (EntityProjectionExpression)_selectExpression.GetProjection(projectionBindingExpression),
-                EntityProjectionExpression entityProjectionExpression => entityProjectionExpression,
-                _ => throw new InvalidOperationException(),
-            };
-
-            private sealed class DeferredOwnedExpansionExpression : Expression
-            {
-                private readonly IEntityType _entityType;
-
-                public DeferredOwnedExpansionExpression(
-                    IEntityType entityType,
-                    ProjectionBindingExpression projectionBindingExpression,
-                    INavigation navigation)
-                {
-                    _entityType = entityType;
-                    ProjectionBindingExpression = projectionBindingExpression;
-                    NavigationChain = new List<INavigation> { navigation };
-                }
-
-                private DeferredOwnedExpansionExpression(
-                    IEntityType entityType,
-                    ProjectionBindingExpression projectionBindingExpression,
-                    List<INavigation> navigationChain)
-                {
-                    _entityType = entityType;
-                    ProjectionBindingExpression = projectionBindingExpression;
-                    NavigationChain = navigationChain;
-                }
-
-                public ProjectionBindingExpression ProjectionBindingExpression { get; }
-                public List<INavigation> NavigationChain { get; }
-
-                public DeferredOwnedExpansionExpression AddNavigation(IEntityType entityType, INavigation navigation)
-                {
-                    var navigationChain = new List<INavigation>(NavigationChain.Count + 1);
-                    navigationChain.AddRange(NavigationChain);
-                    navigationChain.Add(navigation);
-
-                    return new DeferredOwnedExpansionExpression(
-                        entityType,
-                        ProjectionBindingExpression,
-                        navigationChain);
-                }
-
-                public override Type Type => _entityType.ClrType;
-
-                public override ExpressionType NodeType => ExpressionType.Extension;
-            }
-
-            private sealed class DeferredOwnedExpansionRemovingVisitor : ExpressionVisitor
-            {
-                private readonly SelectExpression _selectExpression;
-
-                public DeferredOwnedExpansionRemovingVisitor(SelectExpression selectExpression)
-                {
-                    _selectExpression = selectExpression;
-                }
-
-                [return: NotNullIfNotNull("expression")]
-                public override Expression? Visit(Expression? expression)
-                    => expression switch
-                {
-                    DeferredOwnedExpansionExpression doee => UnwrapDeferredEntityProjectionExpression(doee),
-                    // For the source entity shaper or owned collection expansion
-                    EntityShaperExpression _ or ShapedQueryExpression _ => expression,
-                    _ => base.Visit(expression),
-                };
-
-                public EntityShaperExpression UnwrapDeferredEntityProjectionExpression(DeferredOwnedExpansionExpression doee)
-                {
-                    var entityProjection = (EntityProjectionExpression)_selectExpression.GetProjection(doee.ProjectionBindingExpression);
-                    var entityShaper = entityProjection.BindNavigation(doee.NavigationChain[0])!;
-
-                    for (var i = 1; i < doee.NavigationChain.Count; i++)
-                    {
-                        entityProjection = (EntityProjectionExpression)entityShaper.ValueBufferExpression;
-                        entityShaper = entityProjection.BindNavigation(doee.NavigationChain[i])!;
-                    }
-
-                    return entityShaper;
-                }
-            }
->>>>>>> eac367ae
+            }
         }
 
         private static Expression AddConvertToObject(Expression expression)
