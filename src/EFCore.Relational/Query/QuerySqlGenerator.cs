--- conflicted
+++ resolved
@@ -93,23 +93,6 @@
 
         private bool IsNonComposedSetOperation(SelectExpression selectExpression)
             => selectExpression.Offset == null
-<<<<<<< HEAD
-               && selectExpression.Limit == null
-               && !selectExpression.IsDistinct
-               && selectExpression.Predicate == null
-               && selectExpression.Having == null
-               && selectExpression.Orderings.Count == 0
-               && selectExpression.GroupBy.Count == 0
-               && selectExpression.Tables.Count == 1
-               && selectExpression.Tables[0] is SetOperationBase setOperation
-               && selectExpression.Projection.Count == setOperation.Source1.Projection.Count
-               && selectExpression.Projection.Select(
-                       (pe, index) => pe.Expression is ColumnExpression column
-                                      && column.Table.Equals(setOperation)
-                                      && string.Equals(
-                                          column.Name, setOperation.Source1.Projection[index].Alias, StringComparison.OrdinalIgnoreCase))
-                   .All(e => e);
-=======
                 && selectExpression.Limit == null
                 && !selectExpression.IsDistinct
                 && selectExpression.Predicate == null
@@ -123,7 +106,6 @@
                     && string.Equals(column.Table.Alias, setOperation.Alias, StringComparison.OrdinalIgnoreCase)
                     && string.Equals(column.Name, setOperation.Source1.Projection[index].Alias, StringComparison.OrdinalIgnoreCase))
                     .All(e => e);
->>>>>>> 50244a05
 
         protected override Expression VisitSelect(SelectExpression selectExpression)
         {
