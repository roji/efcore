// Licensed to the .NET Foundation under one or more agreements.
// The .NET Foundation licenses this file to you under the MIT license.

using System.Data;

namespace Microsoft.EntityFrameworkCore.Storage.Internal;

/// <summary>
///     This is an internal API that supports the Entity Framework Core infrastructure and not subject to
///     the same compatibility standards as public APIs. It may be changed or removed without notice in
///     any release. You should only use it directly in your code with extreme caution and knowing that
///     doing so can result in application failures when updating to a new Entity Framework Core release.
/// </summary>
public class RawRelationalParameter : RelationalParameterBase
{
    private readonly DbParameter _parameter;

    /// <summary>
    ///     This is an internal API that supports the Entity Framework Core infrastructure and not subject to
    ///     the same compatibility standards as public APIs. It may be changed or removed without notice in
    ///     any release. You should only use it directly in your code with extreme caution and knowing that
    ///     doing so can result in application failures when updating to a new Entity Framework Core release.
    /// </summary>
    public RawRelationalParameter(
        string invariantName,
        DbParameter parameter)
        : base(invariantName)
    {
        _parameter = parameter;
    }

    /// <summary>
    ///     This is an internal API that supports the Entity Framework Core infrastructure and not subject to
    ///     the same compatibility standards as public APIs. It may be changed or removed without notice in
    ///     any release. You should only use it directly in your code with extreme caution and knowing that
    ///     doing so can result in application failures when updating to a new Entity Framework Core release.
    /// </summary>
    public override void AddDbParameter(DbCommand command, IReadOnlyDictionary<string, object?> parameterValues)
        => AddDbParameter(command, _parameter);

    /// <summary>
    ///     This is an internal API that supports the Entity Framework Core infrastructure and not subject to
    ///     the same compatibility standards as public APIs. It may be changed or removed without notice in
    ///     any release. You should only use it directly in your code with extreme caution and knowing that
    ///     doing so can result in application failures when updating to a new Entity Framework Core release.
    /// </summary>
    public override void AddDbParameter(DbCommand command, object? value)
    {
        Check.DebugAssert(
            value is DbParameter,
            $"{nameof(value)} isn't a DbParameter in {nameof(RawRelationalParameter)}.{nameof(AddDbParameter)}");

        if (value is DbParameter dbParameter
            && dbParameter.Direction == ParameterDirection.Input
            && value is ICloneable cloneable)
        {
            value = cloneable.Clone();
        }

<<<<<<< HEAD
        command.Parameters.Add(value);
=======
        /// <summary>
        ///     This is an internal API that supports the Entity Framework Core infrastructure and not subject to
        ///     the same compatibility standards as public APIs. It may be changed or removed without notice in
        ///     any release. You should only use it directly in your code with extreme caution and knowing that
        ///     doing so can result in application failures when updating to a new Entity Framework Core release.
        /// </summary>
        public override void AddDbParameter(DbCommand command, object? value)
        {
            Check.DebugAssert(
                value is DbParameter,
                $"{nameof(value)} isn't a DbParameter in {nameof(RawRelationalParameter)}.{nameof(AddDbParameter)}");

            if (value is DbParameter dbParameter)
            {
                if (!(AppContext.TryGetSwitch("Microsoft.EntityFrameworkCore.Issue27427", out var enabled) && enabled)
                    && command.Parameters.Contains(dbParameter.ParameterName))
                {
                    return;
                }

                if (dbParameter.Direction == ParameterDirection.Input
                    && value is ICloneable cloneable)
                {
                    value = cloneable.Clone();
                }
            }

            command.Parameters.Add(value);
        }
>>>>>>> 3f9fc952
    }
}<|MERGE_RESOLUTION|>--- conflicted
+++ resolved
@@ -50,45 +50,21 @@
             value is DbParameter,
             $"{nameof(value)} isn't a DbParameter in {nameof(RawRelationalParameter)}.{nameof(AddDbParameter)}");
 
-        if (value is DbParameter dbParameter
-            && dbParameter.Direction == ParameterDirection.Input
-            && value is ICloneable cloneable)
+        if (value is DbParameter dbParameter)
         {
-            value = cloneable.Clone();
+            if (!(AppContext.TryGetSwitch("Microsoft.EntityFrameworkCore.Issue27427", out var enabled) && enabled)
+                && command.Parameters.Contains(dbParameter.ParameterName))
+            {
+                return;
+            }
+
+            if (dbParameter.Direction == ParameterDirection.Input
+                && value is ICloneable cloneable)
+            {
+                value = cloneable.Clone();
+            }
         }
 
-<<<<<<< HEAD
         command.Parameters.Add(value);
-=======
-        /// <summary>
-        ///     This is an internal API that supports the Entity Framework Core infrastructure and not subject to
-        ///     the same compatibility standards as public APIs. It may be changed or removed without notice in
-        ///     any release. You should only use it directly in your code with extreme caution and knowing that
-        ///     doing so can result in application failures when updating to a new Entity Framework Core release.
-        /// </summary>
-        public override void AddDbParameter(DbCommand command, object? value)
-        {
-            Check.DebugAssert(
-                value is DbParameter,
-                $"{nameof(value)} isn't a DbParameter in {nameof(RawRelationalParameter)}.{nameof(AddDbParameter)}");
-
-            if (value is DbParameter dbParameter)
-            {
-                if (!(AppContext.TryGetSwitch("Microsoft.EntityFrameworkCore.Issue27427", out var enabled) && enabled)
-                    && command.Parameters.Contains(dbParameter.ParameterName))
-                {
-                    return;
-                }
-
-                if (dbParameter.Direction == ParameterDirection.Input
-                    && value is ICloneable cloneable)
-                {
-                    value = cloneable.Clone();
-                }
-            }
-
-            command.Parameters.Add(value);
-        }
->>>>>>> 3f9fc952
     }
 }