--- conflicted
+++ resolved
@@ -976,11 +976,7 @@
                 && (entry.EntityState == EntityState.Unchanged
                     || (entry.EntityState == EntityState.Modified && !entry.IsModified(property))
                     || (entry.EntityState == EntityState.Added
-<<<<<<< HEAD
-                        && mapping.Column.ProviderValueComparer.Equals(_originalValue, entry.GetCurrentValue(property)))))
-=======
                         && mapping.Column.ProviderValueComparer.Equals(_originalValue, entry.GetCurrentProviderValue(property)))))
->>>>>>> 5d0d937a
             {
                 if (property.GetAfterSaveBehavior() == PropertySaveBehavior.Save
                     || entry.EntityState == EntityState.Added)
