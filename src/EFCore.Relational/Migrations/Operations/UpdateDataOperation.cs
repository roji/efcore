--- conflicted
+++ resolved
@@ -9,14 +9,10 @@
 
 namespace Microsoft.EntityFrameworkCore.Migrations.Operations
 {
-<<<<<<< HEAD
     /// <summary>
     ///     A <see cref="MigrationOperation" /> for updating seed data in an existing table.
     /// </summary>
-    public class UpdateDataOperation : MigrationOperation
-=======
     public class UpdateDataOperation : ModificationOperation
->>>>>>> 6d9007d1
     {
         /// <summary>
         ///     The name of the table in which data will be updated.
@@ -51,7 +47,11 @@
         /// </summary>
         public virtual object[,] Values { get; [param: NotNull] set; }
 
-        protected override IEnumerable<ModificationCommandBase> GenerateModificationCommands()
+        /// <summary>
+        ///     Generates the commands that correspond to this operation.
+        /// </summary>
+        /// <returns> The commands that correspond to this operation. </returns>
+        protected override IEnumerable<ModificationCommand> GenerateModificationCommands()
         {
             Debug.Assert(KeyColumns.Length == KeyValues.GetLength(1),
                 $"The number of key values doesn't match the number of keys (${KeyColumns.Length})");
@@ -62,19 +62,23 @@
 
             for (var i = 0; i < KeyValues.GetLength(0); i++)
             {
-                var keys = new ColumnModificationBase[KeyColumns.Length];
+                var keys = new ColumnModification[KeyColumns.Length];
                 for (var j = 0; j < KeyColumns.Length; j++)
                 {
-                    keys[j] = new ColumnModificationBase(KeyColumns[j], null, null, KeyValues[i, j], false, false, true, true, false);
+                    keys[j] = new ColumnModification(
+                        KeyColumns[j], originalValue: null, value: KeyValues[i, j],
+                        isRead: false, isWrite: false, isKey: true, isCondition: true);
                 }
 
-                var modifications = new ColumnModificationBase[Columns.Length];
+                var modifications = new ColumnModification[Columns.Length];
                 for (var j = 0; j < Columns.Length; j++)
                 {
-                    modifications[j] = new ColumnModificationBase(Columns[j], null, null, Values[i, j], false, true, true, false, false);
+                    modifications[j] = new ColumnModification(
+                        Columns[j], originalValue: null, value: Values[i, j],
+                        isRead: false, isWrite: true, isKey: true, isCondition: false);
                 }
 
-                yield return new ModificationCommandBase(Table, Schema, keys.Concat(modifications).ToArray());
+                yield return new ModificationCommand(Table, Schema, keys.Concat(modifications).ToArray());
             }
         }
     }
